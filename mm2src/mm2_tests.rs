use super::{lp_main, LpMainParams};
use bigdecimal::BigDecimal;
#[cfg(target_arch = "wasm32")] use common::call_back;
use common::executor::Timer;
use common::for_tests::{check_my_swap_status, check_recent_swaps, check_stats_swap_status,
                        enable_electrum as enable_electrum_impl, enable_native as enable_native_impl, enable_qrc20,
                        find_metrics_in_json, from_env_file, get_passphrase, mm_spat, new_mm2_temp_folder_path,
                        LocalStart, MarketMakerIt, RaiiDump, MAKER_ERROR_EVENTS, MAKER_SUCCESS_EVENTS,
                        TAKER_ERROR_EVENTS, TAKER_SUCCESS_EVENTS};
use common::mm_metrics::{MetricType, MetricsJson};
use common::mm_number::{Fraction, MmNumber};
use common::privkey::key_pair_from_seed;
use common::{block_on, slurp};
use http::StatusCode;
#[cfg(not(target_arch = "wasm32"))]
use hyper::header::ACCESS_CONTROL_ALLOW_ORIGIN;
use num_rational::BigRational;
use serde_json::{self as json, Value as Json};
use std::collections::HashMap;
use std::convert::identity;
use std::env::{self, var};
use std::path::{Path, PathBuf};
use std::str::FromStr;
use std::thread;
use std::time::Duration;
use uuid::Uuid;

#[path = "mm2_tests/structs.rs"] pub mod structs;
use structs::*;

// TODO: Consider and/or try moving the integration tests into separate Rust files.
// "Tests in your src files should be unit tests, and tests in tests/ should be integration-style tests."
// - https://doc.rust-lang.org/cargo/guide/tests.html

async fn enable_electrum(mm: &MarketMakerIt, coin: &str, tx_history: bool, urls: &[&str]) -> EnableElectrumResponse {
    let value = enable_electrum_impl(mm, coin, tx_history, urls).await;
    json::from_value(value).unwrap()
}

async fn enable_native(mm: &MarketMakerIt, coin: &str, urls: &[&str]) -> EnableElectrumResponse {
    let value = enable_native_impl(mm, coin, urls).await;
    json::from_value(value).unwrap()
}

async fn enable_coins_eth_electrum(
    mm: &MarketMakerIt,
    eth_urls: &[&str],
) -> HashMap<&'static str, EnableElectrumResponse> {
    let mut replies = HashMap::new();
    replies.insert(
        "RICK",
        enable_electrum(mm, "RICK", false, &[
            "electrum1.cipig.net:10017",
            "electrum2.cipig.net:10017",
            "electrum3.cipig.net:10017",
        ])
        .await,
    );
    replies.insert(
        "MORTY",
        enable_electrum(mm, "MORTY", false, &[
            "electrum1.cipig.net:10018",
            "electrum2.cipig.net:10018",
            "electrum3.cipig.net:10018",
        ])
        .await,
    );
    replies.insert("ETH", enable_native(mm, "ETH", eth_urls).await);
    replies.insert("JST", enable_native(mm, "JST", eth_urls).await);
    #[cfg(feature = "zhtlc")]
    replies.insert("ZOMBIE", enable_native(mm, "ZOMBIE", eth_urls).await);
    replies
}

fn addr_from_enable<'a>(enable_response: &'a HashMap<&str, EnableElectrumResponse>, coin: &str) -> &'a str {
    &enable_response.get(coin).unwrap().address
}

fn rmd160_from_passphrase(passphrase: &str) -> [u8; 20] {
    key_pair_from_seed(passphrase).unwrap().public().address_hash().take()
}

/*
portfolio is removed from dependencies temporary
#[test]
#[ignore]
fn test_autoprice_coingecko() {portfolio::portfolio_tests::test_autoprice_coingecko (local_start())}

#[test]
#[ignore]
fn test_autoprice_coinmarketcap() {portfolio::portfolio_tests::test_autoprice_coinmarketcap (local_start())}

#[test]
fn test_fundvalue() {portfolio::portfolio_tests::test_fundvalue (local_start())}
*/

/// Integration test for RPC server.
/// Check that MM doesn't crash in case of invalid RPC requests
#[test]
#[cfg(not(target_arch = "wasm32"))]
fn test_rpc() {
    let (_, mm, _dump_log, _dump_dashboard) = mm_spat(local_start(), &identity);

    let no_method = block_on(mm.rpc(json! ({
        "userpass": mm.userpass,
        "coin": "RICK",
        "ipaddr": "electrum1.cipig.net",
        "port": 10017
    })))
    .unwrap();
    assert!(no_method.0.is_server_error());
    assert_eq!((no_method.2)[ACCESS_CONTROL_ALLOW_ORIGIN], "http://localhost:4000");

    let not_json = mm.rpc_str("It's just a string").unwrap();
    assert!(not_json.0.is_server_error());
    assert_eq!((not_json.2)[ACCESS_CONTROL_ALLOW_ORIGIN], "http://localhost:4000");

    let unknown_method = block_on(mm.rpc(json! ({
        "method": "unknown_method",
    })))
    .unwrap();

    assert!(unknown_method.0.is_server_error());
    assert_eq!((unknown_method.2)[ACCESS_CONTROL_ALLOW_ORIGIN], "http://localhost:4000");

    let version = block_on(mm.rpc(json! ({
        "userpass": mm.userpass,
        "method": "version",
    })))
    .unwrap();
    assert_eq!(version.0, StatusCode::OK);
    assert_eq!((version.2)[ACCESS_CONTROL_ALLOW_ORIGIN], "http://localhost:4000");

    let help = block_on(mm.rpc(json! ({
        "userpass": mm.userpass,
        "method": "help",
    })))
    .unwrap();
    assert_eq!(help.0, StatusCode::OK);
    assert_eq!((help.2)[ACCESS_CONTROL_ALLOW_ORIGIN], "http://localhost:4000");

    block_on(mm.stop()).unwrap();
    // unwrap! (mm.wait_for_log (9., &|log| log.contains ("on_stop] firing shutdown_tx!")));
    // TODO (workaround libtorrent hanging in delete) // unwrap! (mm.wait_for_log (9., &|log| log.contains ("LogState] Bye!")));
}

/// This is not a separate test but a helper used by `MarketMakerIt` to run the MarketMaker from the test binary.
#[test]
fn test_mm_start() {
    if let Ok(conf) = var("_MM2_TEST_CONF") {
        log!("test_mm_start] Starting the MarketMaker...");
        let conf: Json = json::from_str(&conf).unwrap();
        let params = LpMainParams::with_conf(conf);
        block_on(lp_main(params, &|_ctx| ())).unwrap()
    }
}

#[allow(unused_variables)]
fn chdir(dir: &Path) {
    #[cfg(not(target_arch = "wasm32"))]
    {
        #[cfg(not(windows))]
        {
            use std::ffi::CString;
            let dir_s = dir.to_str().unwrap();
            let dir_c = CString::new(dir_s).unwrap();
            let rc = unsafe { libc::chdir(dir_c.as_ptr()) };
            assert_eq!(rc, 0, "Can not chdir to {:?}", dir);
        }

        #[cfg(windows)]
        {
            use std::ffi::CString;
            use winapi::um::processenv::SetCurrentDirectoryA;
            let dir = dir.to_str().unwrap();
            let dir = CString::new(dir).unwrap();
            // https://docs.microsoft.com/en-us/windows/desktop/api/WinBase/nf-winbase-setcurrentdirectory
            let rc = unsafe { SetCurrentDirectoryA(dir.as_ptr()) };
            assert_ne!(rc, 0);
        }
    }
}

/// Typically used when the `LOCAL_THREAD_MM` env is set, helping debug the tested MM.  
/// NB: Accessing `lp_main` this function have to reside in the mm2 binary crate. We pass a pointer to it to subcrates.
#[cfg(not(target_arch = "wasm32"))]
fn local_start_impl(folder: PathBuf, log_path: PathBuf, mut conf: Json) {
    thread::Builder::new()
        .name("MM".into())
        .spawn(move || {
            if conf["log"].is_null() {
                conf["log"] = log_path.to_str().unwrap().into();
            } else {
                let path = Path::new(conf["log"].as_str().expect("log is not a string"));
                assert_eq!(log_path, path);
            }

            log! ({"local_start] MM in a thread, log {:?}.", log_path});

            chdir(&folder);

            let params = LpMainParams::with_conf(conf);
            block_on(lp_main(params, &|_ctx| ())).unwrap()
        })
        .unwrap();
}

/// Starts the WASM version of MM.
#[cfg(target_arch = "wasm32")]
fn wasm_start_impl(ctx: crate::common::mm_ctx::MmArc) {
    common::executor::spawn(async move {
        super::lp_init(ctx).await.unwrap();
    })
}

#[cfg(not(target_arch = "wasm32"))]
fn local_start() -> LocalStart { local_start_impl }

#[cfg(target_arch = "wasm32")]
fn local_start() -> LocalStart { wasm_start_impl }

macro_rules! local_start {
    ($who: expr) => {
        if cfg!(not(target_acrh = "wasm32")) {
            match var("LOCAL_THREAD_MM") {
                Ok(ref e) if e == $who => Some(local_start()),
                _ => None,
            }
        } else {
            Some(local_start())
        }
    };
}

/// https://github.com/artemii235/SuperNET/issues/241
#[test]
#[cfg(not(target_arch = "wasm32"))]
fn alice_can_see_the_active_order_after_connection() {
    let coins = json!([
        {"coin":"RICK","asset":"RICK","rpcport":8923,"txversion":4,"overwintered":1,"protocol":{"type":"UTXO"}},
        {"coin":"MORTY","asset":"MORTY","rpcport":11608,"txversion":4,"overwintered":1,"protocol":{"type":"UTXO"}},
        {"coin":"ETH","name":"ethereum","protocol":{"type":"ETH"},"rpcport":80},
        {"coin":"JST","name":"jst","protocol":{"type":"ERC20", "protocol_data":{"platform":"ETH","contract_address":"0xc0eb7AeD740E1796992A08962c15661bDEB58003"}}}
    ]);

    // start bob and immediately place the order
    let mm_bob = MarketMakerIt::start(
        json! ({
            "gui": "nogui",
            "netid": 9998,
            "myipaddr": env::var ("BOB_TRADE_IP") .ok(),
            "rpcip": env::var ("BOB_TRADE_IP") .ok(),
            "canbind": env::var ("BOB_TRADE_PORT") .ok().map (|s| s.parse::<i64>().unwrap()),
            "passphrase": "bob passphrase",
            "coins": coins,
            "rpc_password": "pass",
            "i_am_seed": true,
        }),
        "pass".into(),
        local_start!("bob"),
    )
    .unwrap();
    let (_bob_dump_log, _bob_dump_dashboard) = mm_bob.mm_dump();
    log!({"Bob log path: {}", mm_bob.log_path.display()});
    // Enable coins on Bob side. Print the replies in case we need the "address".
    log!({ "enable_coins (bob): {:?}", block_on(enable_coins_eth_electrum(&mm_bob, &["https://ropsten.infura.io/v3/c01c1b4cf66642528547624e1d6d9d6b"])) });
    // issue sell request on Bob side by setting base/rel price
    log!("Issue bob sell request");
    let rc = block_on(mm_bob.rpc(json! ({
        "userpass": mm_bob.userpass,
        "method": "setprice",
        "base": "RICK",
        "rel": "MORTY",
        "price": 0.9,
        "volume": "0.9",
    })))
    .unwrap();
    assert!(rc.0.is_success(), "!setprice: {}", rc.1);
    // Bob orderbook must show the new order
    log!("Get RICK/MORTY orderbook on Bob side");
    let rc = block_on(mm_bob.rpc(json! ({
        "userpass": mm_bob.userpass,
        "method": "orderbook",
        "base": "RICK",
        "rel": "MORTY",
    })))
    .unwrap();
    assert!(rc.0.is_success(), "!orderbook: {}", rc.1);

    let bob_orderbook: OrderbookResponse = json::from_str(&rc.1).unwrap();
    log!("Bob orderbook "[bob_orderbook]);
    assert!(bob_orderbook.asks.len() > 0, "Bob RICK/MORTY asks are empty");
    assert_eq!(BigDecimal::from_str("0.9").unwrap(), bob_orderbook.asks[0].max_volume);

    // start eve and immediately place the order
    let mm_eve = MarketMakerIt::start(
        json! ({
            "gui": "nogui",
            "netid": 9998,
            "myipaddr": env::var ("BOB_TRADE_IP") .ok(),
            "rpcip": env::var ("BOB_TRADE_IP") .ok(),
            "canbind": env::var ("BOB_TRADE_PORT") .ok().map (|s| s.parse::<i64>().unwrap()),
            "passphrase": "eve passphrase",
            "coins": coins,
            "rpc_password": "pass",
            "seednodes": [fomat!((mm_bob.ip))],
        }),
        "pass".into(),
        local_start!("bob"),
    )
    .unwrap();
    let (_eve_dump_log, _eve_dump_dashboard) = mm_eve.mm_dump();
    log!({ "Eve log path: {}", mm_eve.log_path.display() });
    // Enable coins on Eve side. Print the replies in case we need the "address".
    log!({ "enable_coins (eve): {:?}", block_on(enable_coins_eth_electrum(&mm_eve, &["https://ropsten.infura.io/v3/c01c1b4cf66642528547624e1d6d9d6b"])) });
    // issue sell request on Eve side by setting base/rel price
    log!("Issue eve sell request");
    let rc = block_on(mm_eve.rpc(json! ({
        "userpass": mm_eve.userpass,
        "method": "setprice",
        "base": "RICK",
        "rel": "MORTY",
        "price": "1",
        "volume": "0.9",
    })))
    .unwrap();
    assert!(rc.0.is_success(), "!setprice: {}", rc.1);
    // issue sell request on Eve side by setting base/rel price
    log!("Issue eve sell request");
    let rc = block_on(mm_eve.rpc(json! ({
        "userpass": mm_eve.userpass,
        "method": "setprice",
        "base": "MORTY",
        "rel": "RICK",
        "price": "1",
        "volume": "0.9",
    })))
    .unwrap();
    assert!(rc.0.is_success(), "!setprice: {}", rc.1);

    log!("Get RICK/MORTY orderbook on Eve side");
    let rc = block_on(mm_eve.rpc(json! ({
        "userpass": mm_eve.userpass,
        "method": "orderbook",
        "base": "RICK",
        "rel": "MORTY",
    })))
    .unwrap();
    assert!(rc.0.is_success(), "!orderbook: {}", rc.1);

    let eve_orderbook: OrderbookResponse = json::from_str(&rc.1).unwrap();
    log!("Eve orderbook "[eve_orderbook]);
    assert_eq!(
        eve_orderbook.asks.len(),
        2,
        "Eve RICK/MORTY orderbook must have exactly 2 asks"
    );
    assert_eq!(
        eve_orderbook.bids.len(),
        1,
        "Eve RICK/MORTY orderbook must have exactly 1 bid"
    );

    log!("Give Bob 2 seconds to import Eve order");
    thread::sleep(Duration::from_secs(2));
    log!("Get RICK/MORTY orderbook on Bob side");
    let rc = block_on(mm_bob.rpc(json! ({
        "userpass": mm_bob.userpass,
        "method": "orderbook",
        "base": "RICK",
        "rel": "MORTY",
    })))
    .unwrap();
    assert!(rc.0.is_success(), "!orderbook: {}", rc.1);

    let bob_orderbook: OrderbookResponse = json::from_str(&rc.1).unwrap();
    log!("Bob orderbook "[bob_orderbook]);
    assert_eq!(
        bob_orderbook.asks.len(),
        2,
        "Bob RICK/MORTY orderbook must have exactly 2 asks"
    );
    assert_eq!(
        bob_orderbook.bids.len(),
        1,
        "Bob RICK/MORTY orderbook must have exactly 1 bid"
    );

    let mm_alice = MarketMakerIt::start(
        json! ({
            "gui": "nogui",
            "netid": 9998,
            "myipaddr": env::var ("ALICE_TRADE_IP") .ok(),
            "rpcip": env::var ("ALICE_TRADE_IP") .ok(),
            "passphrase": "alice passphrase",
            "coins": coins,
            "seednodes": [fomat!((mm_bob.ip))],
            "rpc_password": "pass",
        }),
        "pass".into(),
        local_start!("alice"),
    )
    .unwrap();

    let (_alice_dump_log, _alice_dump_dashboard) = mm_alice.mm_dump();
    log!({ "Alice log path: {}", mm_alice.log_path.display() });

    // Enable coins on Alice side. Print the replies in case we need the "address".
    log!({ "enable_coins (alice): {:?}", block_on(enable_coins_eth_electrum(&mm_alice, &["https://ropsten.infura.io/v3/c01c1b4cf66642528547624e1d6d9d6b"])) });

    log!("Get RICK/MORTY orderbook on Alice side");
    let rc = block_on(mm_alice.rpc(json! ({
        "userpass": mm_alice.userpass,
        "method": "orderbook",
        "base": "RICK",
        "rel": "MORTY",
    })))
    .unwrap();
    assert!(rc.0.is_success(), "!orderbook: {}", rc.1);

    let alice_orderbook: OrderbookResponse = json::from_str(&rc.1).unwrap();
    log!("Alice orderbook "[alice_orderbook]);
    assert_eq!(
        alice_orderbook.asks.len(),
        2,
        "Alice RICK/MORTY orderbook must have exactly 2 asks"
    );
    assert_eq!(
        alice_orderbook.bids.len(),
        1,
        "Alice RICK/MORTY orderbook must have exactly 1 bid"
    );

    block_on(mm_bob.stop()).unwrap();
    block_on(mm_alice.stop()).unwrap();
    block_on(mm_eve.stop()).unwrap();
}

/// https://github.com/KomodoPlatform/atomicDEX-API/issues/886#issuecomment-812489844
#[test]
#[cfg(not(target_arch = "wasm32"))]
fn orders_of_banned_pubkeys_should_not_be_displayed() {
    let coins = json!([
        {"coin":"RICK","asset":"RICK","rpcport":8923,"txversion":4,"overwintered":1,"protocol":{"type":"UTXO"}},
        {"coin":"MORTY","asset":"MORTY","rpcport":11608,"txversion":4,"overwintered":1,"protocol":{"type":"UTXO"}},
        {"coin":"ETH","name":"ethereum","protocol":{"type":"ETH"},"rpcport":80},
        {"coin":"JST","name":"jst","protocol":{"type":"ERC20", "protocol_data":{"platform":"ETH","contract_address":"0xc0eb7AeD740E1796992A08962c15661bDEB58003"}}}
    ]);

    // start bob and immediately place the order
    let mm_bob = MarketMakerIt::start(
        json! ({
            "gui": "nogui",
            "netid": 9998,
            "myipaddr": env::var ("BOB_TRADE_IP") .ok(),
            "rpcip": env::var ("BOB_TRADE_IP") .ok(),
            "canbind": env::var ("BOB_TRADE_PORT") .ok().map (|s| s.parse::<i64>().unwrap()),
            "passphrase": "bob passphrase",
            "coins": coins,
            "rpc_password": "pass",
            "i_am_seed": true,
        }),
        "pass".into(),
        local_start!("bob"),
    )
    .unwrap();
    let (_bob_dump_log, _bob_dump_dashboard) = mm_bob.mm_dump();
    log!({"Bob log path: {}", mm_bob.log_path.display()});
    // Enable coins on Bob side. Print the replies in case we need the "address".
    log!({ "enable_coins (bob): {:?}", block_on(enable_coins_eth_electrum(&mm_bob, &["https://ropsten.infura.io/v3/c01c1b4cf66642528547624e1d6d9d6b"])) });
    // issue sell request on Bob side by setting base/rel price
    log!("Issue bob sell request");
    let rc = block_on(mm_bob.rpc(json! ({
        "userpass": mm_bob.userpass,
        "method": "setprice",
        "base": "RICK",
        "rel": "MORTY",
        "price": 0.9,
        "volume": "0.9",
    })))
    .unwrap();
    assert!(rc.0.is_success(), "!setprice: {}", rc.1);

    let mut mm_alice = MarketMakerIt::start(
        json! ({
            "gui": "nogui",
            "netid": 9998,
            "myipaddr": env::var ("ALICE_TRADE_IP") .ok(),
            "rpcip": env::var ("ALICE_TRADE_IP") .ok(),
            "passphrase": "alice passphrase",
            "coins": coins,
            "seednodes": [fomat!((mm_bob.ip))],
            "rpc_password": "pass",
        }),
        "pass".into(),
        local_start!("alice"),
    )
    .unwrap();

    let (_alice_dump_log, _alice_dump_dashboard) = mm_alice.mm_dump();
    log!({ "Alice log path: {}", mm_alice.log_path.display() });

    log!("Ban Bob pubkey on Alice side");
    let rc = block_on(mm_alice.rpc(json! ({
        "userpass": mm_alice.userpass,
        "method": "ban_pubkey",
        "pubkey": "2cd3021a2197361fb70b862c412bc8e44cff6951fa1de45ceabfdd9b4c520420",
        "reason": "test",
    })))
    .unwrap();
    assert!(rc.0.is_success(), "!ban_pubkey: {}", rc.1);

    log!("Get RICK/MORTY orderbook on Alice side");
    let rc = block_on(mm_alice.rpc(json! ({
        "userpass": mm_alice.userpass,
        "method": "orderbook",
        "base": "RICK",
        "rel": "MORTY",
    })))
    .unwrap();
    assert!(rc.0.is_success(), "!orderbook: {}", rc.1);

    let alice_orderbook: OrderbookResponse = json::from_str(&rc.1).unwrap();
    log!("Alice orderbook "[alice_orderbook]);
    assert_eq!(
        alice_orderbook.asks.len(),
        0,
        "Alice RICK/MORTY orderbook must have no asks"
    );

    block_on(mm_alice.wait_for_log(22., |log| {
        log.contains("Pubkey 022cd3021a2197361fb70b862c412bc8e44cff6951fa1de45ceabfdd9b4c520420 is banned")
    }))
    .unwrap();

    block_on(mm_bob.stop()).unwrap();
    block_on(mm_alice.stop()).unwrap();
}

#[test]
fn log_test_status() { common::log::tests::test_status() }

#[test]
fn log_test_printed_dashboard() { common::log::tests::test_printed_dashboard() }

#[test]
#[cfg(not(target_arch = "wasm32"))]
fn test_my_balance() {
    let coins = json!([
        {"coin":"RICK","asset":"RICK","rpcport":8923,"txversion":4,"overwintered":1,"protocol":{"type":"UTXO"}},
    ]);

    let mm = MarketMakerIt::start(
        json! ({
            "gui": "nogui",
            "netid": 9998,
            "myipaddr": env::var ("BOB_TRADE_IP") .ok(),
            "rpcip": env::var ("BOB_TRADE_IP") .ok(),
            "passphrase": "bob passphrase",
            "coins": coins,
            "i_am_seed": true,
            "rpc_password": "pass",
        }),
        "pass".into(),
        local_start!("bob"),
    )
    .unwrap();
    let (_dump_log, _dump_dashboard) = mm.mm_dump();
    log!({"log path: {}", mm.log_path.display()});
    // Enable RICK.
    let json = block_on(enable_electrum(&mm, "RICK", false, &[
        "electrum1.cipig.net:10017",
        "electrum2.cipig.net:10017",
        "electrum3.cipig.net:10017",
    ]));
    assert_eq!(json.balance, "7.777".parse().unwrap());

    let my_balance = block_on(mm.rpc(json! ({
        "userpass": mm.userpass,
        "method": "my_balance",
        "coin": "RICK",
    })))
    .unwrap();
    assert_eq!(
        my_balance.0,
        StatusCode::OK,
        "RPC «my_balance» failed with status «{}»",
        my_balance.0
    );
    let json: Json = json::from_str(&my_balance.1).unwrap();
    let my_balance = json["balance"].as_str().unwrap();
    assert_eq!(my_balance, "7.777");
    let my_unspendable_balance = json["unspendable_balance"].as_str().unwrap();
    assert_eq!(my_unspendable_balance, "0");
    let my_address = json["address"].as_str().unwrap();
    assert_eq!(my_address, "RRnMcSeKiLrNdbp91qNVQwwXx5azD4S4CD");
}

#[test]
#[cfg(not(target_arch = "wasm32"))]
fn test_p2wpkh_my_balance() {
    let seed = "valley embody about obey never adapt gesture trust screen tube glide bread";

    let coins = json! ([
        {
            "coin": "tBTC",
            "name": "tbitcoin",
            "fname": "tBitcoin",
            "rpcport": 18332,
            "pubtype": 111,
            "p2shtype": 196,
            "wiftype": 239,
            "segwit": true,
            "bech32_hrp": "tb",
            "txfee": 0,
            "estimate_fee_mode": "ECONOMICAL",
            "mm2": 1,
            "required_confirmations": 0,
            "protocol": {
                "type": "UTXO"
            }
        }
    ]);

    let mm = MarketMakerIt::start(
        json! ({
            "gui": "nogui",
            "netid": 9998,
            "myipaddr": env::var ("BOB_TRADE_IP") .ok(),
            "rpcip": env::var ("BOB_TRADE_IP") .ok(),
            "passphrase": seed.to_string(),
            "coins": coins,
            "i_am_seed": true,
            "rpc_password": "pass",
        }),
        "pass".into(),
        local_start!("bob"),
    )
    .unwrap();
    let (_dump_log, _dump_dashboard) = mm.mm_dump();
    log!({ "log path: {}", mm.log_path.display() });

    let electrum = block_on(mm.rpc(json!({
        "userpass": mm.userpass,
        "method": "electrum",
        "coin": "tBTC",
        "servers": [{"url":"electrum1.cipig.net:10068"},{"url":"electrum2.cipig.net:10068"},{"url":"electrum3.cipig.net:10068"}],
        "mm2": 1,
        "address_format": {
            "format": "segwit",
        },
    }))).unwrap();
    assert_eq!(
        electrum.0,
        StatusCode::OK,
        "RPC «electrum» failed with {} {}",
        electrum.0,
        electrum.1
    );

    let my_balance = block_on(mm.rpc(json! ({
        "userpass": mm.userpass,
        "method": "my_balance",
        "coin": "tBTC",
    })))
    .unwrap();
    let json: Json = json::from_str(&my_balance.1).unwrap();
    let my_balance = json["balance"].as_str().unwrap();
    assert_eq!(my_balance, "0.002");
    let my_unspendable_balance = json["unspendable_balance"].as_str().unwrap();
    assert_eq!(my_unspendable_balance, "0");
    let my_address = json["address"].as_str().unwrap();
    assert_eq!(my_address, "tb1qssfmay8nnghx7ynlznejnjxn6m4pemz9v7fsxy");
}

fn check_set_price_fails(mm: &MarketMakerIt, base: &str, rel: &str) {
    let rc = block_on(mm.rpc(json! ({
        "userpass": mm.userpass,
        "method": "setprice",
        "base": base,
        "rel": rel,
        "price": 0.9,
        "volume": 1,
    })))
    .unwrap();
    assert!(
        rc.0.is_server_error(),
        "!setprice success but should be error: {}",
        rc.1
    );
}

fn check_buy_fails(mm: &MarketMakerIt, base: &str, rel: &str, vol: f64) {
    let rc = block_on(mm.rpc(json! ({
        "userpass": mm.userpass,
        "method": "buy",
        "base": base,
        "rel": rel,
        "volume": vol,
        "price": 0.9
    })))
    .unwrap();
    assert!(rc.0.is_server_error(), "!buy success but should be error: {}", rc.1);
}

fn check_sell_fails(mm: &MarketMakerIt, base: &str, rel: &str, vol: f64) {
    let rc = block_on(mm.rpc(json! ({
        "userpass": mm.userpass,
        "method": "sell",
        "base": base,
        "rel": rel,
        "volume": vol,
        "price": 0.9
    })))
    .unwrap();
    assert!(rc.0.is_server_error(), "!sell success but should be error: {}", rc.1);
}

#[test]
#[cfg(not(target_arch = "wasm32"))]
fn test_check_balance_on_order_post() {
    let coins = json!([
        {"coin":"RICK","asset":"RICK","rpcport":8923,"txversion":4,"overwintered":1,"protocol":{"type":"UTXO"}},
        {"coin":"MORTY","asset":"MORTY","rpcport":11608,"txversion":4,"overwintered":1,"protocol":{"type":"UTXO"}},
        {"coin":"ETH","name":"ethereum","protocol":{"type":"ETH"},"rpcport":80},
        {"coin":"JST","name":"jst","protocol":{"type":"ERC20", "protocol_data":{"platform":"ETH","contract_address":"0x996a8aE0304680F6A69b8A9d7C6E37D65AB5AB56"}}}
    ]);

    // start bob and immediately place the order
    let mm = MarketMakerIt::start(
        json! ({
            "gui": "nogui",
            "netid": 9998,
            "myipaddr": env::var ("BOB_TRADE_IP") .ok(),
            "rpcip": env::var ("BOB_TRADE_IP") .ok(),
            "canbind": env::var ("BOB_TRADE_PORT") .ok().map (|s| s.parse::<i64>().unwrap()),
            "passphrase": "bob passphrase check balance on order post",
            "coins": coins,
            "i_am_seed": true,
            "rpc_password": "pass",
        }),
        "pass".into(),
        local_start!("bob"),
    )
    .unwrap();
    let (_dump_log, _dump_dashboard) = mm.mm_dump();
    log!({"Log path: {}", mm.log_path.display()});
    // Enable coins. Print the replies in case we need the "address".
    log! ({"enable_coins (bob): {:?}", block_on (enable_coins_eth_electrum (&mm, &["http://eth1.cipig.net:8555"]))});
    // issue sell request by setting base/rel price

    // Expect error as MORTY balance is 0
    check_set_price_fails(&mm, "MORTY", "RICK");
    // Address has enough RICK, but doesn't have ETH, so setprice call should fail because maker will not have gas to spend ETH taker payment.
    check_set_price_fails(&mm, "RICK", "ETH");
    // Address has enough RICK, but doesn't have ETH, so setprice call should fail because maker will not have gas to spend ERC20 taker payment.
    check_set_price_fails(&mm, "RICK", "JST");

    // Expect error as MORTY balance is 0
    check_buy_fails(&mm, "RICK", "MORTY", 0.1);
    // RICK balance is sufficient, but amount is too small, it will result to dust error from RPC
    check_buy_fails(&mm, "MORTY", "RICK", 0.000001);
    // Address has enough RICK, but doesn't have ETH, so buy call should fail because taker will not have gas to spend ETH maker payment.
    check_buy_fails(&mm, "ETH", "RICK", 0.1);
    // Address has enough RICK, but doesn't have ETH, so buy call should fail because taker will not have gas to spend ERC20 maker payment.
    check_buy_fails(&mm, "JST", "RICK", 0.1);

    // Expect error as MORTY balance is 0
    check_sell_fails(&mm, "MORTY", "RICK", 0.1);
    // RICK balance is sufficient, but amount is too small, the dex fee will result to dust error from RPC
    check_sell_fails(&mm, "RICK", "MORTY", 0.000001);
    // Address has enough RICK, but doesn't have ETH, so buy call should fail because taker will not have gas to spend ETH maker payment.
    check_sell_fails(&mm, "RICK", "ETH", 0.1);
    // Address has enough RICK, but doesn't have ETH, so buy call should fail because taker will not have gas to spend ERC20 maker payment.
    check_sell_fails(&mm, "RICK", "JST", 0.1);
}

#[test]
#[cfg(not(target_arch = "wasm32"))]
fn test_rpc_password_from_json() {
    let coins = json!([
        {"coin":"RICK","asset":"RICK","rpcport":8923,"txversion":4,"overwintered":1,"protocol":{"type":"UTXO"}},
        {"coin":"MORTY","asset":"MORTY","rpcport":8923,"txversion":4,"overwintered":1,"protocol":{"type":"UTXO"}},
    ]);

    // do not allow empty password
    let mut err_mm1 = MarketMakerIt::start(
        json! ({
            "gui": "nogui",
            "netid": 9998,
            "passphrase": "bob passphrase",
            "coins": coins,
            "rpc_password": "",
            "i_am_seed": true,
            "skip_startup_checks": true,
        }),
        "password".into(),
        local_start!("bob"),
    )
    .unwrap();
    block_on(err_mm1.wait_for_log(5., |log| log.contains("rpc_password must not be empty"))).unwrap();

    // do not allow empty password
    let mut err_mm2 = MarketMakerIt::start(
        json! ({
            "gui": "nogui",
            "netid": 9998,
            "passphrase": "bob passphrase",
            "coins": coins,
            "rpc_password": {"key":"value"},
            "i_am_seed": true,
            "skip_startup_checks": true,
        }),
        "password".into(),
        local_start!("bob"),
    )
    .unwrap();
    block_on(err_mm2.wait_for_log(5., |log| log.contains("rpc_password must be string"))).unwrap();

    let mm = MarketMakerIt::start(
        json! ({
            "gui": "nogui",
            "netid": 9998,
            "passphrase": "bob passphrase",
            "coins": coins,
            "rpc_password": "password",
            "i_am_seed": true,
        }),
        "password".into(),
        local_start!("bob"),
    )
    .unwrap();
    let (_dump_log, _dump_dashboard) = mm.mm_dump();
    log!({"Log path: {}", mm.log_path.display()});
    let electrum_invalid = block_on(mm.rpc(json! ({
        "userpass": "password1",
        "method": "electrum",
        "coin": "RICK",
        "servers": [{"url":"electrum1.cipig.net:10017"},{"url":"electrum2.cipig.net:10017"},{"url":"electrum3.cipig.net:10017"}],
        "mm2": 1,
    }))).unwrap();

    // electrum call must fail if invalid password is provided
    assert!(
        electrum_invalid.0.is_server_error(),
        "RPC «electrum» should have failed with server error, but got «{}», response «{}»",
        electrum_invalid.0,
        electrum_invalid.1
    );

    let electrum = block_on(mm.rpc (json! ({
        "userpass": mm.userpass,
        "method": "electrum",
        "coin": "RICK",
        "servers": [{"url":"electrum1.cipig.net:10017"},{"url":"electrum2.cipig.net:10017"},{"url":"electrum3.cipig.net:10017"}],
        "mm2": 1,
    }))).unwrap();

    // electrum call must be successful with RPC password from config
    assert_eq!(
        electrum.0,
        StatusCode::OK,
        "RPC «electrum» failed with status «{}», response «{}»",
        electrum.0,
        electrum.1
    );

    let electrum = block_on(mm.rpc(json! ({
        "userpass": mm.userpass,
        "method": "electrum",
        "coin": "MORTY",
        "servers": [{"url":"electrum1.cipig.net:10018"},{"url":"electrum2.cipig.net:10018"},{"url":"electrum3.cipig.net:10018"}],
        "mm2": 1,
    }))).unwrap();

    // electrum call must be successful with RPC password from config
    assert_eq!(
        electrum.0,
        StatusCode::OK,
        "RPC «electrum» failed with status «{}», response «{}»",
        electrum.0,
        electrum.1
    );

    let orderbook = block_on(mm.rpc(json! ({
        "userpass": mm.userpass,
        "method": "orderbook",
        "base": "RICK",
        "rel": "MORTY",
    })))
    .unwrap();

    // orderbook call must be successful with RPC password from config
    assert_eq!(
        orderbook.0,
        StatusCode::OK,
        "RPC «orderbook» failed with status «{}», response «{}»",
        orderbook.0,
        orderbook.1
    );
}

/// Currently only `withdraw` RPC call supports V2.
#[test]
#[cfg(not(target_arch = "wasm32"))]
fn test_mmrpc_v2() {
    let coins = json!([
        {"coin":"RICK","asset":"RICK","rpcport":8923,"txversion":4,"protocol":{"type":"UTXO"}},
    ]);

    let mm = MarketMakerIt::start(
        json! ({
            "gui": "nogui",
            "netid": 9998,
            "passphrase": "bob passphrase",
            "coins": coins,
            "rpc_password": "password",
            "i_am_seed": true,
        }),
        "password".into(),
        local_start!("bob"),
    )
    .unwrap();
    let (_dump_log, _dump_dashboard) = mm.mm_dump();
    log!({"Log path: {}", mm.log_path.display()});

    let _electrum = block_on(enable_electrum(&mm, "RICK", false, &[
        "electrum3.cipig.net:10017",
        "electrum2.cipig.net:10017",
        "electrum1.cipig.net:10017",
    ]));

    // no `userpass`
    let withdraw = block_on(mm.rpc(json! ({
        "mmrpc": "2.0",
        "method": "withdraw",
        "params": {
            "coin": "RICK",
            "to": "RJTYiYeJ8eVvJ53n2YbrVmxWNNMVZjDGLh",
            "amount": 0.001,
        },
    })))
    .unwrap();
    assert!(
        withdraw.0.is_client_error(),
        "withdraw should have failed, but got: {}",
        withdraw.1
    );
    let withdraw_error: RpcErrorResponse<()> = json::from_str(&withdraw.1).expect("Expected 'RpcErrorResponse'");
    assert_eq!(withdraw_error.error_type, "UserpassIsNotSet");
    assert!(withdraw_error.error_data.is_none());

    // invalid `userpass`
    let withdraw = block_on(mm.rpc(json! ({
        "mmrpc": "2.0",
        "userpass": "another password",
        "method": "withdraw",
        "params": {
            "coin": "RICK",
            "to": "RJTYiYeJ8eVvJ53n2YbrVmxWNNMVZjDGLh",
            "amount": 0.001,
        },
    })))
    .unwrap();
    assert!(
        withdraw.0.is_client_error(),
        "withdraw should have failed, but got: {}",
        withdraw.1
    );
    let withdraw_error: RpcErrorResponse<Json> = json::from_str(&withdraw.1).expect("Expected 'RpcErrorResponse'");
    assert_eq!(withdraw_error.error_type, "UserpassIsInvalid");
    assert!(withdraw_error.error_data.is_none());

    // invalid `mmrpc` version
    let withdraw = block_on(mm.rpc(json! ({
        "mmrpc": "1.0",
        "userpass": mm.userpass,
        "method": "withdraw",
        "params": {
            "coin": "RICK",
            "to": "RJTYiYeJ8eVvJ53n2YbrVmxWNNMVZjDGLh",
            "amount": 0.001,
        },
    })))
    .unwrap();
    assert!(
        withdraw.0.is_client_error(),
        "withdraw should have failed, but got: {}",
        withdraw.1
    );
    log!([withdraw.1]);
    let withdraw_error: RpcErrorResponse<String> = json::from_str(&withdraw.1).expect("Expected 'RpcErrorResponse'");
    assert_eq!(withdraw_error.error_type, "InvalidMmRpcVersion");

    // 'id' = 3
    let withdraw = block_on(mm.rpc(json! ({
        "mmrpc": "2.0",
        "userpass": mm.userpass,
        "method": "withdraw",
        "params": {
            "coin": "RICK",
            "to": "RJTYiYeJ8eVvJ53n2YbrVmxWNNMVZjDGLh",
            "amount": 0.001,
        },
        "id": 3,
    })))
    .unwrap();
    assert!(withdraw.0.is_success(), "!withdraw: {}", withdraw.1);
    let withdraw_ok: RpcSuccessResponse<TransactionDetails> =
        json::from_str(&withdraw.1).expect("Expected 'RpcSuccessResponse<TransactionDetails>'");
    assert_eq!(withdraw_ok.id, Some(3));
}

#[test]
#[cfg(not(target_arch = "wasm32"))]
fn test_rpc_password_from_json_no_userpass() {
    let coins = json!([
        {"coin":"RICK","asset":"RICK","rpcport":8923,"txversion":4,"protocol":{"type":"UTXO"}},
    ]);

    let mm = MarketMakerIt::start(
        json! ({
            "gui": "nogui",
            "netid": 9998,
            "passphrase": "bob passphrase",
            "coins": coins,
            "i_am_seed": true,
        }),
        "password".into(),
        local_start!("bob"),
    )
    .unwrap();
    let (_dump_log, _dump_dashboard) = mm.mm_dump();
    log!({"Log path: {}", mm.log_path.display()});
    let electrum = block_on(mm.rpc(json! ({
        "method": "electrum",
        "coin": "RICK",
        "urls": ["electrum2.cipig.net:10017"],
    })))
    .unwrap();

    // electrum call must return 500 status code
    assert!(
        electrum.0.is_server_error(),
        "RPC «electrum» should have failed with server error, but got «{}», response «{}»",
        electrum.0,
        electrum.1
    );
}

/// Trading test using coins with remote RPC (Electrum, ETH nodes), it needs only ENV variables to be set, coins daemons are not required.
/// Trades few pairs concurrently to speed up the process and also act like "load" test
async fn trade_base_rel_electrum(
    pairs: &[(&'static str, &'static str)],
    maker_price: i32,
    taker_price: i32,
    volume: f64,
) {
    let bob_passphrase = get_passphrase(&".env.seed", "BOB_PASSPHRASE").unwrap();
    let alice_passphrase = "BCH SLP test";

    let coins = json! ([
        {"coin":"RICK","asset":"RICK","required_confirmations":0,"txversion":4,"overwintered":1,"protocol":{"type":"UTXO"}},
        {"coin":"MORTY","asset":"MORTY","required_confirmations":0,"txversion":4,"overwintered":1,"protocol":{"type":"UTXO"}},
        {"coin":"ETH","name":"ethereum","protocol":{"type":"ETH"}},
        {"coin":"ZOMBIE","asset":"ZOMBIE","fname":"ZOMBIE (TESTCOIN)","txversion":4,"overwintered":1,"mm2":1,"protocol":{"type":"ZHTLC"}},
<<<<<<< HEAD
        {"coin":"JST","name":"jst","protocol":{"type":"ERC20","protocol_data":{"platform":"ETH","contract_address":"0x2b294F029Fde858b2c62184e8390591755521d8E"}}},
        {"coin":"tBCH","pubtype":0,"p2shtype":5,"mm2":1,"fork_id":"0x40","protocol":{"type":"Bch","protocol_data":{"slp_prefix":"slptest"}},"required_confirmations":0,
         "address_format":{"format":"cashaddress","network":"bchtest"}},
        {"coin":"FUSD","protocol":{"type":"SlpToken","protocol_data":{"decimals":4,"token_id":"bb309e48930671582bea508f9a1d9b491e49b69be3d6f372dc08da2ac6e90eb7",
         "platform":"tBCH","address_prefix":"slptest"}}},
        {"coin":"JST","name":"jst","protocol":{"type":"ERC20","protocol_data":{"platform":"ETH","contract_address":"0x2b294F029Fde858b2c62184e8390591755521d8E"}}},
        {"coin":"tBTC","name":"tbitcoin","fname":"tBitcoin","pubtype":111,"p2shtype":196,"wiftype":239,"segwit":true,"bech32_hrp":"tb","txfee":0,"estimate_fee_mode":"ECONOMICAL","mm2":1,"required_confirmations":0,"protocol":{"type":"UTXO"},"address_format":{"format":"segwit"}}
=======
        {"coin":"JST","name":"jst","protocol":{"type":"ERC20","protocol_data":{"platform":"ETH","contract_address":"0x2b294F029Fde858b2c62184e8390591755521d8E"}}}
>>>>>>> a2ae08c2
    ]);

    let mut mm_bob = MarketMakerIt::start(
        json! ({
            "gui": "nogui",
            "netid": 8999,
            "dht": "on",  // Enable DHT without delay.
            "myipaddr": env::var ("BOB_TRADE_IP") .ok(),
            "rpcip": env::var ("BOB_TRADE_IP") .ok(),
            "canbind": env::var ("BOB_TRADE_PORT") .ok().map (|s| s.parse::<i64>().unwrap()),
            "passphrase": bob_passphrase,
            "coins": coins,
            "rpc_password": "password",
            "i_am_seed": true,
            "skip_startup_checks": true,
        }),
        "password".into(),
        local_start!("bob"),
    )
    .unwrap();

    let (_bob_dump_log, _bob_dump_dashboard) = mm_bob.mm_dump();
    #[cfg(not(target_arch = "wasm32"))]
    {
        log! ({"Bob log path: {}", mm_bob.log_path.display()})
    }

    // wait until bob starts listening on the p2p port and sleep for 1 second
    wait_log_re!(mm_bob, 22., "INFO Listening on");
    Timer::sleep(1.).await;

    // Both Alice and Bob might try to bind on the "0.0.0.0:47773" DHT port in this test
    // (because the local "127.0.0.*:47773" addresses aren't that useful for DHT).
    // We want to give Bob a headstart in acquiring the port,
    // because Alice will then be able to directly reach it (thanks to "seednode").
    // Direct communication is not required in this test, but it's nice to have.
    // wait_log_re! (mm_bob, 9., "preferred port");

    let mut mm_alice = MarketMakerIt::start(
        json! ({
            "gui": "nogui",
            "netid": 8999,
            "dht": "on",  // Enable DHT without delay.
            "myipaddr": env::var ("ALICE_TRADE_IP") .ok(),
            "rpcip": env::var ("ALICE_TRADE_IP") .ok(),
            "passphrase": alice_passphrase,
            "coins": coins,
            "seednodes": [fomat!((mm_bob.ip))],
            "rpc_password": "password",
            "skip_startup_checks": true,
        }),
        "password".into(),
        local_start!("alice"),
    )
    .unwrap();

    let (_alice_dump_log, _alice_dump_dashboard) = mm_alice.mm_dump();
    #[cfg(not(target_arch = "wasm32"))]
    {
        log! ({"Alice log path: {}", mm_alice.log_path.display()})
    }

    // wait until both nodes RPC API is active
    wait_log_re!(mm_bob, 22., ">>>>>>>>> DEX stats ");
    wait_log_re!(mm_alice, 22., ">>>>>>>>> DEX stats ");

    // Enable coins on Bob side. Print the replies in case we need the address.
    let rc = enable_coins_eth_electrum(&mm_bob, &["http://195.201.0.6:8565"]).await;
    log! ({"enable_coins (bob): {:?}", rc});
    // Enable coins on Alice side. Print the replies in case we need the address.
    let rc = enable_coins_eth_electrum(&mm_alice, &["http://195.201.0.6:8565"]).await;
    log! ({"enable_coins (alice): {:?}", rc});

    enable_electrum(&mm_bob, "tBCH", false, &[
        "tbch.loping.net:60001",
        "electroncash.de:50003",
    ])
    .await;

    enable_electrum(&mm_alice, "tBCH", false, &[
        "tbch.loping.net:60001",
        "electroncash.de:50003",
    ])
    .await;

    enable_native(&mm_bob, "FUSD", &[]).await;
    enable_native(&mm_alice, "FUSD", &[]).await;

    // unwrap! (mm_alice.wait_for_log (999., &|log| log.contains ("set pubkey for ")));

    let mut uuids = vec![];

    // issue sell request on Bob side by setting base/rel price
    for (base, rel) in pairs.iter() {
        log!("Issue bob " (base) "/" (rel) " sell request");
        let rc = mm_bob
            .rpc(json! ({
                "userpass": mm_bob.userpass,
                "method": "setprice",
                "base": base,
                "rel": rel,
                "price": maker_price,
                "volume": volume
            }))
            .await
            .unwrap();
        assert!(rc.0.is_success(), "!setprice: {}", rc.1);
    }

    for (base, rel) in pairs.iter() {
        common::log::info!(
            "Trigger alice subscription to {}/{} orderbook topic first and sleep for 1 second",
            base,
            rel
        );
        let rc = mm_alice
            .rpc(json! ({
                "userpass": mm_alice.userpass,
                "method": "orderbook",
                "base": base,
                "rel": rel,
            }))
            .await
            .unwrap();
        assert!(rc.0.is_success(), "!orderbook: {}", rc.1);
        Timer::sleep(1.).await;
        common::log::info!("Issue alice {}/{} buy request", base, rel);
        let rc = mm_alice
            .rpc(json! ({
                "userpass": mm_alice.userpass,
                "method": "buy",
                "base": base,
                "rel": rel,
                "volume": volume,
                "price": taker_price
            }))
            .await
            .unwrap();
        assert!(rc.0.is_success(), "!buy: {}", rc.1);
        let buy_json: Json = serde_json::from_str(&rc.1).unwrap();
        uuids.push(buy_json["result"]["uuid"].as_str().unwrap().to_owned());
    }

    for (base, rel) in pairs.iter() {
        // ensure the swaps are started
        let expected_log = format!("Entering the taker_swap_loop {}/{}", base, rel);
        mm_alice
            .wait_for_log(5., |log| log.contains(&expected_log))
            .await
            .unwrap();
        let expected_log = format!("Entering the maker_swap_loop {}/{}", base, rel);
        mm_bob
            .wait_for_log(5., |log| log.contains(&expected_log))
            .await
            .unwrap()
    }

    for uuid in uuids.iter() {
        // ensure the swaps are indexed to the SQLite database
        let expected_log = format!("Inserting new swap {} to the SQLite database", uuid);
        mm_alice
            .wait_for_log(5., |log| log.contains(&expected_log))
            .await
            .unwrap();
        mm_bob
            .wait_for_log(5., |log| log.contains(&expected_log))
            .await
            .unwrap()
    }

    for uuid in uuids.iter() {
        mm_bob
            .wait_for_log(300., |log| log.contains(&format!("[swap uuid={}] Finished", uuid)))
            .await
            .unwrap();

        mm_alice
            .wait_for_log(300., |log| log.contains(&format!("[swap uuid={}] Finished", uuid)))
            .await
            .unwrap();

        #[cfg(target_arch = "wasm32")]
        {
            log!("Waiting a few second for the fresh swap status to be saved..");
            Timer::sleep(7.77).await;
        }

        log!("Checking alice/taker status..");
        check_my_swap_status(
            &mm_alice,
            &uuid,
            &TAKER_SUCCESS_EVENTS,
            &TAKER_ERROR_EVENTS,
            volume.into(),
            volume.into(),
        )
        .await;

        log!("Checking bob/maker status..");
        check_my_swap_status(
            &mm_bob,
            &uuid,
            &MAKER_SUCCESS_EVENTS,
            &MAKER_ERROR_EVENTS,
            volume.into(),
            volume.into(),
        )
        .await;
    }

    log!("Waiting 3 seconds for nodes to broadcast their swaps data..");
    Timer::sleep(3.).await;

    for uuid in uuids.iter() {
        log!("Checking alice status..");
        check_stats_swap_status(&mm_alice, &uuid, &MAKER_SUCCESS_EVENTS, &TAKER_SUCCESS_EVENTS).await;

        log!("Checking bob status..");
        check_stats_swap_status(&mm_bob, &uuid, &MAKER_SUCCESS_EVENTS, &TAKER_SUCCESS_EVENTS).await;
    }

    log!("Checking alice recent swaps..");
    check_recent_swaps(&mm_alice, uuids.len()).await;
    log!("Checking bob recent swaps..");
    check_recent_swaps(&mm_bob, uuids.len()).await;
    for (base, rel) in pairs.iter() {
        log!("Get " (base) "/" (rel) " orderbook");
        let rc = mm_bob
            .rpc(json! ({
                "userpass": mm_bob.userpass,
                "method": "orderbook",
                "base": base,
                "rel": rel,
            }))
            .await
            .unwrap();
        assert!(rc.0.is_success(), "!orderbook: {}", rc.1);

        let bob_orderbook: OrderbookResponse = json::from_str(&rc.1).unwrap();
        log!((base) "/" (rel) " orderbook " [bob_orderbook]);

        assert_eq!(0, bob_orderbook.bids.len(), "{} {} bids must be empty", base, rel);
        assert_eq!(0, bob_orderbook.asks.len(), "{} {} asks must be empty", base, rel);
    }
    mm_bob.stop().await.unwrap();
    mm_alice.stop().await.unwrap();
}

#[test]
#[cfg(not(target_arch = "wasm32"))]
fn trade_test_electrum_and_eth_coins() {
    let pairs: &[_] = if cfg!(feature = "zhtlc") {
        &[("ETH", "JST"), ("RICK", "ZOMBIE")]
    } else {
        &[("RICK", "FUSD")]
    };
    block_on(trade_base_rel_electrum(pairs, 1, 2, 0.1));
}

#[cfg(target_arch = "wasm32")]
#[no_mangle]
pub extern "C" fn trade_test_electrum_and_eth_coins(cb_id: i32) {
    use std::ptr::null;

    common::executor::spawn(async move {
        let pairs = [("ETH", "JST")];
        trade_base_rel_electrum(&pairs, 1, 2, 0.1).await;
        call_back(cb_id, null(), 0)
    })
}

#[cfg(not(target_arch = "wasm32"))]
fn withdraw_and_send(
    mm: &MarketMakerIt,
    coin: &str,
    to: &str,
    enable_res: &HashMap<&'static str, EnableElectrumResponse>,
    expected_bal_change: &str,
    amount: f64,
) {
    let withdraw = block_on(mm.rpc(json! ({
        "mmrpc": "2.0",
        "userpass": mm.userpass,
        "method": "withdraw",
        "params": {
            "coin": coin,
            "to": to,
            "amount": amount,
        },
        "id": 0,
    })))
    .unwrap();

    assert!(withdraw.0.is_success(), "!withdraw: {}", withdraw.1);
    let res: RpcSuccessResponse<TransactionDetails> =
        json::from_str(&withdraw.1).expect("Expected 'RpcSuccessResponse<TransactionDetails>'");
    let tx_details = res.result;

    let from = addr_from_enable(enable_res, coin).to_owned();
    let expected_bal_change = BigDecimal::from_str(expected_bal_change).expect("!BigDecimal::from_str");

    assert_eq!(tx_details.to, vec![to.to_owned()]);
    assert_eq!(tx_details.my_balance_change, expected_bal_change);
    assert_eq!(tx_details.from, vec![from]);

    let send = block_on(mm.rpc(json! ({
        "userpass": mm.userpass,
        "method": "send_raw_transaction",
        "coin": coin,
        "tx_hex": tx_details.tx_hex,
    })))
    .unwrap();
    assert!(send.0.is_success(), "!{} send: {}", coin, send.1);
    let send_json: Json = json::from_str(&send.1).unwrap();
    assert_eq!(tx_details.tx_hash, send_json["tx_hash"]);
}

#[test]
#[cfg(not(target_arch = "wasm32"))]
fn test_withdraw_and_send() {
    let (alice_file_passphrase, _alice_file_userpass) = from_env_file(slurp(&".env.client").unwrap());

    let alice_passphrase = var("ALICE_PASSPHRASE")
        .ok()
        .or(alice_file_passphrase)
        .expect("No ALICE_PASSPHRASE or .env.client/PASSPHRASE");

    let coins = json! ([
        {"coin":"RICK","asset":"RICK","rpcport":8923,"txversion":4,"overwintered":1,"txfee":1000,"protocol":{"type":"UTXO"}},
        {"coin":"MORTY","asset":"MORTY","rpcport":8923,"txversion":4,"overwintered":1,"txfee":1000,"protocol":{"type":"UTXO"}},
        {"coin":"MORTY_SEGWIT","asset":"MORTY_SEGWIT","txversion":4,"overwintered":1,"segwit":true,"txfee":1000,"protocol":{"type":"UTXO"}},
        {"coin":"ETH","name":"ethereum","protocol":{"type":"ETH"}},
        {"coin":"JST","name":"jst","protocol":{"type":"ERC20","protocol_data":{"platform":"ETH","contract_address":"0x2b294F029Fde858b2c62184e8390591755521d8E"}}}
    ]);

    let mm_alice = MarketMakerIt::start(
        json! ({
            "gui": "nogui",
            "netid": 8100,
            "myipaddr": env::var ("ALICE_TRADE_IP") .ok(),
            "rpcip": env::var ("ALICE_TRADE_IP") .ok(),
            "passphrase": alice_passphrase,
            "coins": coins,
            "rpc_password": "password",
            "i_am_seed": true,
        }),
        "password".into(),
        match var("LOCAL_THREAD_MM") {
            Ok(ref e) if e == "alice" => Some(local_start()),
            _ => None,
        },
    )
    .unwrap();

    let (_alice_dump_log, _alice_dump_dashboard) = mm_alice.mm_dump();
    log! ({"Alice log path: {}", mm_alice.log_path.display()});

    // wait until RPC API is active

    // Enable coins. Print the replies in case we need the address.
    let mut enable_res = block_on(enable_coins_eth_electrum(&mm_alice, &["http://195.201.0.6:8565"]));
    enable_res.insert(
        "MORTY_SEGWIT",
        block_on(enable_electrum(&mm_alice, "MORTY_SEGWIT", false, &[
            "electrum1.cipig.net:10018",
            "electrum2.cipig.net:10018",
            "electrum3.cipig.net:10018",
        ])),
    );

    log!("enable_coins (alice): "[enable_res]);
    withdraw_and_send(
        &mm_alice,
        "MORTY",
        "RJTYiYeJ8eVvJ53n2YbrVmxWNNMVZjDGLh",
        &enable_res,
        "-0.00101",
        0.001,
    );
    // dev chain gas price is 0 so ETH expected balance change doesn't include the fee
    withdraw_and_send(
        &mm_alice,
        "ETH",
        "0x657980d55733B41c0C64c06003864e1aAD917Ca7",
        &enable_res,
        "-0.001",
        0.001,
    );
    withdraw_and_send(
        &mm_alice,
        "JST",
        "0x657980d55733B41c0C64c06003864e1aAD917Ca7",
        &enable_res,
        "-0.001",
        0.001,
    );

    // must not allow to withdraw to non-P2PKH addresses
    let withdraw = block_on(mm_alice.rpc(json! ({
        "userpass": mm_alice.userpass,
        "mmrpc": "2.0",
        "method": "withdraw",
        "params": {
            "coin": "MORTY",
            "to": "bUN5nesdt1xsAjCtAaYUnNbQhGqUWwQT1Q",
            "amount": "0.001",
        },
        "id": 0,
    })))
    .unwrap();

    assert!(withdraw.0.is_client_error(), "MORTY withdraw: {}", withdraw.1);
    let res: RpcErrorResponse<String> = json::from_str(&withdraw.1).unwrap();
    assert_eq!(res.error_type, "InvalidAddress");
    assert!(res
        .error_data
        .unwrap()
        .contains("Expected a valid P2PKH or P2SH prefix for MORTY"));

    // but must allow to withdraw to P2SH addresses if Segwit flag is true
    let withdraw = block_on(mm_alice.rpc(json! ({
        "userpass": mm_alice.userpass,
        "mmrpc": "2.0",
        "method": "withdraw",
        "params": {
            "coin": "MORTY_SEGWIT",
            "to": "bUN5nesdt1xsAjCtAaYUnNbQhGqUWwQT1Q",
            "amount": "0.001",
        },
        "id": 0,
    })))
    .unwrap();

    assert!(withdraw.0.is_success(), "MORTY_SEGWIT withdraw: {}", withdraw.1);

    // must not allow to withdraw to invalid checksum address
    let withdraw = block_on(mm_alice.rpc(json! ({
        "userpass": mm_alice.userpass,
        "mmrpc": "2.0",
        "method": "withdraw",
        "params": {
            "coin": "ETH",
            "to": "0x657980d55733b41c0c64c06003864e1aad917ca7",
            "amount": "0.001",
        },
        "id": 0,
    })))
    .unwrap();

    assert!(withdraw.0.is_client_error(), "ETH withdraw: {}", withdraw.1);
    let res: RpcErrorResponse<String> = json::from_str(&withdraw.1).unwrap();
    assert_eq!(res.error_type, "InvalidAddress");
    assert!(res.error.contains("Invalid address checksum"));

    // must not allow to withdraw too small amount 0.000005 (less than 0.00001 dust)
    let small_amount = MmNumber::from("0.000005").to_decimal();
    let withdraw = block_on(mm_alice.rpc(json! ({
        "userpass": mm_alice.userpass,
        "mmrpc": "2.0",
        "method": "withdraw",
        "params": {
            "coin": "MORTY",
            "to": "RHzSYSHv3G6J8xL3MyGH3y2gU588VCTC7X",
            "amount": small_amount,
        },
        "id": 0,
    })))
    .unwrap();

    assert!(withdraw.0.is_client_error(), "MORTY withdraw: {}", withdraw.1);
    log!("error: "[withdraw.1]);
    let error: RpcErrorResponse<withdraw_error::AmountTooLow> = json::from_str(&withdraw.1).unwrap();
    let threshold = MmNumber::from("0.00001").to_decimal();
    let expected_error = withdraw_error::AmountTooLow {
        amount: small_amount,
        threshold,
    };
    assert_eq!(error.error_type, "AmountTooLow");
    assert_eq!(error.error_data, Some(expected_error));

    block_on(mm_alice.stop()).unwrap();
}

#[test]
#[cfg(not(target_arch = "wasm32"))]
<<<<<<< HEAD
fn test_withdraw_and_send_from_segwit() {
    let seed = "spice describe gravity federal blast come thank unfair canal monkey style afraid";

    let coins = json! ([
        {
            "coin": "tBTC",
            "name": "tbitcoin",
            "fname": "tBitcoin",
            "rpcport": 18332,
            "pubtype": 111,
            "p2shtype": 196,
            "wiftype": 239,
            "segwit": true,
            "bech32_hrp": "tb",
            "txfee": 1000,
            "mm2": 1,
            "required_confirmations": 0,
            "protocol": {
                "type": "UTXO"
            }
        }
    ]);

    let mm_alice = MarketMakerIt::start(
        json! ({
            "gui": "nogui",
            "netid": 8100,
            "myipaddr": env::var ("ALICE_TRADE_IP") .ok(),
            "rpcip": env::var ("ALICE_TRADE_IP") .ok(),
            "passphrase": seed,
            "coins": coins,
            "rpc_password": "password",
            "i_am_seed": true,
        }),
        "password".into(),
        match var("LOCAL_THREAD_MM") {
            Ok(ref e) if e == "alice" => Some(local_start()),
            _ => None,
        },
    )
    .unwrap();

    let (_alice_dump_log, _alice_dump_dashboard) = mm_alice.mm_dump();
    log! ({"Alice log path: {}", mm_alice.log_path.display()});

    // wait until RPC API is active

    // Enable coins. Print the replies in case we need the address.
    let electrum = block_on(mm_alice.rpc(json!({
        "userpass": mm_alice.userpass,
        "method": "electrum",
        "coin": "tBTC",
        "servers": [{"url":"electrum1.cipig.net:10068"},{"url":"electrum2.cipig.net:10068"},{"url":"electrum3.cipig.net:10068"}],
        "mm2": 1,
        "address_format": {
            "format": "segwit",
        },
    }))).unwrap();
    assert_eq!(
        electrum.0,
        StatusCode::OK,
        "RPC «electrum» failed with {} {}",
        electrum.0,
        electrum.1
    );
    log!("enable_coins (alice): "[electrum]);

    let electrum_response: EnableElectrumResponse =
        json::from_str(&electrum.1).expect("Expected 'EnableElectrumResponse'");
    let mut enable_res = HashMap::new();
    enable_res.insert("tBTC", electrum_response);

    // Send from Segwit Address to Segwit Address
    withdraw_and_send(
        &mm_alice,
        "tBTC",
        "tb1qdkwjk42dw6pryvs9sl0ht3pn3mxghuma64jst5",
        &enable_res,
        "-0.00002",
        0.00001,
    );

    // Wait 5 seconds to avoid double spending
    thread::sleep(Duration::from_secs(5));

    // Send from Segwit Address to Legacy Address
    withdraw_and_send(
        &mm_alice,
        "tBTC",
        "mg2vB11K43itMLKgTg61xwi4SXW6Mj9Df3",
        &enable_res,
        "-0.00002",
        0.00001,
    );

    block_on(mm_alice.stop()).unwrap();
}

#[test]
#[cfg(not(target_arch = "wasm32"))]
fn test_withdraw_and_send_legacy_to_segwit() {
    let seed = "spice describe gravity federal blast come thank unfair canal monkey style afraid";

    let coins = json! ([
        {
            "coin": "tBTC",
            "name": "tbitcoin",
            "fname": "tBitcoin",
            "rpcport": 18332,
            "pubtype": 111,
            "p2shtype": 196,
            "wiftype": 239,
            "segwit": true,
            "bech32_hrp": "tb",
            "txfee": 1000,
            "mm2": 1,
            "required_confirmations": 0,
            "protocol": {
                "type": "UTXO"
            }
        }
    ]);

    let mm_alice = MarketMakerIt::start(
        json! ({
            "gui": "nogui",
            "netid": 8100,
            "myipaddr": env::var ("ALICE_TRADE_IP") .ok(),
            "rpcip": env::var ("ALICE_TRADE_IP") .ok(),
            "passphrase": seed.to_string(),
            "coins": coins,
            "rpc_password": "password",
            "i_am_seed": true,
        }),
        "password".into(),
        match var("LOCAL_THREAD_MM") {
            Ok(ref e) if e == "alice" => Some(local_start()),
            _ => None,
        },
    )
    .unwrap();

    let (_alice_dump_log, _alice_dump_dashboard) = mm_alice.mm_dump();
    log! ({"Alice log path: {}", mm_alice.log_path.display()});

    // wait until RPC API is active

    // Enable coins. Print the replies in case we need the address.
    let electrum = block_on(mm_alice.rpc(json!({
        "userpass": mm_alice.userpass,
        "method": "electrum",
        "coin": "tBTC",
        "servers": [{"url":"electrum1.cipig.net:10068"},{"url":"electrum2.cipig.net:10068"},{"url":"electrum3.cipig.net:10068"}],
        "mm2": 1,
    }))).unwrap();
    assert_eq!(
        electrum.0,
        StatusCode::OK,
        "RPC «electrum» failed with {} {}",
        electrum.0,
        electrum.1
    );
    log!("enable_coins (alice): "[electrum]);

    let electrum_response: EnableElectrumResponse =
        json::from_str(&electrum.1).expect("Expected 'EnableElectrumResponse'");
    let mut enable_res = HashMap::new();
    enable_res.insert("tBTC", electrum_response);

    // Send from Segwit Address to Segwit Address
    withdraw_and_send(
        &mm_alice,
        "tBTC",
        "tb1qqk4t2dppvmu9jja0z7nan0h464n5gve8v3dtus",
        &enable_res,
        "-0.00002",
        0.00001,
    );

    block_on(mm_alice.stop()).unwrap();
}

#[test]
#[cfg(not(target_arch = "wasm32"))]
=======
>>>>>>> a2ae08c2
fn test_tbtc_withdraw_to_cashaddresses_should_fail() {
    let seed = "spice describe gravity federal blast come thank unfair canal monkey style afraid";

    let coins = json! ([
        {
            "coin": "tBTC",
            "name": "tbitcoin",
            "fname": "tBitcoin",
            "rpcport": 18332,
            "pubtype": 111,
            "p2shtype": 196,
            "wiftype": 239,
            "segwit": true,
            "bech32_hrp": "tb",
            "txfee": 1000,
            "mm2": 1,
            "required_confirmations": 0,
            "protocol": {
                "type": "UTXO"
            }
        }
    ]);

    let mm_alice = MarketMakerIt::start(
        json! ({
            "gui": "nogui",
            "netid": 8100,
            "myipaddr": env::var ("ALICE_TRADE_IP") .ok(),
            "rpcip": env::var ("ALICE_TRADE_IP") .ok(),
            "passphrase": seed.to_string(),
            "coins": coins,
            "rpc_password": "password",
            "i_am_seed": true,
        }),
        "password".into(),
        match var("LOCAL_THREAD_MM") {
            Ok(ref e) if e == "alice" => Some(local_start()),
            _ => None,
        },
    )
    .unwrap();

    let (_alice_dump_log, _alice_dump_dashboard) = mm_alice.mm_dump();
    log! ({"Alice log path: {}", mm_alice.log_path.display()});

    // wait until RPC API is active

    // Enable coins. Print the replies in case we need the address.
    let electrum = block_on(mm_alice.rpc(json!({
        "userpass": mm_alice.userpass,
        "method": "electrum",
        "coin": "tBTC",
        "servers": [{"url":"electrum1.cipig.net:10068"},{"url":"electrum2.cipig.net:10068"},{"url":"electrum3.cipig.net:10068"}],
        "mm2": 1,
    }))).unwrap();
    assert_eq!(
        electrum.0,
        StatusCode::OK,
        "RPC «electrum» failed with {} {}",
        electrum.0,
        electrum.1
    );
    log!("enable_coins (alice): "[electrum]);

    let electrum_response: EnableElectrumResponse =
        json::from_str(&electrum.1).expect("Expected 'EnableElectrumResponse'");
    let mut enable_res = HashMap::new();
    enable_res.insert("tBTC", electrum_response);

    // Send from BTC Legacy Address to Cashaddress should fail
    let withdraw = block_on(mm_alice.rpc(json!({
        "userpass": mm_alice.userpass,
        "method": "withdraw",
        "coin": "tBTC",
        "to": "bchtest:qqgp9xh3435xamv7ghct8emer2s2erzj8gx3gnhwkq",
        "amount": 0.00001,
    })))
    .unwrap();

    assert!(withdraw.0.is_server_error(), "tBTC withdraw: {}", withdraw.1);
    log!([withdraw.1]);

    block_on(mm_alice.stop()).unwrap();
}

#[test]
#[cfg(not(target_arch = "wasm32"))]
fn test_withdraw_legacy() {
    let (alice_file_passphrase, _alice_file_userpass) = from_env_file(slurp(&".env.client").unwrap());

    let alice_passphrase = var("ALICE_PASSPHRASE")
        .ok()
        .or(alice_file_passphrase)
        .expect("No ALICE_PASSPHRASE or .env.client/PASSPHRASE");

    let coins = json!([
        {"coin":"RICK","asset":"RICK","rpcport":8923,"txversion":4,"overwintered":1,"txfee":1000,"protocol":{"type":"UTXO"}},
        {"coin":"MORTY","asset":"MORTY","rpcport":8923,"txversion":4,"overwintered":1,"txfee":1000,"protocol":{"type":"UTXO"}},
        {"coin":"MORTY_SEGWIT","asset":"MORTY_SEGWIT","txversion":4,"overwintered":1,"segwit":true,"txfee":1000,"protocol":{"type":"UTXO"}},
        {"coin":"ETH","name":"ethereum","protocol":{"type":"ETH"}},
        {"coin":"JST","name":"jst","protocol":{"type":"ERC20","protocol_data":{"platform":"ETH","contract_address":"0x2b294F029Fde858b2c62184e8390591755521d8E"}}}
    ]);

    let mm_alice = MarketMakerIt::start(
        json!({
            "gui": "nogui",
            "netid": 8100,
            "myipaddr": env::var ("ALICE_TRADE_IP") .ok(),
            "rpcip": env::var ("ALICE_TRADE_IP") .ok(),
            "passphrase": alice_passphrase,
            "coins": coins,
            "rpc_password": "password",
            "i_am_seed": true,
        }),
        "password".into(),
        match var("LOCAL_THREAD_MM") {
            Ok(ref e) if e == "alice" => Some(local_start()),
            _ => None,
        },
    )
    .unwrap();

    let (_alice_dump_log, _alice_dump_dashboard) = mm_alice.mm_dump();
    log!({ "Alice log path: {}", mm_alice.log_path.display() });

    // wait until RPC API is active

    // Enable coins. Print the replies in case we need the address.
    let mut enable_res = block_on(enable_coins_eth_electrum(&mm_alice, &["http://195.201.0.6:8565"]));
    enable_res.insert(
        "MORTY_SEGWIT",
        block_on(enable_electrum(&mm_alice, "MORTY_SEGWIT", false, &[
            "electrum1.cipig.net:10018",
            "electrum2.cipig.net:10018",
            "electrum3.cipig.net:10018",
        ])),
    );
    log!("enable_coins (alice): "[enable_res]);

    let withdraw = block_on(mm_alice.rpc(json!({
        "userpass": mm_alice.userpass,
        "method": "withdraw",
        "coin": "MORTY",
        "to": "RJTYiYeJ8eVvJ53n2YbrVmxWNNMVZjDGLh",
        "amount": 0.001,
    })))
    .unwrap();
    assert!(withdraw.0.is_success(), "MORTY withdraw: {}", withdraw.1);
    let _: TransactionDetails = json::from_str(&withdraw.1).expect("Expected 'TransactionDetails'");

    // must not allow to withdraw to non-P2PKH addresses
    let withdraw = block_on(mm_alice.rpc(json!({
        "userpass": mm_alice.userpass,
        "method": "withdraw",
        "coin": "MORTY",
        "to": "bUN5nesdt1xsAjCtAaYUnNbQhGqUWwQT1Q",
        "amount": "0.001",
    })))
    .unwrap();

    assert!(withdraw.0.is_server_error(), "MORTY withdraw: {}", withdraw.1);
    log!([withdraw.1]);
    let withdraw_error: Json = json::from_str(&withdraw.1).unwrap();
    withdraw_error["error"]
        .as_str()
        .expect("Expected 'error' field")
        .contains("Expected either P2PKH or P2SH");
    assert!(withdraw_error.get("error_path").is_none());
    assert!(withdraw_error.get("error_trace").is_none());
    assert!(withdraw_error.get("error_type").is_none());
    assert!(withdraw_error.get("error_data").is_none());

    block_on(mm_alice.stop()).unwrap();
}

#[test]
#[cfg(not(target_arch = "wasm32"))]
fn test_withdraw_segwit() {
    let seed = "spice describe gravity federal blast come thank unfair canal monkey style afraid";

    let coins = json!([
        {
            "coin": "tBTC",
            "name": "tbitcoin",
            "fname": "tBitcoin",
            "rpcport": 18332,
            "pubtype": 111,
            "p2shtype": 196,
            "wiftype": 239,
            "segwit": true,
            "bech32_hrp": "tb",
            "txfee": 0,
            "estimate_fee_mode": "ECONOMICAL",
            "mm2": 1,
            "required_confirmations": 0,
            "protocol": {
                "type": "UTXO"
            }
        }
    ]);

    let mm_alice = MarketMakerIt::start(
        json!({
            "gui": "nogui",
            "netid": 8100,
            "myipaddr": env::var ("ALICE_TRADE_IP") .ok(),
            "rpcip": env::var ("ALICE_TRADE_IP") .ok(),
            "passphrase": seed.to_string(),
            "coins": coins,
            "rpc_password": "password",
            "i_am_seed": true,
        }),
        "password".into(),
        match var("LOCAL_THREAD_MM") {
            Ok(ref e) if e == "alice" => Some(local_start()),
            _ => None,
        },
    )
    .unwrap();

    let (_alice_dump_log, _alice_dump_dashboard) = mm_alice.mm_dump();
    log!({ "Alice log path: {}", mm_alice.log_path.display() });

    // wait until RPC API is active

    // Enable coins. Print the replies in case we need the address.
    let electrum = block_on(mm_alice.rpc(json!({
        "userpass": mm_alice.userpass,
        "method": "electrum",
        "coin": "tBTC",
        "servers": [{"url":"electrum1.cipig.net:10068"},{"url":"electrum2.cipig.net:10068"},{"url":"electrum3.cipig.net:10068"}],
        "mm2": 1,
        "address_format": {
            "format": "segwit",
        },
    }))).unwrap();
    assert_eq!(
        electrum.0,
        StatusCode::OK,
        "RPC «electrum» failed with {} {}",
        electrum.0,
        electrum.1
    );
    log!("enable_coins (alice): "[electrum]);

    let withdraw = block_on(mm_alice.rpc(json!({
        "userpass": mm_alice.userpass,
        "method": "withdraw",
        "coin": "tBTC",
        "to": "tb1qdkwjk42dw6pryvs9sl0ht3pn3mxghuma64jst5",
        "amount": 0.00001,
    })))
    .unwrap();
    assert!(withdraw.0.is_success(), "tBTC withdraw: {}", withdraw.1);
    let _: TransactionDetails = json::from_str(&withdraw.1).expect("Expected 'TransactionDetails'");

    // must not allow to withdraw to addresses with different hrp
    let withdraw = block_on(mm_alice.rpc(json!({
        "userpass": mm_alice.userpass,
        "method": "withdraw",
        "coin": "tBTC",
        "to": "ltc1qdkwjk42dw6pryvs9sl0ht3pn3mxghuma64jst5",
        "amount": 0.00001,
    })))
    .unwrap();

    assert!(withdraw.0.is_server_error(), "tBTC withdraw: {}", withdraw.1);
    log!([withdraw.1]);
    let withdraw_error: Json = json::from_str(&withdraw.1).unwrap();
    withdraw_error["error"]
        .as_str()
        .expect("Expected 'error' field")
        .contains("Address hrp ltc is not a valid hrp for tBTC");
    assert!(withdraw_error.get("error_path").is_none());
    assert!(withdraw_error.get("error_trace").is_none());
    assert!(withdraw_error.get("error_type").is_none());
    assert!(withdraw_error.get("error_data").is_none());

    block_on(mm_alice.stop()).unwrap();
}

/// Ensure that swap status return the 404 status code if swap is not found
#[test]
#[cfg(not(target_arch = "wasm32"))]
fn test_swap_status() {
    let coins = json! ([{"coin":"RICK","asset":"RICK"},]);

    let mm = MarketMakerIt::start(
        json! ({
            "gui": "nogui",
            "netid": 8100,
            "myipaddr": env::var ("ALICE_TRADE_IP") .ok(),
            "rpcip": env::var ("ALICE_TRADE_IP") .ok(),
            "passphrase": "some passphrase",
            "coins": coins,
            "rpc_password": "password",
            "i_am_seed": true,
        }),
        "password".into(),
        match var("LOCAL_THREAD_MM") {
            Ok(ref e) if e == "alice" => Some(local_start()),
            _ => None,
        },
    )
    .unwrap();

    let my_swap = block_on(mm.rpc(json! ({
        "userpass": mm.userpass,
        "method": "my_swap_status",
        "params": {
            "uuid":Uuid::new_v4(),
        }
    })))
    .unwrap();

    assert_eq!(
        my_swap.0,
        StatusCode::NOT_FOUND,
        "!not found status code: {}",
        my_swap.1
    );

    let stats_swap = block_on(mm.rpc(json! ({
        "userpass": mm.userpass,
        "method": "stats_swap_status",
        "params": {
            "uuid":Uuid::new_v4(),
        }
    })))
    .unwrap();

    assert_eq!(
        stats_swap.0,
        StatusCode::NOT_FOUND,
        "!not found status code: {}",
        stats_swap.1
    );
}

/// Ensure that setprice/buy/sell calls deny base == rel
/// https://github.com/artemii235/SuperNET/issues/363
#[test]
#[cfg(not(target_arch = "wasm32"))]
fn test_order_errors_when_base_equal_rel() {
    let coins = json!([
        {"coin":"RICK","asset":"RICK","rpcport":8923,"txversion":4,"overwintered":1,"protocol":{"type":"UTXO"}},
    ]);

    let mm = MarketMakerIt::start(
        json! ({
            "gui": "nogui",
            "netid": 9998,
            "myipaddr": env::var ("BOB_TRADE_IP") .ok(),
            "rpcip": env::var ("BOB_TRADE_IP") .ok(),
            "canbind": env::var ("BOB_TRADE_PORT") .ok().map (|s| s.parse::<i64>().unwrap()),
            "passphrase": "bob passphrase",
            "coins": coins,
            "rpc_password": "pass",
            "i_am_seed": true,
        }),
        "pass".into(),
        match var("LOCAL_THREAD_MM") {
            Ok(ref e) if e == "bob" => Some(local_start()),
            _ => None,
        },
    )
    .unwrap();
    let (_dump_log, _dump_dashboard) = mm.mm_dump();
    log!({"Log path: {}", mm.log_path.display()});
    block_on(enable_electrum(&mm, "RICK", false, &[
        "electrum3.cipig.net:10017",
        "electrum2.cipig.net:10017",
        "electrum1.cipig.net:10017",
    ]));

    let rc = block_on(mm.rpc(json! ({
        "userpass": mm.userpass,
        "method": "setprice",
        "base": "RICK",
        "rel": "RICK",
        "price": 0.9
    })))
    .unwrap();
    assert!(rc.0.is_server_error(), "setprice should have failed, but got {:?}", rc);

    let rc = block_on(mm.rpc(json! ({
        "userpass": mm.userpass,
        "method": "buy",
        "base": "RICK",
        "rel": "RICK",
        "price": 0.9,
        "relvolume": 0.1,
    })))
    .unwrap();
    assert!(rc.0.is_server_error(), "buy should have failed, but got {:?}", rc);

    let rc = block_on(mm.rpc(json! ({
        "userpass": mm.userpass,
        "method": "sell",
        "base": "RICK",
        "rel": "RICK",
        "price": 0.9,
        "basevolume": 0.1,
    })))
    .unwrap();
    assert!(rc.0.is_server_error(), "sell should have failed, but got {:?}", rc);
}

fn startup_passphrase(passphrase: &str, expected_address: &str) {
    let coins = json!([
        {"coin":"KMD","rpcport":8923,"txversion":4,"protocol":{"type":"UTXO"}},
    ]);

    let mm = MarketMakerIt::start(
        json! ({
            "gui": "nogui",
            "netid": 9998,
            "myipaddr": env::var ("BOB_TRADE_IP") .ok(),
            "rpcip": env::var ("BOB_TRADE_IP") .ok(),
            "canbind": env::var ("BOB_TRADE_PORT") .ok().map (|s| s.parse::<i64>().unwrap()),
            "passphrase": passphrase,
            "coins": coins,
            "rpc_password": "pass",
            "i_am_seed": true,
        }),
        "pass".into(),
        match var("LOCAL_THREAD_MM") {
            Ok(ref e) if e == "bob" => Some(local_start()),
            _ => None,
        },
    )
    .unwrap();
    let (_dump_log, _dump_dashboard) = mm.mm_dump();
    #[cfg(not(target_arch = "wasm32"))]
    {
        log!({"Log path: {}", mm.log_path.display()})
    }
    let enable = block_on(enable_electrum(&mm, "KMD", false, &["electrum1.cipig.net:10001"]));
    assert_eq!(expected_address, enable.address);
    block_on(mm.stop()).unwrap();
}

/// MM2 should detect if passphrase is WIF or 0x-prefixed hex encoded privkey and parse it properly.
/// https://github.com/artemii235/SuperNET/issues/396
#[test]
#[cfg(not(target_arch = "wasm32"))]
fn test_startup_passphrase() {
    // seed phrase
    startup_passphrase("bob passphrase", "RRnMcSeKiLrNdbp91qNVQwwXx5azD4S4CD");

    // WIF
    assert!(key_pair_from_seed("UvCjJf4dKSs2vFGVtCnUTAhR5FTZGdg43DDRa9s7s5DV1sSDX14g").is_ok());
    startup_passphrase(
        "UvCjJf4dKSs2vFGVtCnUTAhR5FTZGdg43DDRa9s7s5DV1sSDX14g",
        "RRnMcSeKiLrNdbp91qNVQwwXx5azD4S4CD",
    );
    // WIF, Invalid network version
    assert!(key_pair_from_seed("92Qba5hnyWSn5Ffcka56yMQauaWY6ZLd91Vzxbi4a9CCetaHtYj").is_err());
    // WIF, not compressed
    assert!(key_pair_from_seed("5HpHagT65TZzG1PH3CSu63k8DbpvD8s5ip4nEB3kEsreAnchuDf").is_err());

    // 0x prefixed hex
    assert!(key_pair_from_seed("0xb8c774f071de08c7fd8f62b97f1a5726f6ce9f1bcf141b70b86689254ed6714e").is_ok());
    startup_passphrase(
        "0xb8c774f071de08c7fd8f62b97f1a5726f6ce9f1bcf141b70b86689254ed6714e",
        "RRnMcSeKiLrNdbp91qNVQwwXx5azD4S4CD",
    );
    // Out of range, https://en.bitcoin.it/wiki/Private_key#Range_of_valid_ECDSA_private_keys
    assert!(key_pair_from_seed("0xFFFFFFFFFFFFFFFFFFFFFFFFFFFFFFFEBAAEDCE6AF48A03BBFD25E8CD0364141").is_err());
}

/// https://github.com/artemii235/SuperNET/issues/398
#[test]
#[cfg(not(target_arch = "wasm32"))]
fn test_cancel_order() {
    let coins = json!([
        {"coin":"RICK","asset":"RICK","rpcport":8923,"txversion":4,"overwintered":1,"protocol":{"type":"UTXO"}},
        {"coin":"MORTY","asset":"MORTY","rpcport":11608,"txversion":4,"overwintered":1,"protocol":{"type":"UTXO"}},
        {"coin":"ETH","name":"ethereum","rpcport":80,"protocol":{"type":"ETH"}},
        {"coin":"JST","name":"jst","protocol":{"type":"ERC20","protocol_data":{"platform":"ETH","contract_address":"0xc0eb7AeD740E1796992A08962c15661bDEB58003"}}}
    ]);
    let bob_passphrase = "bob passphrase";

    // start bob and immediately place the order
    let mm_bob = MarketMakerIt::start(
        json! ({
            "gui": "nogui",
            "netid": 9998,
            "dht": "on",  // Enable DHT without delay.
            "myipaddr": env::var ("BOB_TRADE_IP") .ok(),
            "rpcip": env::var ("BOB_TRADE_IP") .ok(),
            "canbind": env::var ("BOB_TRADE_PORT") .ok().map (|s| s.parse::<i64>().unwrap()),
            "passphrase": bob_passphrase,
            "coins": coins,
            "i_am_seed": true,
            "rpc_password": "pass",
        }),
        "pass".into(),
        match var("LOCAL_THREAD_MM") {
            Ok(ref e) if e == "bob" => Some(local_start()),
            _ => None,
        },
    )
    .unwrap();
    let (_bob_dump_log, _bob_dump_dashboard) = mm_bob.mm_dump();
    log!({"Bob log path: {}", mm_bob.log_path.display()});
    // Enable coins on Bob side. Print the replies in case we need the "address".
    log! ({"enable_coins (bob): {:?}", block_on (enable_coins_eth_electrum (&mm_bob, &["https://ropsten.infura.io/v3/c01c1b4cf66642528547624e1d6d9d6b"]))});

    log!("Issue sell request on Bob side by setting base/rel price…");
    let rc = block_on(mm_bob.rpc(json! ({
        "userpass": mm_bob.userpass,
        "method": "setprice",
        "base": "RICK",
        "rel": "MORTY",
        "price": 0.9,
        "volume": "0.9",
    })))
    .unwrap();
    assert!(rc.0.is_success(), "!setprice: {}", rc.1);
    let setprice_json: Json = json::from_str(&rc.1).unwrap();
    log!([setprice_json]);

    let mm_alice = MarketMakerIt::start(
        json! ({
            "gui": "nogui",
            "netid": 9998,
            "dht": "on",  // Enable DHT without delay.
            "myipaddr": env::var ("ALICE_TRADE_IP") .ok(),
            "rpcip": env::var ("ALICE_TRADE_IP") .ok(),
            "passphrase": "alice passphrase",
            "coins": coins,
            "seednodes": [fomat!((mm_bob.ip))],
            "rpc_password": "pass",
        }),
        "pass".into(),
        match var("LOCAL_THREAD_MM") {
            Ok(ref e) if e == "alice" => Some(local_start()),
            _ => None,
        },
    )
    .unwrap();

    let (_alice_dump_log, _alice_dump_dashboard) = mm_alice.mm_dump();
    log!({"Alice log path: {}", mm_alice.log_path.display()});

    // Enable coins on Alice side. Print the replies in case we need the "address".
    log! ({"enable_coins (alice): {:?}", block_on (enable_coins_eth_electrum (&mm_alice, &["https://ropsten.infura.io/v3/c01c1b4cf66642528547624e1d6d9d6b"]))});

    log!("Get RICK/MORTY orderbook on Alice side");
    let rc = block_on(mm_alice.rpc(json! ({
        "userpass": mm_alice.userpass,
        "method": "orderbook",
        "base": "RICK",
        "rel": "MORTY",
    })))
    .unwrap();
    assert!(rc.0.is_success(), "!orderbook: {}", rc.1);

    let alice_orderbook: OrderbookResponse = json::from_str(&rc.1).unwrap();
    log!("Alice orderbook "[alice_orderbook]);
    assert_eq!(
        alice_orderbook.asks.len(),
        1,
        "Alice RICK/MORTY orderbook must have exactly 1 ask"
    );

    let cancel_rc = block_on(mm_bob.rpc(json! ({
        "userpass": mm_bob.userpass,
        "method": "cancel_order",
        "uuid": setprice_json["result"]["uuid"],
    })))
    .unwrap();
    assert!(cancel_rc.0.is_success(), "!cancel_order: {}", rc.1);
    let uuid: Uuid = json::from_value(setprice_json["result"]["uuid"].clone()).unwrap();
    let order_path = mm_bob.folder.join(format!(
        "DB/{}/ORDERS/MY/MAKER/{}.json",
        hex::encode(rmd160_from_passphrase(bob_passphrase)),
        uuid
    ));
    assert!(!order_path.exists());

    let pause = 3;
    log!("Waiting (" (pause) " seconds) for Bob to cancel the order…");
    thread::sleep(Duration::from_secs(pause));

    // Bob orderbook must show no orders
    log!("Get RICK/MORTY orderbook on Bob side");
    let rc = block_on(mm_bob.rpc(json! ({
        "userpass": mm_bob.userpass,
        "method": "orderbook",
        "base": "RICK",
        "rel": "MORTY",
    })))
    .unwrap();
    assert!(rc.0.is_success(), "!orderbook: {}", rc.1);

    let bob_orderbook: OrderbookResponse = json::from_str(&rc.1).unwrap();
    log!("Bob orderbook "[bob_orderbook]);
    assert_eq!(bob_orderbook.asks.len(), 0, "Bob RICK/MORTY asks are not empty");

    // Alice orderbook must show no orders
    log!("Get RICK/MORTY orderbook on Alice side");
    let rc = block_on(mm_alice.rpc(json! ({
        "userpass": mm_alice.userpass,
        "method": "orderbook",
        "base": "RICK",
        "rel": "MORTY",
    })))
    .unwrap();
    assert!(rc.0.is_success(), "!orderbook: {}", rc.1);

    let alice_orderbook: OrderbookResponse = json::from_str(&rc.1).unwrap();
    log!("Alice orderbook "[alice_orderbook]);
    assert_eq!(alice_orderbook.asks.len(), 0, "Alice RICK/MORTY asks are not empty");
}

#[test]
#[cfg(not(target_arch = "wasm32"))]
fn test_cancel_all_orders() {
    let coins = json!([
        {"coin":"RICK","asset":"RICK","rpcport":8923,"txversion":4,"overwintered":1,"protocol":{"type":"UTXO"}},
        {"coin":"MORTY","asset":"MORTY","rpcport":11608,"txversion":4,"overwintered":1,"protocol":{"type":"UTXO"}},
        {"coin":"ETH","name":"ethereum","rpcport":80,"protocol":{"type":"ETH"}},
        {"coin":"JST","name":"jst","protocol":{"type":"ERC20","protocol_data":{"platform":"ETH","contract_address":"0xc0eb7AeD740E1796992A08962c15661bDEB58003"}}}
    ]);

    let bob_passphrase = "bob passphrase";
    // start bob and immediately place the order
    let mm_bob = MarketMakerIt::start(
        json! ({
            "gui": "nogui",
            "netid": 9998,
            "dht": "on",  // Enable DHT without delay.
            "myipaddr": env::var ("BOB_TRADE_IP") .ok(),
            "rpcip": env::var ("BOB_TRADE_IP") .ok(),
            "canbind": env::var ("BOB_TRADE_PORT") .ok().map (|s| s.parse::<i64>().unwrap()),
            "passphrase": bob_passphrase,
            "coins": coins,
            "i_am_seed": true,
            "rpc_password": "pass",
        }),
        "pass".into(),
        match var("LOCAL_THREAD_MM") {
            Ok(ref e) if e == "bob" => Some(local_start()),
            _ => None,
        },
    )
    .unwrap();
    let (_bob_dump_log, _bob_dump_dashboard) = mm_bob.mm_dump();
    log!({"Bob log path: {}", mm_bob.log_path.display()});
    // Enable coins on Bob side. Print the replies in case we need the "address".
    log! ({"enable_coins (bob): {:?}", block_on (enable_coins_eth_electrum (&mm_bob, &["https://ropsten.infura.io/v3/c01c1b4cf66642528547624e1d6d9d6b"]))});

    log!("Issue sell request on Bob side by setting base/rel price…");
    let rc = block_on(mm_bob.rpc(json! ({
        "userpass": mm_bob.userpass,
        "method": "setprice",
        "base": "RICK",
        "rel": "MORTY",
        "price": 0.9,
        "volume": "0.9",
    })))
    .unwrap();
    assert!(rc.0.is_success(), "!setprice: {}", rc.1);
    let setprice_json: Json = json::from_str(&rc.1).unwrap();
    log!([setprice_json]);

    let mm_alice = MarketMakerIt::start(
        json! ({
            "gui": "nogui",
            "netid": 9998,
            "dht": "on",  // Enable DHT without delay.
            "myipaddr": env::var ("ALICE_TRADE_IP") .ok(),
            "rpcip": env::var ("ALICE_TRADE_IP") .ok(),
            "passphrase": "alice passphrase",
            "coins": coins,
            "seednodes": [fomat!((mm_bob.ip))],
            "rpc_password": "pass",
        }),
        "pass".into(),
        match var("LOCAL_THREAD_MM") {
            Ok(ref e) if e == "alice" => Some(local_start()),
            _ => None,
        },
    )
    .unwrap();

    let (_alice_dump_log, _alice_dump_dashboard) = mm_alice.mm_dump();
    log!({"Alice log path: {}", mm_alice.log_path.display()});

    // Enable coins on Alice side. Print the replies in case we need the "address".
    log! ({"enable_coins (alice): {:?}", block_on (enable_coins_eth_electrum (&mm_alice, &["https://ropsten.infura.io/v3/c01c1b4cf66642528547624e1d6d9d6b"]))});

    log!("Give Alice 3 seconds to import the order…");
    thread::sleep(Duration::from_secs(3));

    log!("Get RICK/MORTY orderbook on Alice side");
    let rc = block_on(mm_alice.rpc(json! ({
        "userpass": mm_alice.userpass,
        "method": "orderbook",
        "base": "RICK",
        "rel": "MORTY",
    })))
    .unwrap();
    assert!(rc.0.is_success(), "!orderbook: {}", rc.1);

    let alice_orderbook: Json = json::from_str(&rc.1).unwrap();
    log!("Alice orderbook "[alice_orderbook]);
    let asks = alice_orderbook["asks"].as_array().unwrap();
    assert_eq!(asks.len(), 1, "Alice RICK/MORTY orderbook must have exactly 1 ask");

    let cancel_rc = block_on(mm_bob.rpc(json! ({
        "userpass": mm_bob.userpass,
        "method": "cancel_all_orders",
        "cancel_by": {
            "type": "All",
        }
    })))
    .unwrap();
    assert!(cancel_rc.0.is_success(), "!cancel_all_orders: {}", rc.1);
    let uuid: Uuid = json::from_value(setprice_json["result"]["uuid"].clone()).unwrap();
    let order_path = mm_bob.folder.join(format!(
        "DB/{}/ORDERS/MY/MAKER/{}.json",
        hex::encode(rmd160_from_passphrase(bob_passphrase)),
        uuid
    ));
    assert!(!order_path.exists());

    let pause = 3;
    log!("Waiting (" (pause) " seconds) for Bob to cancel the order…");
    thread::sleep(Duration::from_secs(pause));

    // Bob orderbook must show no orders
    log!("Get RICK/MORTY orderbook on Bob side");
    let rc = block_on(mm_bob.rpc(json! ({
        "userpass": mm_bob.userpass,
        "method": "orderbook",
        "base": "RICK",
        "rel": "MORTY",
    })))
    .unwrap();
    assert!(rc.0.is_success(), "!orderbook: {}", rc.1);

    let bob_orderbook: Json = json::from_str(&rc.1).unwrap();
    log!("Bob orderbook "[bob_orderbook]);
    let asks = bob_orderbook["asks"].as_array().unwrap();
    assert_eq!(asks.len(), 0, "Bob RICK/MORTY asks are not empty");

    // Alice orderbook must show no orders
    log!("Get RICK/MORTY orderbook on Alice side");
    let rc = block_on(mm_alice.rpc(json! ({
        "userpass": mm_alice.userpass,
        "method": "orderbook",
        "base": "RICK",
        "rel": "MORTY",
    })))
    .unwrap();
    assert!(rc.0.is_success(), "!orderbook: {}", rc.1);

    let alice_orderbook: Json = json::from_str(&rc.1).unwrap();
    log!("Alice orderbook "[alice_orderbook]);
    let asks = alice_orderbook["asks"].as_array().unwrap();
    assert_eq!(asks.len(), 0, "Alice RICK/MORTY asks are not empty");
}

/// https://github.com/artemii235/SuperNET/issues/367
/// Electrum requests should success if at least 1 server successfully connected,
/// all others might end up with DNS resolution errors, TCP connection errors, etc.
#[test]
#[cfg(not(target_arch = "wasm32"))]
fn test_electrum_enable_conn_errors() {
    let coins = json!([
        {"coin":"RICK","asset":"RICK","protocol":{"type":"UTXO"}},
        {"coin":"MORTY","asset":"MORTY","protocol":{"type":"UTXO"}},
    ]);

    let mm_bob = MarketMakerIt::start(
        json! ({
            "gui": "nogui",
            "netid": 9998,
            "dht": "on",  // Enable DHT without delay.
            "myipaddr": env::var ("BOB_TRADE_IP") .ok(),
            "rpcip": env::var ("BOB_TRADE_IP") .ok(),
            "canbind": env::var ("BOB_TRADE_PORT") .ok().map (|s| s.parse::<i64>().unwrap()),
            "passphrase": "bob passphrase",
            "coins": coins,
            "i_am_seed": true,
            "rpc_password": "pass",
        }),
        "pass".into(),
        match var("LOCAL_THREAD_MM") {
            Ok(ref e) if e == "bob" => Some(local_start()),
            _ => None,
        },
    )
    .unwrap();
    let (_bob_dump_log, _bob_dump_dashboard) = mm_bob.mm_dump();
    log!({"Bob log path: {}", mm_bob.log_path.display()});
    // Using working servers and few else with random ports to trigger "connection refused"
    block_on(enable_electrum(&mm_bob, "RICK", false, &[
        "electrum3.cipig.net:10017",
        "electrum2.cipig.net:10017",
        "electrum1.cipig.net:10017",
        "electrum1.cipig.net:60017",
        "electrum1.cipig.net:60018",
    ]));
    // use random domain name to trigger name is not resolved
    block_on(enable_electrum(&mm_bob, "MORTY", false, &[
        "electrum3.cipig.net:10018",
        "electrum2.cipig.net:10018",
        "electrum1.cipig.net:10018",
        "random-electrum-domain-name1.net:60017",
        "random-electrum-domain-name2.net:60017",
    ]));
}

#[test]
#[cfg(not(target_arch = "wasm32"))]
fn test_order_should_not_be_displayed_when_node_is_down() {
    let coins = json!([
        {"coin":"RICK","asset":"RICK","protocol":{"type":"UTXO"}},
        {"coin":"MORTY","asset":"MORTY","protocol":{"type":"UTXO"}},
    ]);

    // start bob and immediately place the order
    let mm_bob = MarketMakerIt::start(
        json! ({
            "gui": "nogui",
            "netid": 9998,
            "dht": "on",  // Enable DHT without delay.
            "myipaddr": env::var ("BOB_TRADE_IP") .ok(),
            "rpcip": env::var ("BOB_TRADE_IP") .ok(),
            "canbind": env::var ("BOB_TRADE_PORT") .ok().map (|s| s.parse::<i64>().unwrap()),
            "passphrase": "bob passphrase",
            "coins": coins,
            "i_am_seed": true,
            "rpc_password": "pass",
        }),
        "pass".into(),
        match var("LOCAL_THREAD_MM") {
            Ok(ref e) if e == "bob" => Some(local_start()),
            _ => None,
        },
    )
    .unwrap();
    let (_bob_dump_log, _bob_dump_dashboard) = mm_bob.mm_dump();
    log!({"Bob log path: {}", mm_bob.log_path.display()});

    log!(
        "Bob enable RICK "[block_on(enable_electrum(&mm_bob, "RICK", false, &[
            "electrum3.cipig.net:10017",
            "electrum2.cipig.net:10017",
            "electrum1.cipig.net:10017",
        ]))]
    );

    log!(
        "Bob enable MORTY "[block_on(enable_electrum(&mm_bob, "MORTY", false, &[
            "electrum3.cipig.net:10018",
            "electrum2.cipig.net:10018",
            "electrum1.cipig.net:10018",
        ]))]
    );

    let mm_alice = MarketMakerIt::start(
        json! ({
            "gui": "nogui",
            "netid": 9998,
            "myipaddr": env::var ("ALICE_TRADE_IP") .ok(),
            "rpcip": env::var ("ALICE_TRADE_IP") .ok(),
            "passphrase": "alice passphrase",
            "coins": coins,
            "seednodes": [fomat!((mm_bob.ip))],
            "rpc_password": "pass",
            "maker_order_timeout": 5,
        }),
        "pass".into(),
        match var("LOCAL_THREAD_MM") {
            Ok(ref e) if e == "alice" => Some(local_start()),
            _ => None,
        },
    )
    .unwrap();

    let (_alice_dump_log, _alice_dump_dashboard) = mm_alice.mm_dump();
    log!({"Alice log path: {}", mm_alice.log_path.display()});

    log!(
        "Alice enable RICK "[block_on(enable_electrum(&mm_alice, "RICK", false, &[
            "electrum3.cipig.net:10017",
            "electrum2.cipig.net:10017",
            "electrum1.cipig.net:10017",
        ]))]
    );

    log!(
        "Alice enable MORTY "[block_on(enable_electrum(&mm_alice, "MORTY", false, &[
            "electrum3.cipig.net:10018",
            "electrum2.cipig.net:10018",
            "electrum1.cipig.net:10018",
        ]))]
    );

    // issue sell request on Bob side by setting base/rel price
    log!("Issue bob sell request");
    let rc = block_on(mm_bob.rpc(json! ({
        "userpass": mm_bob.userpass,
        "method": "setprice",
        "base": "RICK",
        "rel": "MORTY",
        "price": 0.9,
        "volume": "0.9",
    })))
    .unwrap();
    assert!(rc.0.is_success(), "!setprice: {}", rc.1);

    thread::sleep(Duration::from_secs(2));

    log!("Get RICK/MORTY orderbook on Alice side");
    let rc = block_on(mm_alice.rpc(json! ({
        "userpass": mm_alice.userpass,
        "method": "orderbook",
        "base": "RICK",
        "rel": "MORTY",
    })))
    .unwrap();
    assert!(rc.0.is_success(), "!orderbook: {}", rc.1);

    let alice_orderbook: Json = json::from_str(&rc.1).unwrap();
    log!("Alice orderbook "[alice_orderbook]);
    let asks = alice_orderbook["asks"].as_array().unwrap();
    assert_eq!(asks.len(), 1, "Alice RICK/MORTY orderbook must have exactly 1 ask");

    block_on(mm_bob.stop()).unwrap();
    thread::sleep(Duration::from_secs(6));

    let rc = block_on(mm_alice.rpc(json! ({
        "userpass": mm_alice.userpass,
        "method": "orderbook",
        "base": "RICK",
        "rel": "MORTY",
    })))
    .unwrap();
    assert!(rc.0.is_success(), "!orderbook: {}", rc.1);

    let alice_orderbook: Json = json::from_str(&rc.1).unwrap();
    log!("Alice orderbook "[alice_orderbook]);
    let asks = alice_orderbook["asks"].as_array().unwrap();
    assert_eq!(asks.len(), 0, "Alice RICK/MORTY orderbook must have zero asks");

    block_on(mm_alice.stop()).unwrap();
}

#[test]
#[cfg(not(target_arch = "wasm32"))]
fn test_own_orders_should_not_be_removed_from_orderbook() {
    let coins = json!([
        {"coin":"RICK","asset":"RICK","protocol":{"type":"UTXO"}},
        {"coin":"MORTY","asset":"MORTY","protocol":{"type":"UTXO"}},
    ]);

    // start bob and immediately place the order
    let mm_bob = MarketMakerIt::start(
        json! ({
            "gui": "nogui",
            "netid": 9998,
            "dht": "on",  // Enable DHT without delay.
            "myipaddr": env::var ("BOB_TRADE_IP") .ok(),
            "rpcip": env::var ("BOB_TRADE_IP") .ok(),
            "canbind": env::var ("BOB_TRADE_PORT") .ok().map (|s| s.parse::<i64>().unwrap()),
            "passphrase": "bob passphrase",
            "coins": coins,
            "i_am_seed": true,
            "rpc_password": "pass",
            "maker_order_timeout": 5,
        }),
        "pass".into(),
        match var("LOCAL_THREAD_MM") {
            Ok(ref e) if e == "bob" => Some(local_start()),
            _ => None,
        },
    )
    .unwrap();
    let (_bob_dump_log, _bob_dump_dashboard) = mm_bob.mm_dump();
    log!({"Bob log path: {}", mm_bob.log_path.display()});

    log!(
        "Bob enable RICK "[block_on(enable_electrum(&mm_bob, "RICK", false, &[
            "electrum3.cipig.net:10017",
            "electrum2.cipig.net:10017",
            "electrum1.cipig.net:10017",
        ]))]
    );

    log!(
        "Bob enable MORTY "[block_on(enable_electrum(&mm_bob, "MORTY", false, &[
            "electrum3.cipig.net:10018",
            "electrum2.cipig.net:10018",
            "electrum1.cipig.net:10018",
        ]))]
    );

    // issue sell request on Bob side by setting base/rel price
    log!("Issue bob sell request");
    let rc = block_on(mm_bob.rpc(json! ({
        "userpass": mm_bob.userpass,
        "method": "setprice",
        "base": "RICK",
        "rel": "MORTY",
        "price": 0.9,
        "volume": "0.9",
    })))
    .unwrap();
    assert!(rc.0.is_success(), "!setprice: {}", rc.1);

    thread::sleep(Duration::from_secs(6));

    let rc = block_on(mm_bob.rpc(json! ({
        "userpass": mm_bob.userpass,
        "method": "orderbook",
        "base": "RICK",
        "rel": "MORTY",
    })))
    .unwrap();
    assert!(rc.0.is_success(), "!orderbook: {}", rc.1);

    let bob_orderbook: Json = json::from_str(&rc.1).unwrap();
    log!("Bob orderbook "[bob_orderbook]);
    let asks = bob_orderbook["asks"].as_array().unwrap();
    assert_eq!(asks.len(), 1, "Bob RICK/MORTY orderbook must have exactly 1 ask");

    block_on(mm_bob.stop()).unwrap();
}

#[test]
#[cfg(not(target_arch = "wasm32"))]
// https://github.com/KomodoPlatform/atomicDEX-API/issues/511
fn test_all_orders_per_pair_per_node_must_be_displayed_in_orderbook() {
    let coins = json!([
        {"coin":"RICK","asset":"RICK","protocol":{"type":"UTXO"}},
        {"coin":"MORTY","asset":"MORTY","protocol":{"type":"UTXO"}},
    ]);

    let mm = MarketMakerIt::start(
        json! ({
            "gui": "nogui",
            "netid": 9998,
            "myipaddr": env::var ("BOB_TRADE_IP") .ok(),
            "rpcip": env::var ("BOB_TRADE_IP") .ok(),
            "canbind": env::var ("BOB_TRADE_PORT") .ok().map (|s| s.parse::<i64>().unwrap()),
            "passphrase": "bob passphrase",
            "coins": coins,
            "rpc_password": "pass",
            "i_am_seed": true,
        }),
        "pass".into(),
        match var("LOCAL_THREAD_MM") {
            Ok(ref e) if e == "bob" => Some(local_start()),
            _ => None,
        },
    )
    .unwrap();
    let (_dump_log, _dump_dashboard) = mm.mm_dump();
    log!({"Log path: {}", mm.log_path.display()});
    block_on(enable_electrum(&mm, "RICK", false, &[
        "electrum3.cipig.net:10017",
        "electrum2.cipig.net:10017",
        "electrum1.cipig.net:10017",
    ]));
    block_on(enable_electrum(&mm, "MORTY", false, &[
        "electrum3.cipig.net:10018",
        "electrum2.cipig.net:10018",
        "electrum1.cipig.net:10018",
    ]));

    // set 2 orders with different prices
    let rc = block_on(mm.rpc(json! ({
        "userpass": mm.userpass,
        "method": "setprice",
        "base": "RICK",
        "rel": "MORTY",
        "price": 0.9,
        "volume": "0.9",
        "cancel_previous": false,
    })))
    .unwrap();
    assert!(rc.0.is_success(), "!setprice: {}", rc.1);

    let rc = block_on(mm.rpc(json! ({
        "userpass": mm.userpass,
        "method": "setprice",
        "base": "RICK",
        "rel": "MORTY",
        "price": 1,
        "volume": "0.9",
        "cancel_previous": false,
    })))
    .unwrap();
    assert!(rc.0.is_success(), "!setprice: {}", rc.1);

    thread::sleep(Duration::from_secs(2));

    log!("Get RICK/MORTY orderbook");
    let rc = block_on(mm.rpc(json! ({
        "userpass": mm.userpass,
        "method": "orderbook",
        "base": "RICK",
        "rel": "MORTY",
    })))
    .unwrap();
    assert!(rc.0.is_success(), "!orderbook: {}", rc.1);

    let orderbook: Json = json::from_str(&rc.1).unwrap();
    log!("orderbook "[orderbook]);
    let asks = orderbook["asks"].as_array().unwrap();
    assert_eq!(asks.len(), 2, "RICK/MORTY orderbook must have exactly 2 asks");
}

#[test]
#[cfg(not(target_arch = "wasm32"))]
// https://github.com/KomodoPlatform/atomicDEX-API/issues/859
fn orderbook_extended_data() {
    let coins = json!([
        {"coin":"RICK","asset":"RICK","protocol":{"type":"UTXO"}},
        {"coin":"MORTY","asset":"MORTY","protocol":{"type":"UTXO"}},
    ]);

    let mm = MarketMakerIt::start(
        json! ({
            "gui": "nogui",
            "netid": 9998,
            "myipaddr": env::var ("BOB_TRADE_IP") .ok(),
            "rpcip": env::var ("BOB_TRADE_IP") .ok(),
            "canbind": env::var ("BOB_TRADE_PORT") .ok().map (|s| s.parse::<i64>().unwrap()),
            "passphrase": "bob passphrase",
            "coins": coins,
            "rpc_password": "pass",
            "i_am_seed": true,
        }),
        "pass".into(),
        match var("LOCAL_THREAD_MM") {
            Ok(ref e) if e == "bob" => Some(local_start()),
            _ => None,
        },
    )
    .unwrap();
    let (_dump_log, _dump_dashboard) = &mm.mm_dump();
    log!({"Log path: {}", mm.log_path.display()});
    block_on(enable_electrum(&mm, "RICK", false, &[
        "electrum3.cipig.net:10017",
        "electrum2.cipig.net:10017",
        "electrum1.cipig.net:10017",
    ]));
    block_on(enable_electrum(&mm, "MORTY", false, &[
        "electrum3.cipig.net:10018",
        "electrum2.cipig.net:10018",
        "electrum1.cipig.net:10018",
    ]));

    let bob_orders = &[
        // (base, rel, price, volume)
        ("RICK", "MORTY", "0.9", "0.9"),
        ("RICK", "MORTY", "0.8", "0.9"),
        ("RICK", "MORTY", "0.7", "0.9"),
        ("MORTY", "RICK", "0.8", "0.9"),
        ("MORTY", "RICK", "1", "0.9"),
    ];

    for (base, rel, price, volume) in bob_orders {
        let rc = block_on(mm.rpc(json!({
            "userpass": mm.userpass,
            "method": "setprice",
            "base": base,
            "rel": rel,
            "price": price,
            "volume": volume,
            "cancel_previous": false,
        })))
        .unwrap();
        assert!(rc.0.is_success(), "!setprice: {}", rc.1);
    }

    thread::sleep(Duration::from_secs(1));
    log!("Get RICK/MORTY orderbook");
    let rc = block_on(mm.rpc(json! ({
        "userpass": mm.userpass,
        "method": "orderbook",
        "base": "RICK",
        "rel": "MORTY",
    })))
    .unwrap();
    assert!(rc.0.is_success(), "!orderbook: {}", rc.1);

    let orderbook: OrderbookResponse = json::from_str(&rc.1).unwrap();
    log!("orderbook "[rc.1]);
    let expected_total_asks_base_vol = MmNumber::from("2.7");
    assert_eq!(expected_total_asks_base_vol.to_decimal(), orderbook.total_asks_base_vol);

    let expected_total_bids_base_vol = MmNumber::from("1.62");
    assert_eq!(expected_total_bids_base_vol.to_decimal(), orderbook.total_bids_base_vol);

    let expected_total_asks_rel_vol = MmNumber::from("2.16");
    assert_eq!(expected_total_asks_rel_vol.to_decimal(), orderbook.total_asks_rel_vol);

    let expected_total_bids_rel_vol = MmNumber::from("1.8");
    assert_eq!(expected_total_bids_rel_vol.to_decimal(), orderbook.total_bids_rel_vol);

    fn check_price_and_vol_aggr(
        order: &OrderbookEntryAggregate,
        price: &'static str,
        base_aggr: &'static str,
        rel_aggr: &'static str,
    ) {
        let price = MmNumber::from(price);
        assert_eq!(price.to_decimal(), order.price);

        let base_aggr = MmNumber::from(base_aggr);
        assert_eq!(base_aggr.to_decimal(), order.base_max_volume_aggr);

        let rel_aggr = MmNumber::from(rel_aggr);
        assert_eq!(rel_aggr.to_decimal(), order.rel_max_volume_aggr);
    }

    check_price_and_vol_aggr(&orderbook.asks[0], "0.9", "2.7", "2.16");
    check_price_and_vol_aggr(&orderbook.asks[1], "0.8", "1.8", "1.35");
    check_price_and_vol_aggr(&orderbook.asks[2], "0.7", "0.9", "0.63");

    check_price_and_vol_aggr(&orderbook.bids[0], "1.25", "0.72", "0.9");
    check_price_and_vol_aggr(&orderbook.bids[1], "1", "1.62", "1.8");
}

#[test]
#[cfg(not(target_arch = "wasm32"))]
fn orderbook_should_display_base_rel_volumes() {
    let coins = json!([
        {"coin":"RICK","asset":"RICK","protocol":{"type":"UTXO"}},
        {"coin":"MORTY","asset":"MORTY","protocol":{"type":"UTXO"}},
    ]);

    let mm = MarketMakerIt::start(
        json! ({
            "gui": "nogui",
            "netid": 9998,
            "myipaddr": env::var ("BOB_TRADE_IP") .ok(),
            "rpcip": env::var ("BOB_TRADE_IP") .ok(),
            "canbind": env::var ("BOB_TRADE_PORT") .ok().map (|s| s.parse::<i64>().unwrap()),
            "passphrase": "bob passphrase",
            "coins": coins,
            "rpc_password": "pass",
            "i_am_seed": true,
        }),
        "pass".into(),
        match var("LOCAL_THREAD_MM") {
            Ok(ref e) if e == "bob" => Some(local_start()),
            _ => None,
        },
    )
    .unwrap();
    let (_dump_log, _dump_dashboard) = &mm.mm_dump();
    log!({"Log path: {}", mm.log_path.display()});
    block_on(enable_electrum(&mm, "RICK", false, &[
        "electrum3.cipig.net:10017",
        "electrum2.cipig.net:10017",
        "electrum1.cipig.net:10017",
    ]));
    block_on(enable_electrum(&mm, "MORTY", false, &[
        "electrum3.cipig.net:10018",
        "electrum2.cipig.net:10018",
        "electrum1.cipig.net:10018",
    ]));

    let price = BigRational::new(2.into(), 1.into());
    let volume = BigRational::new(1.into(), 1.into());

    // create order with rational amount and price
    let rc = block_on(mm.rpc(json! ({
        "userpass": mm.userpass,
        "method": "setprice",
        "base": "RICK",
        "rel": "MORTY",
        "price": price,
        "volume": volume,
        "cancel_previous": false,
    })))
    .unwrap();
    assert!(rc.0.is_success(), "!setprice: {}", rc.1);

    thread::sleep(Duration::from_secs(1));
    log!("Get RICK/MORTY orderbook");
    let rc = block_on(mm.rpc(json! ({
        "userpass": mm.userpass,
        "method": "orderbook",
        "base": "RICK",
        "rel": "MORTY",
    })))
    .unwrap();
    assert!(rc.0.is_success(), "!orderbook: {}", rc.1);

    let orderbook: OrderbookResponse = json::from_str(&rc.1).unwrap();
    log!("orderbook "[orderbook]);
    assert_eq!(orderbook.asks.len(), 1, "RICK/MORTY orderbook must have exactly 1 ask");
    let min_volume = BigRational::new(1.into(), 10000.into());
    assert_eq!(volume, orderbook.asks[0].base_max_volume_rat);
    assert_eq!(min_volume, orderbook.asks[0].base_min_volume_rat);

    assert_eq!(&volume * &price, orderbook.asks[0].rel_max_volume_rat);
    assert_eq!(&min_volume * &price, orderbook.asks[0].rel_min_volume_rat);

    log!("Get MORTY/RICK orderbook");
    let rc = block_on(mm.rpc(json! ({
        "userpass": mm.userpass,
        "method": "orderbook",
        "base": "MORTY",
        "rel": "RICK",
    })))
    .unwrap();
    assert!(rc.0.is_success(), "!orderbook: {}", rc.1);

    let orderbook: OrderbookResponse = json::from_str(&rc.1).unwrap();
    log!("orderbook "[orderbook]);
    assert_eq!(orderbook.bids.len(), 1, "MORTY/RICK orderbook must have exactly 1 bid");
    let min_volume = BigRational::new(1.into(), 10000.into());
    assert_eq!(volume, orderbook.bids[0].rel_max_volume_rat);
    assert_eq!(min_volume, orderbook.bids[0].rel_min_volume_rat);

    assert_eq!(&volume * &price, orderbook.bids[0].base_max_volume_rat);
    assert_eq!(&min_volume * &price, orderbook.bids[0].base_min_volume_rat);
}

fn check_priv_key(mm: &MarketMakerIt, coin: &str, expected_priv_key: &str) {
    let rc = block_on(mm.rpc(json! ({
        "userpass": mm.userpass,
        "method": "show_priv_key",
        "coin": coin
    })))
    .unwrap();
    assert!(rc.0.is_success(), "!show_priv_key: {}", rc.1);
    let privkey: Json = json::from_str(&rc.1).unwrap();
    assert_eq!(privkey["result"]["priv_key"], Json::from(expected_priv_key))
}

#[test]
#[cfg(not(target_arch = "wasm32"))]
// https://github.com/KomodoPlatform/atomicDEX-API/issues/519#issuecomment-589149811
fn test_show_priv_key() {
    let coins = json! ([
        {"coin":"RICK","asset":"RICK","rpcport":8923,"txversion":4,"overwintered":1,"protocol":{"type":"UTXO"}},
        {"coin":"MORTY","asset":"MORTY","rpcport":11608,"txversion":4,"overwintered":1,"protocol":{"type":"UTXO"}},
        {"coin":"ETH","name":"ethereum","protocol":{"type":"ETH"}},
        {"coin":"JST","name":"jst","protocol":{"type":"ERC20","protocol_data":{"platform":"ETH","contract_address":"0x2b294F029Fde858b2c62184e8390591755521d8E"}}}
    ]);

    let mm = MarketMakerIt::start(
        json! ({
            "gui": "nogui",
            "netid": 9998,
            "myipaddr": env::var ("BOB_TRADE_IP") .ok(),
            "rpcip": env::var ("BOB_TRADE_IP") .ok(),
            "canbind": env::var ("BOB_TRADE_PORT") .ok().map (|s| s.parse::<i64>().unwrap()),
            "passphrase": "bob passphrase",
            "coins": coins,
            "rpc_password": "pass",
            "i_am_seed": true,
        }),
        "pass".into(),
        match var("LOCAL_THREAD_MM") {
            Ok(ref e) if e == "bob" => Some(local_start()),
            _ => None,
        },
    )
    .unwrap();

    let (_dump_log, _dump_dashboard) = mm.mm_dump();
    log!({"Log path: {}", mm.log_path.display()});
    log! ({"enable_coins: {:?}", block_on (enable_coins_eth_electrum (&mm, &["http://195.201.0.6:8565"]))});

    check_priv_key(&mm, "RICK", "UvCjJf4dKSs2vFGVtCnUTAhR5FTZGdg43DDRa9s7s5DV1sSDX14g");
    check_priv_key(
        &mm,
        "ETH",
        "0xb8c774f071de08c7fd8f62b97f1a5726f6ce9f1bcf141b70b86689254ed6714e",
    );
}

#[test]
#[cfg(not(target_arch = "wasm32"))]
// https://github.com/KomodoPlatform/atomicDEX-API/issues/586
fn test_electrum_and_enable_response() {
    let coins = json! ([
        {"coin":"RICK","asset":"RICK","rpcport":8923,"txversion":4,"overwintered":1,"protocol":{"type":"UTXO"},"mature_confirmations":101},
        {"coin":"ETH","name":"ethereum","protocol":{"type":"ETH"}},
    ]);

    let mm = MarketMakerIt::start(
        json! ({
            "gui": "nogui",
            "netid": 9998,
            "myipaddr": env::var ("BOB_TRADE_IP") .ok(),
            "rpcip": env::var ("BOB_TRADE_IP") .ok(),
            "canbind": env::var ("BOB_TRADE_PORT") .ok().map (|s| s.parse::<i64>().unwrap()),
            "passphrase": "bob passphrase",
            "coins": coins,
            "rpc_password": "pass",
            "i_am_seed": true,
        }),
        "pass".into(),
        match var("LOCAL_THREAD_MM") {
            Ok(ref e) if e == "bob" => Some(local_start()),
            _ => None,
        },
    )
    .unwrap();

    let (_dump_log, _dump_dashboard) = mm.mm_dump();
    log!({"Log path: {}", mm.log_path.display()});

    let electrum_rick = block_on(mm.rpc(json!({
        "userpass": mm.userpass,
        "method": "electrum",
        "coin": "RICK",
        "servers": [{"url":"electrum1.cipig.net:10017"},{"url":"electrum2.cipig.net:10017"},{"url":"electrum3.cipig.net:10017"}],
        "mm2": 1,
        "required_confirmations": 10,
        "requires_notarization": true
    }))).unwrap();
    assert_eq!(
        electrum_rick.0,
        StatusCode::OK,
        "RPC «electrum» failed with {} {}",
        electrum_rick.0,
        electrum_rick.1
    );
    let rick_response: Json = json::from_str(&electrum_rick.1).unwrap();
    assert_eq!(rick_response["unspendable_balance"], Json::from("0"));
    assert_eq!(rick_response["required_confirmations"], Json::from(10));
    assert_eq!(rick_response["requires_notarization"], Json::from(true));
    assert_eq!(rick_response["mature_confirmations"], Json::from(101));

    // should change requires notarization at runtime
    let requires_nota_rick = block_on(mm.rpc(json! ({
        "userpass": mm.userpass,
        "method": "set_requires_notarization",
        "coin": "RICK",
        "requires_notarization": false
    })))
    .unwrap();

    assert_eq!(
        requires_nota_rick.0,
        StatusCode::OK,
        "RPC «set_requires_notarization» failed with {} {}",
        requires_nota_rick.0,
        requires_nota_rick.1
    );
    let requires_nota_rick_response: Json = json::from_str(&requires_nota_rick.1).unwrap();
    assert_eq!(
        requires_nota_rick_response["result"]["requires_notarization"],
        Json::from(false)
    );

    let enable_eth = block_on(mm.rpc(json! ({
        "userpass": mm.userpass,
        "method": "enable",
        "coin": "ETH",
        "urls": ["http://195.201.0.6:8565"],
        "mm2": 1,
        "swap_contract_address": "0xa09ad3cd7e96586ebd05a2607ee56b56fb2db8fd",
        "required_confirmations": 10,
        "requires_notarization": true
    })))
    .unwrap();
    assert_eq!(
        enable_eth.0,
        StatusCode::OK,
        "RPC «enable» failed with {} {}",
        enable_eth.0,
        enable_eth.1
    );
    let eth_response: Json = json::from_str(&enable_eth.1).unwrap();
    assert_eq!(rick_response["unspendable_balance"], Json::from("0"));
    assert_eq!(eth_response["required_confirmations"], Json::from(10));
    // requires_notarization doesn't take any effect on ETH/ERC20 coins
    assert_eq!(eth_response["requires_notarization"], Json::from(false));
    // check if there is no `mature_confirmations` field
    assert_eq!(eth_response.get("mature_confirmations"), None);
}

fn check_too_low_volume_order_creation_fails(mm: &MarketMakerIt, base: &str, rel: &str) {
    let rc = block_on(mm.rpc(json! ({
        "userpass": mm.userpass,
        "method": "setprice",
        "base": base,
        "rel": rel,
        "price": "1",
        "volume": "0.00000099",
        "cancel_previous": false,
    })))
    .unwrap();
    assert!(!rc.0.is_success(), "setprice success, but should be error {}", rc.1);

    let rc = block_on(mm.rpc(json! ({
        "userpass": mm.userpass,
        "method": "setprice",
        "base": base,
        "rel": rel,
        "price": "0.00000099",
        "volume": "1",
        "cancel_previous": false,
    })))
    .unwrap();
    assert!(!rc.0.is_success(), "setprice success, but should be error {}", rc.1);

    let rc = block_on(mm.rpc(json! ({
        "userpass": mm.userpass,
        "method": "sell",
        "base": base,
        "rel": rel,
        "price": "1",
        "volume": "0.00000099",
    })))
    .unwrap();
    assert!(!rc.0.is_success(), "sell success, but should be error {}", rc.1);

    let rc = block_on(mm.rpc(json! ({
        "userpass": mm.userpass,
        "method": "buy",
        "base": base,
        "rel": rel,
        "price": "1",
        "volume": "0.00000099",
    })))
    .unwrap();
    assert!(!rc.0.is_success(), "buy success, but should be error {}", rc.1);
}

#[test]
#[cfg(not(target_arch = "wasm32"))]
// https://github.com/KomodoPlatform/atomicDEX-API/issues/481
fn setprice_buy_sell_too_low_volume() {
    let bob_passphrase = get_passphrase(&".env.seed", "BOB_PASSPHRASE").unwrap();

    let coins = json! ([
        {"coin":"RICK","asset":"RICK","rpcport":8923,"txversion":4,"overwintered":1,"protocol":{"type":"UTXO"}},
        {"coin":"MORTY","asset":"MORTY","rpcport":11608,"txversion":4,"overwintered":1,"protocol":{"type":"UTXO"}},
        {"coin":"ETH","name":"ethereum","protocol":{"type":"ETH"}},
        {"coin":"JST","name":"jst","protocol":{"type":"ERC20","protocol_data":{"platform":"ETH","contract_address":"0x2b294F029Fde858b2c62184e8390591755521d8E"}}}
    ]);

    let mm = MarketMakerIt::start(
        json! ({
            "gui": "nogui",
            "netid": 9998,
            "myipaddr": env::var ("BOB_TRADE_IP") .ok(),
            "rpcip": env::var ("BOB_TRADE_IP") .ok(),
            "canbind": env::var ("BOB_TRADE_PORT") .ok().map (|s| s.parse::<i64>().unwrap()),
            "passphrase": bob_passphrase,
            "coins": coins,
            "rpc_password": "pass",
            "i_am_seed": true,
        }),
        "pass".into(),
        match var("LOCAL_THREAD_MM") {
            Ok(ref e) if e == "bob" => Some(local_start()),
            _ => None,
        },
    )
    .unwrap();

    let (_dump_log, _dump_dashboard) = mm.mm_dump();
    log!({"Log path: {}", mm.log_path.display()});

    log!([block_on(enable_coins_eth_electrum(&mm, &["http://195.201.0.6:8565"]))]);

    check_too_low_volume_order_creation_fails(&mm, "MORTY", "ETH");
    check_too_low_volume_order_creation_fails(&mm, "ETH", "MORTY");
    check_too_low_volume_order_creation_fails(&mm, "JST", "MORTY");
}

#[test]
#[cfg(not(target_arch = "wasm32"))]
// https://github.com/KomodoPlatform/atomicDEX-API/issues/473
fn setprice_min_volume_should_be_displayed_in_orderbook() {
    let bob_passphrase = get_passphrase(&".env.seed", "BOB_PASSPHRASE").unwrap();

    let coins = json! ([
        {"coin":"RICK","asset":"RICK","rpcport":8923,"txversion":4,"overwintered":1,"protocol":{"type":"UTXO"}},
        {"coin":"MORTY","asset":"MORTY","rpcport":11608,"txversion":4,"overwintered":1,"protocol":{"type":"UTXO"}},
        {"coin":"ETH","name":"ethereum","protocol":{"type":"ETH"}},
        {"coin":"JST","name":"jst","protocol":{"type":"ERC20","protocol_data":{"platform":"ETH","contract_address":"0x2b294F029Fde858b2c62184e8390591755521d8E"}}}
    ]);

    let mm_bob = MarketMakerIt::start(
        json! ({
            "gui": "nogui",
            "netid": 9998,
            "myipaddr": env::var ("BOB_TRADE_IP") .ok(),
            "rpcip": env::var ("BOB_TRADE_IP") .ok(),
            "canbind": env::var ("BOB_TRADE_PORT") .ok().map (|s| s.parse::<i64>().unwrap()),
            "passphrase": bob_passphrase,
            "coins": coins,
            "rpc_password": "pass",
            "i_am_seed": true,
        }),
        "pass".into(),
        match var("LOCAL_THREAD_MM") {
            Ok(ref e) if e == "bob" => Some(local_start()),
            _ => None,
        },
    )
    .unwrap();

    let (_dump_log, _dump_dashboard) = mm_bob.mm_dump();
    log!({"Bob log path: {}", mm_bob.log_path.display()});

    let mm_alice = MarketMakerIt::start(
        json! ({
            "gui": "nogui",
            "netid": 9998,
            "dht": "on",  // Enable DHT without delay.
            "myipaddr": env::var ("ALICE_TRADE_IP") .ok(),
            "rpcip": env::var ("ALICE_TRADE_IP") .ok(),
            "passphrase": "alice passphrase",
            "coins": coins,
            "seednodes": [fomat!((mm_bob.ip))],
            "rpc_password": "pass",
        }),
        "pass".into(),
        match var("LOCAL_THREAD_MM") {
            Ok(ref e) if e == "alice" => Some(local_start()),
            _ => None,
        },
    )
    .unwrap();

    let (_alice_dump_log, _alice_dump_dashboard) = mm_alice.mm_dump();
    log!({"Alice log path: {}", mm_alice.log_path.display()});

    log! ({"enable_coins (bob): {:?}", block_on (enable_coins_eth_electrum (&mm_bob, &["http://195.201.0.6:8565"]))});
    log! ({"enable_coins (alice): {:?}", block_on (enable_coins_eth_electrum (&mm_alice, &["http://195.201.0.6:8565"]))});

    // issue orderbook call on Alice side to trigger subscription to a topic
    block_on(mm_alice.rpc(json! ({
        "userpass": mm_alice.userpass,
        "method": "orderbook",
        "base": "ETH",
        "rel": "JST",
    })))
    .unwrap();

    let rc = block_on(mm_bob.rpc(json! ({
        "userpass": mm_bob.userpass,
        "method": "setprice",
        "base": "ETH",
        "rel": "JST",
        "price": "1",
        "volume": "10",
        "min_volume": "1",
    })))
    .unwrap();
    assert!(rc.0.is_success(), "!setprice: {}", rc.1);

    thread::sleep(Duration::from_secs(2));
    log!("Get ETH/JST orderbook on Bob side");
    let rc = block_on(mm_bob.rpc(json! ({
        "userpass": mm_bob.userpass,
        "method": "orderbook",
        "base": "ETH",
        "rel": "JST",
    })))
    .unwrap();
    assert!(rc.0.is_success(), "!orderbook: {}", rc.1);

    let orderbook: Json = json::from_str(&rc.1).unwrap();
    log!("orderbook "[orderbook]);
    let asks = orderbook["asks"].as_array().unwrap();
    assert_eq!(asks.len(), 1, "Bob ETH/JST orderbook must have exactly 1 ask");

    let min_volume = asks[0]["min_volume"].as_str().unwrap();
    assert_eq!(min_volume, "1", "Bob ETH/JST ask must display correct min_volume");

    log!("Get ETH/JST orderbook on Alice side");
    let rc = block_on(mm_alice.rpc(json! ({
        "userpass": mm_alice.userpass,
        "method": "orderbook",
        "base": "ETH",
        "rel": "JST",
    })))
    .unwrap();
    assert!(rc.0.is_success(), "!orderbook: {}", rc.1);

    let orderbook: Json = json::from_str(&rc.1).unwrap();
    log!("orderbook "[orderbook]);
    let asks = orderbook["asks"].as_array().unwrap();
    assert_eq!(asks.len(), 1, "Alice ETH/JST orderbook must have exactly 1 ask");

    let min_volume = asks[0]["min_volume"].as_str().unwrap();
    assert_eq!(min_volume, "1", "Alice ETH/JST ask must display correct min_volume");
}

#[test]
#[cfg(not(target_arch = "wasm32"))]
// https://github.com/KomodoPlatform/atomicDEX-API/issues/670
fn orderbook_should_work_without_coins_activation() {
    let bob_passphrase = get_passphrase(&".env.seed", "BOB_PASSPHRASE").unwrap();

    let coins = json! ([
        {"coin":"RICK","asset":"RICK","rpcport":8923,"txversion":4,"overwintered":1,"protocol":{"type":"UTXO"}},
        {"coin":"MORTY","asset":"MORTY","rpcport":11608,"txversion":4,"overwintered":1,"protocol":{"type":"UTXO"}},
        {"coin":"ETH","name":"ethereum","protocol":{"type":"ETH"}},
        {"coin":"JST","name":"jst","protocol":{"type":"ERC20","protocol_data":{"platform":"ETH","contract_address":"0x2b294F029Fde858b2c62184e8390591755521d8E"}}}
    ]);

    let mm_bob = MarketMakerIt::start(
        json! ({
            "gui": "nogui",
            "netid": 9998,
            "myipaddr": env::var ("BOB_TRADE_IP") .ok(),
            "rpcip": env::var ("BOB_TRADE_IP") .ok(),
            "canbind": env::var ("BOB_TRADE_PORT") .ok().map (|s| s.parse::<i64>().unwrap()),
            "passphrase": bob_passphrase,
            "coins": coins,
            "rpc_password": "pass",
            "i_am_seed": true,
        }),
        "pass".into(),
        match var("LOCAL_THREAD_MM") {
            Ok(ref e) if e == "bob" => Some(local_start()),
            _ => None,
        },
    )
    .unwrap();

    let (_dump_log, _dump_dashboard) = mm_bob.mm_dump();
    log!({"Bob log path: {}", mm_bob.log_path.display()});

    let mm_alice = MarketMakerIt::start(
        json! ({
            "gui": "nogui",
            "netid": 9998,
            "dht": "on",  // Enable DHT without delay.
            "myipaddr": env::var ("ALICE_TRADE_IP") .ok(),
            "rpcip": env::var ("ALICE_TRADE_IP") .ok(),
            "passphrase": "alice passphrase",
            "coins": coins,
            "seednodes": [fomat!((mm_bob.ip))],
            "rpc_password": "pass",
        }),
        "pass".into(),
        match var("LOCAL_THREAD_MM") {
            Ok(ref e) if e == "alice" => Some(local_start()),
            _ => None,
        },
    )
    .unwrap();

    let (_alice_dump_log, _alice_dump_dashboard) = mm_alice.mm_dump();
    log!({"Alice log path: {}", mm_alice.log_path.display()});

    log! ({"enable_coins (bob): {:?}", block_on (enable_coins_eth_electrum (&mm_bob, &["http://195.201.0.6:8565"]))});

    let rc = block_on(mm_bob.rpc(json! ({
        "userpass": mm_bob.userpass,
        "method": "setprice",
        "base": "ETH",
        "rel": "JST",
        "price": "1",
        "volume": "10",
        "min_volume": "1",
    })))
    .unwrap();
    assert!(rc.0.is_success(), "!setprice: {}", rc.1);

    log!("Get ETH/JST orderbook on Alice side");
    let rc = block_on(mm_alice.rpc(json! ({
        "userpass": mm_alice.userpass,
        "method": "orderbook",
        "base": "ETH",
        "rel": "JST",
    })))
    .unwrap();
    assert!(rc.0.is_success(), "!orderbook: {}", rc.1);

    let orderbook: Json = json::from_str(&rc.1).unwrap();
    log!("orderbook "[orderbook]);
    let asks = orderbook["asks"].as_array().unwrap();
    assert_eq!(asks.len(), 1, "Alice ETH/JST orderbook must have exactly 1 ask");
}

#[test]
#[cfg(not(target_arch = "wasm32"))]
fn test_fill_or_kill_taker_order_should_not_transform_to_maker() {
    let bob_passphrase = get_passphrase(&".env.client", "BOB_PASSPHRASE").unwrap();

    let coins = json! ([
        {"coin":"RICK","asset":"RICK","required_confirmations":0,"txversion":4,"overwintered":1,"protocol":{"type":"UTXO"}},
        {"coin":"MORTY","asset":"MORTY","required_confirmations":0,"txversion":4,"overwintered":1,"protocol":{"type":"UTXO"}},
        {"coin":"ETH","name":"ethereum","protocol":{"type":"ETH"}},
        {"coin":"JST","name":"jst","protocol":{"type":"ERC20","protocol_data":{"platform":"ETH","contract_address":"0x2b294F029Fde858b2c62184e8390591755521d8E"}}}
    ]);

    let mm_bob = MarketMakerIt::start(
        json! ({
            "gui": "nogui",
            "netid": 8999,
            "dht": "on",  // Enable DHT without delay.
            "myipaddr": env::var ("BOB_TRADE_IP") .ok(),
            "rpcip": env::var ("BOB_TRADE_IP") .ok(),
            "canbind": env::var ("BOB_TRADE_PORT") .ok().map (|s| s.parse::<i64>().unwrap()),
            "passphrase": bob_passphrase,
            "coins": coins,
            "rpc_password": "password",
            "i_am_seed": true,
        }),
        "password".into(),
        local_start!("bob"),
    )
    .unwrap();

    let (_bob_dump_log, _bob_dump_dashboard) = mm_bob.mm_dump();
    log! ({"Bob log path: {}", mm_bob.log_path.display()});
    log!([block_on(enable_coins_eth_electrum(&mm_bob, &[
        "http://195.201.0.6:8565"
    ]))]);

    log!("Issue bob ETH/JST sell request");
    let rc = block_on(mm_bob.rpc(json! ({
        "userpass": mm_bob.userpass,
        "method": "sell",
        "base": "ETH",
        "rel": "JST",
        "price": 1,
        "volume": 0.1,
        "order_type": {
            "type": "FillOrKill"
        },
        "timeout": 2,
    })))
    .unwrap();
    assert!(rc.0.is_success(), "!sell: {}", rc.1);
    let sell_json: Json = json::from_str(&rc.1).unwrap();
    let order_type = sell_json["result"]["order_type"]["type"].as_str();
    assert_eq!(order_type, Some("FillOrKill"));

    log!("Wait for 4 seconds for Bob order to be cancelled");
    thread::sleep(Duration::from_secs(4));

    let rc = block_on(mm_bob.rpc(json! ({
        "userpass": mm_bob.userpass,
        "method": "my_orders",
    })))
    .unwrap();
    assert!(rc.0.is_success(), "!my_orders: {}", rc.1);
    let my_orders: Json = json::from_str(&rc.1).unwrap();
    let my_maker_orders: HashMap<String, Json> = json::from_value(my_orders["result"]["maker_orders"].clone()).unwrap();
    let my_taker_orders: HashMap<String, Json> = json::from_value(my_orders["result"]["taker_orders"].clone()).unwrap();
    assert!(my_maker_orders.is_empty(), "maker_orders must be empty");
    assert!(my_taker_orders.is_empty(), "taker_orders must be empty");
}

#[test]
#[cfg(not(target_arch = "wasm32"))]
fn test_gtc_taker_order_should_transform_to_maker() {
    let bob_passphrase = get_passphrase(&".env.client", "BOB_PASSPHRASE").unwrap();

    let coins = json! ([
        {"coin":"RICK","asset":"RICK","required_confirmations":0,"txversion":4,"overwintered":1,"protocol":{"type":"UTXO"}},
        {"coin":"MORTY","asset":"MORTY","required_confirmations":0,"txversion":4,"overwintered":1,"protocol":{"type":"UTXO"}},
        {"coin":"ETH","name":"ethereum","protocol":{"type":"ETH"}},
        {"coin":"JST","name":"jst","protocol":{"type":"ERC20","protocol_data":{"platform":"ETH","contract_address":"0x2b294F029Fde858b2c62184e8390591755521d8E"}}}
    ]);

    let mm_bob = MarketMakerIt::start(
        json! ({
            "gui": "nogui",
            "netid": 8999,
            "dht": "on",  // Enable DHT without delay.
            "myipaddr": env::var ("BOB_TRADE_IP") .ok(),
            "rpcip": env::var ("BOB_TRADE_IP") .ok(),
            "canbind": env::var ("BOB_TRADE_PORT") .ok().map (|s| s.parse::<i64>().unwrap()),
            "passphrase": bob_passphrase,
            "coins": coins,
            "rpc_password": "password",
            "i_am_seed": true,
        }),
        "password".into(),
        local_start!("bob"),
    )
    .unwrap();

    let (_bob_dump_log, _bob_dump_dashboard) = mm_bob.mm_dump();
    log! ({"Bob log path: {}", mm_bob.log_path.display()});
    log!([block_on(enable_coins_eth_electrum(&mm_bob, &[
        "http://195.201.0.6:8565"
    ]))]);

    log!("Issue bob ETH/JST sell request");
    let rc = block_on(mm_bob.rpc(json! ({
        "userpass": mm_bob.userpass,
        "method": "sell",
        "base": "ETH",
        "rel": "JST",
        "price": 1,
        "volume": 0.1,
        "order_type": {
            "type": "GoodTillCancelled"
        },
        "timeout": 2,
    })))
    .unwrap();
    assert!(rc.0.is_success(), "!setprice: {}", rc.1);
    let rc_json: Json = json::from_str(&rc.1).unwrap();
    let uuid: Uuid = json::from_value(rc_json["result"]["uuid"].clone()).unwrap();

    log!("Wait for 4 seconds for Bob order to be converted to maker");
    thread::sleep(Duration::from_secs(4));

    let rc = block_on(mm_bob.rpc(json! ({
        "userpass": mm_bob.userpass,
        "method": "my_orders",
    })))
    .unwrap();
    assert!(rc.0.is_success(), "!my_orders: {}", rc.1);
    let my_orders: Json = json::from_str(&rc.1).unwrap();
    let my_maker_orders: HashMap<String, Json> = json::from_value(my_orders["result"]["maker_orders"].clone()).unwrap();
    let my_taker_orders: HashMap<String, Json> = json::from_value(my_orders["result"]["taker_orders"].clone()).unwrap();
    assert_eq!(1, my_maker_orders.len(), "maker_orders must have exactly 1 order");
    assert!(my_taker_orders.is_empty(), "taker_orders must be empty");
    let order_path = mm_bob.folder.join(format!(
        "DB/{}/ORDERS/MY/MAKER/{}.json",
        hex::encode(rmd160_from_passphrase(&bob_passphrase)),
        uuid
    ));
    log!("Order path "(order_path.display()));
    assert!(order_path.exists());
}

#[test]
#[cfg(not(target_arch = "wasm32"))]
fn test_set_price_must_save_order_to_db() {
    let bob_passphrase = get_passphrase(&".env.client", "BOB_PASSPHRASE").unwrap();

    let coins = json! ([
        {"coin":"RICK","asset":"RICK","required_confirmations":0,"txversion":4,"overwintered":1,"protocol":{"type":"UTXO"}},
        {"coin":"MORTY","asset":"MORTY","required_confirmations":0,"txversion":4,"overwintered":1,"protocol":{"type":"UTXO"}},
        {"coin":"ETH","name":"ethereum","protocol":{"type":"ETH"}},
        {"coin":"JST","name":"jst","protocol":{"type":"ERC20","protocol_data":{"platform":"ETH","contract_address":"0x2b294F029Fde858b2c62184e8390591755521d8E"}}}
    ]);

    let mm_bob = MarketMakerIt::start(
        json! ({
            "gui": "nogui",
            "netid": 8999,
            "dht": "on",  // Enable DHT without delay.
            "myipaddr": env::var ("BOB_TRADE_IP") .ok(),
            "rpcip": env::var ("BOB_TRADE_IP") .ok(),
            "canbind": env::var ("BOB_TRADE_PORT") .ok().map (|s| s.parse::<i64>().unwrap()),
            "passphrase": bob_passphrase,
            "coins": coins,
            "rpc_password": "password",
            "i_am_seed": true,
        }),
        "password".into(),
        local_start!("bob"),
    )
    .unwrap();

    let (_bob_dump_log, _bob_dump_dashboard) = mm_bob.mm_dump();
    log! ({"Bob log path: {}", mm_bob.log_path.display()});
    log!([block_on(enable_coins_eth_electrum(&mm_bob, &[
        "http://195.201.0.6:8565"
    ]))]);

    log!("Issue bob ETH/JST sell request");
    let rc = block_on(mm_bob.rpc(json! ({
        "userpass": mm_bob.userpass,
        "method": "setprice",
        "base": "ETH",
        "rel": "JST",
        "price": 1,
        "volume": 0.1
    })))
    .unwrap();
    assert!(rc.0.is_success(), "!setprice: {}", rc.1);
    let rc_json: Json = json::from_str(&rc.1).unwrap();
    let uuid: Uuid = json::from_value(rc_json["result"]["uuid"].clone()).unwrap();
    let order_path = mm_bob.folder.join(format!(
        "DB/{}/ORDERS/MY/MAKER/{}.json",
        hex::encode(rmd160_from_passphrase(&bob_passphrase)),
        uuid
    ));
    assert!(order_path.exists());
}

#[test]
#[cfg(not(target_arch = "wasm32"))]
fn test_set_price_response_format() {
    let bob_passphrase = get_passphrase(&".env.client", "BOB_PASSPHRASE").unwrap();

    let coins = json! ([
        {"coin":"RICK","asset":"RICK","required_confirmations":0,"txversion":4,"overwintered":1,"protocol":{"type":"UTXO"}},
        {"coin":"MORTY","asset":"MORTY","required_confirmations":0,"txversion":4,"overwintered":1,"protocol":{"type":"UTXO"}},
        {"coin":"ETH","name":"ethereum","protocol":{"type":"ETH"}},
        {"coin":"JST","name":"jst","protocol":{"type":"ERC20","protocol_data":{"platform":"ETH","contract_address":"0x2b294F029Fde858b2c62184e8390591755521d8E"}}}
    ]);

    let mm_bob = MarketMakerIt::start(
        json! ({
            "gui": "nogui",
            "netid": 8999,
            "dht": "on",  // Enable DHT without delay.
            "myipaddr": env::var ("BOB_TRADE_IP") .ok(),
            "rpcip": env::var ("BOB_TRADE_IP") .ok(),
            "canbind": env::var ("BOB_TRADE_PORT") .ok().map (|s| s.parse::<i64>().unwrap()),
            "passphrase": bob_passphrase,
            "coins": coins,
            "rpc_password": "password",
            "i_am_seed": true,
        }),
        "password".into(),
        local_start!("bob"),
    )
    .unwrap();

    let (_bob_dump_log, _bob_dump_dashboard) = mm_bob.mm_dump();
    log! ({"Bob log path: {}", mm_bob.log_path.display()});
    log!([block_on(enable_coins_eth_electrum(&mm_bob, &[
        "http://195.201.0.6:8565"
    ]))]);

    log!("Issue bob ETH/JST sell request");
    let rc = block_on(mm_bob.rpc(json! ({
        "userpass": mm_bob.userpass,
        "method": "setprice",
        "base": "ETH",
        "rel": "JST",
        "price": 1,
        "volume": 0.1
    })))
    .unwrap();
    assert!(rc.0.is_success(), "!setprice: {}", rc.1);
    let rc_json: Json = json::from_str(&rc.1).unwrap();
    let _: BigDecimal = json::from_value(rc_json["result"]["max_base_vol"].clone()).unwrap();
    let _: BigDecimal = json::from_value(rc_json["result"]["min_base_vol"].clone()).unwrap();
    let _: BigDecimal = json::from_value(rc_json["result"]["price"].clone()).unwrap();

    let _: BigRational = json::from_value(rc_json["result"]["max_base_vol_rat"].clone()).unwrap();
    let _: BigRational = json::from_value(rc_json["result"]["min_base_vol_rat"].clone()).unwrap();
    let _: BigRational = json::from_value(rc_json["result"]["price_rat"].clone()).unwrap();
}

#[test]
#[cfg(not(target_arch = "wasm32"))]
// https://github.com/KomodoPlatform/atomicDEX-API/issues/635
fn set_price_with_cancel_previous_should_broadcast_cancelled_message() {
    let coins = json!([
        {"coin":"RICK","asset":"RICK","rpcport":8923,"txversion":4,"overwintered":1,"protocol":{"type":"UTXO"}},
        {"coin":"MORTY","asset":"MORTY","rpcport":11608,"txversion":4,"overwintered":1,"protocol":{"type":"UTXO"}},
        {"coin":"ETH","name":"ethereum","protocol":{"type":"ETH"},"rpcport":80},
        {"coin":"JST","name":"jst","protocol":{"type":"ERC20","protocol_data":{"platform":"ETH","contract_address":"0xc0eb7AeD740E1796992A08962c15661bDEB58003"}}}
    ]);

    // start bob and immediately place the order
    let mm_bob = MarketMakerIt::start(
        json! ({
            "gui": "nogui",
            "netid": 9998,
            "dht": "on",  // Enable DHT without delay.
            "myipaddr": env::var ("BOB_TRADE_IP") .ok(),
            "rpcip": env::var ("BOB_TRADE_IP") .ok(),
            "canbind": env::var ("BOB_TRADE_PORT") .ok().map (|s| s.parse::<i64>().unwrap()),
            "passphrase": "bob passphrase",
            "coins": coins,
            "i_am_seed": true,
            "rpc_password": "pass",
        }),
        "pass".into(),
        match var("LOCAL_THREAD_MM") {
            Ok(ref e) if e == "bob" => Some(local_start()),
            _ => None,
        },
    )
    .unwrap();
    let (_bob_dump_log, _bob_dump_dashboard) = mm_bob.mm_dump();
    log!({"Bob log path: {}", mm_bob.log_path.display()});
    // Enable coins on Bob side. Print the replies in case we need the "address".
    log! ({"enable_coins (bob): {:?}", block_on (enable_coins_eth_electrum (&mm_bob, &["https://ropsten.infura.io/v3/c01c1b4cf66642528547624e1d6d9d6b"]))});

    let set_price_json = json! ({
        "userpass": mm_bob.userpass,
        "method": "setprice",
        "base": "RICK",
        "rel": "MORTY",
        "price": 0.9,
        "volume": "0.9",
    });
    log!("Issue sell request on Bob side by setting base/rel price…");
    let rc = block_on(mm_bob.rpc(set_price_json.clone())).unwrap();
    assert!(rc.0.is_success(), "!setprice: {}", rc.1);

    let mm_alice = MarketMakerIt::start(
        json! ({
            "gui": "nogui",
            "netid": 9998,
            "dht": "on",  // Enable DHT without delay.
            "myipaddr": env::var ("ALICE_TRADE_IP") .ok(),
            "rpcip": env::var ("ALICE_TRADE_IP") .ok(),
            "passphrase": "alice passphrase",
            "coins": coins,
            "seednodes": [fomat!((mm_bob.ip))],
            "rpc_password": "pass",
        }),
        "pass".into(),
        match var("LOCAL_THREAD_MM") {
            Ok(ref e) if e == "alice" => Some(local_start()),
            _ => None,
        },
    )
    .unwrap();

    let (_alice_dump_log, _alice_dump_dashboard) = mm_alice.mm_dump();
    log!({"Alice log path: {}", mm_alice.log_path.display()});

    // Enable coins on Alice side. Print the replies in case we need the "address".
    log! ({"enable_coins (alice): {:?}", block_on (enable_coins_eth_electrum (&mm_alice, &["https://ropsten.infura.io/v3/c01c1b4cf66642528547624e1d6d9d6b"]))});

    log!("Get RICK/MORTY orderbook on Alice side");
    let rc = block_on(mm_alice.rpc(json! ({
        "userpass": mm_alice.userpass,
        "method": "orderbook",
        "base": "RICK",
        "rel": "MORTY",
    })))
    .unwrap();
    assert!(rc.0.is_success(), "!orderbook: {}", rc.1);

    let alice_orderbook: Json = json::from_str(&rc.1).unwrap();
    log!("Alice orderbook "[alice_orderbook]);
    let asks = alice_orderbook["asks"].as_array().unwrap();
    assert_eq!(asks.len(), 1, "Alice RICK/MORTY orderbook must have exactly 1 ask");

    log!("Issue sell request again on Bob side by setting base/rel price…");
    let rc = block_on(mm_bob.rpc(set_price_json.clone())).unwrap();
    assert!(rc.0.is_success(), "!setprice: {}", rc.1);

    let pause = 2;
    log!("Waiting (" (pause) " seconds) for Bob to broadcast messages…");
    thread::sleep(Duration::from_secs(pause));

    // Bob orderbook must show 1 order
    log!("Get RICK/MORTY orderbook on Bob side");
    let rc = block_on(mm_bob.rpc(json! ({
        "userpass": mm_bob.userpass,
        "method": "orderbook",
        "base": "RICK",
        "rel": "MORTY",
    })))
    .unwrap();
    assert!(rc.0.is_success(), "!orderbook: {}", rc.1);

    let bob_orderbook: Json = json::from_str(&rc.1).unwrap();
    log!("Bob orderbook "[bob_orderbook]);
    let asks = bob_orderbook["asks"].as_array().unwrap();
    assert_eq!(asks.len(), 1, "Bob RICK/MORTY orderbook must have exactly 1 ask");

    // Alice orderbook must have 1 order
    log!("Get RICK/MORTY orderbook on Alice side");
    let rc = block_on(mm_alice.rpc(json! ({
        "userpass": mm_alice.userpass,
        "method": "orderbook",
        "base": "RICK",
        "rel": "MORTY",
    })))
    .unwrap();
    assert!(rc.0.is_success(), "!orderbook: {}", rc.1);

    let alice_orderbook: Json = json::from_str(&rc.1).unwrap();
    log!("Alice orderbook "[alice_orderbook]);
    let asks = alice_orderbook["asks"].as_array().unwrap();
    assert_eq!(asks.len(), 1, "Alice RICK/MORTY orderbook must have exactly 1 ask");
}

#[test]
#[cfg(not(target_arch = "wasm32"))]
fn test_batch_requests() {
    let coins = json!([
        {"coin":"RICK","asset":"RICK","rpcport":8923,"txversion":4,"overwintered":1,"protocol":{"type":"UTXO"}},
        {"coin":"MORTY","asset":"MORTY","rpcport":11608,"txversion":4,"overwintered":1,"protocol":{"type":"UTXO"}},
        {"coin":"ETH","name":"ethereum","protocol":{"type":"ETH"},"rpcport":80},
        {"coin":"JST","name":"jst","protocol":{"type":"ERC20","protocol_data":{"platform":"ETH","contract_address":"0xc0eb7AeD740E1796992A08962c15661bDEB58003"}}}
    ]);

    // start bob and immediately place the order
    let mm_bob = MarketMakerIt::start(
        json! ({
            "gui": "nogui",
            "netid": 9998,
            "dht": "on",  // Enable DHT without delay.
            "myipaddr": env::var ("BOB_TRADE_IP") .ok(),
            "rpcip": env::var ("BOB_TRADE_IP") .ok(),
            "canbind": env::var ("BOB_TRADE_PORT") .ok().map (|s| s.parse::<i64>().unwrap()),
            "passphrase": "bob passphrase",
            "coins": coins,
            "i_am_seed": true,
            "rpc_password": "pass",
        }),
        "pass".into(),
        match var("LOCAL_THREAD_MM") {
            Ok(ref e) if e == "bob" => Some(local_start()),
            _ => None,
        },
    )
    .unwrap();
    let (_bob_dump_log, _bob_dump_dashboard) = mm_bob.mm_dump();
    log!({"Bob log path: {}", mm_bob.log_path.display()});

    let batch_json = json!([
        {
            "userpass": mm_bob.userpass,
            "method": "electrum",
            "coin": "RICK",
            "servers": [{"url":"electrum1.cipig.net:10017"},{"url":"electrum2.cipig.net:10017"},{"url":"electrum3.cipig.net:10017"}],
            "mm2": 1,
        },
        {
            "userpass": mm_bob.userpass,
            "method": "electrum",
            "coin": "MORTY",
            "servers": [{"url":"electrum1.cipig.net:10018"},{"url":"electrum2.cipig.net:10018"},{"url":"electrum3.cipig.net:10018"}],
            "mm2": 1,
        },
        {
            "userpass": "error",
            "method": "electrum",
            "coin": "MORTY",
            "servers": [{"url":"electrum1.cipig.net:10018"},{"url":"electrum2.cipig.net:10018"},{"url":"electrum3.cipig.net:10018"}],
            "mm2": 1,
        },
    ]);

    let rc = block_on(mm_bob.rpc(batch_json)).unwrap();
    assert!(rc.0.is_success(), "!batch: {}", rc.1);
    log!((rc.1));
    let responses = json::from_str::<Vec<Json>>(&rc.1).unwrap();
    assert_eq!(responses[0]["coin"], Json::from("RICK"));
    assert_eq!(
        responses[0]["address"],
        Json::from("RRnMcSeKiLrNdbp91qNVQwwXx5azD4S4CD")
    );

    assert_eq!(responses[1]["coin"], Json::from("MORTY"));
    assert_eq!(
        responses[1]["address"],
        Json::from("RRnMcSeKiLrNdbp91qNVQwwXx5azD4S4CD")
    );

    assert!(responses[2]["error"].as_str().unwrap().contains("Userpass is invalid!"));
}

fn request_metrics(mm: &MarketMakerIt) -> MetricsJson {
    let (status, metrics, _headers) = block_on(mm.rpc(json!({ "method": "metrics"}))).unwrap();
    assert_eq!(status, StatusCode::OK, "RPC «metrics» failed with status «{}»", status);
    json::from_str(&metrics).unwrap()
}

#[test]
#[cfg(not(target_arch = "wasm32"))]
fn test_metrics_method() {
    let coins = json!([
        {"coin":"RICK","asset":"RICK","rpcport":8923,"txversion":4,"overwintered":1,"protocol":{"type":"UTXO"}},
    ]);

    let mm = MarketMakerIt::start(
        json! ({
            "gui": "nogui",
            "netid": 9998,
            "myipaddr": env::var ("BOB_TRADE_IP") .ok(),
            "rpcip": env::var ("BOB_TRADE_IP") .ok(),
            "passphrase": "face pin block number add byte put seek mime test note password sin tab multiple",
            "coins": coins,
            "i_am_seed": true,
            "rpc_password": "pass",
        }),
        "pass".into(),
        local_start!("bob"),
    )
    .unwrap();
    let (_dump_log, _dump_dashboard) = mm.mm_dump();
    log!({ "log path: {}", mm.log_path.display() });

    let _electrum = block_on(enable_electrum(&mm, "RICK", false, &[
        "electrum1.cipig.net:10017",
        "electrum2.cipig.net:10017",
        "electrum3.cipig.net:10017",
    ]));

    let metrics = request_metrics(&mm);
    assert!(!metrics.metrics.is_empty());

    log!("Received metrics:");
    log!([metrics]);

    find_metrics_in_json(metrics, "rpc_client.traffic.out", &[("coin", "RICK")])
        .expect(r#"Couldn't find a metric with key = "traffic.out" and label: coin = "RICK" in received json"#);
}

#[test]
#[ignore]
#[cfg(not(target_arch = "wasm32"))]
fn test_electrum_tx_history() {
    fn get_tx_history_request_count(mm: &MarketMakerIt) -> u64 {
        let metrics = request_metrics(&mm);
        match find_metrics_in_json(metrics, "tx.history.request.count", &[
            ("coin", "RICK"),
            ("method", "blockchain.scripthash.get_history"),
        ])
        .unwrap()
        {
            MetricType::Counter { value, .. } => value,
            _ => panic!("tx.history.request.count should be a counter"),
        }
    }

    let coins = json!([
        {"coin":"RICK","asset":"RICK","rpcport":8923,"txversion":4,"overwintered":1,"protocol":{"type":"UTXO"}},
    ]);

    let mut mm = MarketMakerIt::start(
        json! ({
            "gui": "nogui",
            "netid": 9998,
            "myipaddr": env::var ("BOB_TRADE_IP") .ok(),
            "rpcip": env::var ("BOB_TRADE_IP") .ok(),
            "passphrase": "face pin block number add byte put seek mime test note password sin tab multiple",
            "coins": coins,
            "i_am_seed": true,
            "rpc_password": "pass",
            "metrics_interval": 30.
        }),
        "pass".into(),
        local_start!("bob"),
    )
    .unwrap();
    let (_dump_log, _dump_dashboard) = mm.mm_dump();
    log!({ "log path: {}", mm.log_path.display() });

    // Enable RICK electrum client with tx_history loop.
    let electrum = block_on(enable_electrum(&mm, "RICK", true, &[
        "electrum1.cipig.net:10017",
        "electrum2.cipig.net:10017",
        "electrum3.cipig.net:10017",
    ]));

    // Wait till tx_history will not be loaded
    block_on(mm.wait_for_log(500., |log| log.contains("history has been loaded successfully"))).unwrap();

    // tx_history is requested every 30 seconds, wait another iteration
    thread::sleep(Duration::from_secs(31));

    // Balance is not changed, therefore tx_history shouldn't be reloaded.
    // Request metrics and check if the MarketMaker has requested tx_history only once
    assert_eq!(get_tx_history_request_count(&mm), 1);

    // make a transaction to change balance
    let mut enable_res = HashMap::new();
    enable_res.insert("RICK", electrum);
    log!("enable_coins: "[enable_res]);
    withdraw_and_send(
        &mm,
        "RICK",
        "RRYmiZSDo3UdHHqj1rLKf8cbJroyv9NxXw",
        &enable_res,
        "-0.00001",
        0.001,
    );

    // Wait another iteration
    thread::sleep(Duration::from_secs(31));

    // tx_history should be reloaded on next loop iteration
    assert_eq!(get_tx_history_request_count(&mm), 2);
}

#[cfg(not(target_arch = "wasm32"))]
#[allow(dead_code)]
fn spin_n_nodes(seednodes: &[&str], coins: &Json, n: usize) -> Vec<(MarketMakerIt, RaiiDump, RaiiDump)> {
    let mut mm_nodes = Vec::with_capacity(n);
    for i in 0..n {
        let mut mm = MarketMakerIt::start(
            json! ({
                "gui": "nogui",
                "netid": 9998,
                "myipaddr": env::var ("ALICE_TRADE_IP") .ok(),
                "rpcip": env::var ("ALICE_TRADE_IP") .ok(),
                "passphrase": format!("alice passphrase {}", i),
                "coins": coins,
                "seednodes": seednodes,
                "rpc_password": "pass",
            }),
            "pass".into(),
            local_start!("alice"),
        )
        .unwrap();

        let (alice_dump_log, alice_dump_dashboard) = mm.mm_dump();
        log!({ "Alice {} log path: {}", i, mm.log_path.display() });
        for seednode in seednodes.iter() {
            block_on(mm.wait_for_log(22., |log| log.contains(&format!("Dialed {}", seednode)))).unwrap();
        }
        mm_nodes.push((mm, alice_dump_log, alice_dump_dashboard));
    }
    mm_nodes
}

#[test]
#[cfg(not(target_arch = "wasm32"))]
fn test_withdraw_cashaddresses() {
    let coins = json!([
        {"coin":"BCH","pubtype":0,"p2shtype":5,"mm2":1,"fork_id": "0x40","protocol":{"type":"UTXO"},
         "address_format":{"format":"cashaddress","network":"bchtest"}},
    ]);

    let mm = MarketMakerIt::start(
        json! ({
            "gui": "nogui",
            "netid": 9998,
            "myipaddr": env::var ("BOB_TRADE_IP") .ok(),
            "rpcip": env::var ("BOB_TRADE_IP") .ok(),
            "passphrase": "face pin lock number add byte put seek mime test note password sin tab multiple",
            "coins": coins,
            "i_am_seed": true,
            "rpc_password": "pass",
        }),
        "pass".into(),
        local_start!("bob"),
    )
    .unwrap();
    let (_dump_log, _dump_dashboard) = mm.mm_dump();
    log!({ "log path: {}", mm.log_path.display() });

    let electrum = block_on(mm.rpc(json! ({
        "userpass": mm.userpass,
        "method": "electrum",
        "coin": "BCH",
        "servers": [{"url":"blackie.c3-soft.com:60001"}, {"url":"bch0.kister.net:51001"}, {"url":"testnet.imaginary.cash:50001"},{"url":"tbch.loping.net:60001"}],
        "mm2": 1,
    })))
    .unwrap();

    assert_eq!(
        electrum.0,
        StatusCode::OK,
        "RPC «electrum» failed with {} {}",
        electrum.0,
        electrum.1
    );
    let electrum: Json = json::from_str(&electrum.1).unwrap();
    log!([electrum]);

    // make withdraw from cashaddress to cashaddress
    let withdraw = block_on(mm.rpc(json! ({
        "userpass": mm.userpass,
        "method": "withdraw",
        "coin": "BCH",
        "to": "bchtest:qr39na5d25wdeecgw3euh9fkd4ygvd4pnsury96597",
        "amount": 0.00001,
    })))
    .unwrap();

    assert!(withdraw.0.is_success(), "BCH withdraw: {}", withdraw.1);
    let withdraw_json: Json = json::from_str(&withdraw.1).unwrap();
    log!((withdraw_json));

    // check "from" addresses
    let from: Vec<&str> = withdraw_json["from"]
        .as_array()
        .unwrap()
        .iter()
        .map(|v| v.as_str().unwrap())
        .collect();
    assert_eq!(from, vec!["bchtest:qqgp9xh3435xamv7ghct8emer2s2erzj8gx3gnhwkq"]);

    // check "to" addresses
    let to: Vec<&str> = withdraw_json["to"]
        .as_array()
        .unwrap()
        .iter()
        .map(|v| v.as_str().unwrap())
        .collect();
    assert_eq!(to, vec!["bchtest:qr39na5d25wdeecgw3euh9fkd4ygvd4pnsury96597"]);

    // send the transaction
    let send_tx = block_on(mm.rpc(json! ({
        "userpass": mm.userpass,
        "method": "send_raw_transaction",
        "coin": "BCH",
        "tx_hex": withdraw_json["tx_hex"],
    })))
    .unwrap();
    assert!(send_tx.0.is_success(), "BCH send_raw_transaction: {}", send_tx.1);
    log!((send_tx.1));

    // Wait 5 seconds to avoid double spending
    thread::sleep(Duration::from_secs(5));

    // make withdraw from cashaddress to legacy
    let withdraw = block_on(mm.rpc(json! ({
        "userpass": mm.userpass,
        "method": "withdraw",
        "coin": "BCH",
        "to": "1WxswvLF2HdaDr4k77e92VjaXuPQA8Uji",
        "amount": 0.00001,
    })))
    .unwrap();

    assert!(withdraw.0.is_success(), "BCH withdraw: {}", withdraw.1);
    let withdraw_json: Json = json::from_str(&withdraw.1).unwrap();
    log!((withdraw_json));

    // check "from" addresses
    let from: Vec<&str> = withdraw_json["from"]
        .as_array()
        .unwrap()
        .iter()
        .map(|v| v.as_str().unwrap())
        .collect();
    assert_eq!(from, vec!["bchtest:qqgp9xh3435xamv7ghct8emer2s2erzj8gx3gnhwkq"]);

    // check "to" addresses
    let to: Vec<&str> = withdraw_json["to"]
        .as_array()
        .unwrap()
        .iter()
        .map(|v| v.as_str().unwrap())
        .collect();
    assert_eq!(to, vec!["1WxswvLF2HdaDr4k77e92VjaXuPQA8Uji"]);

    // send the transaction
    let send_tx = block_on(mm.rpc(json! ({
        "userpass": mm.userpass,
        "method": "send_raw_transaction",
        "coin": "BCH",
        "tx_hex": withdraw_json["tx_hex"],
    })))
    .unwrap();
    assert!(send_tx.0.is_success(), "BCH send_raw_transaction: {}", send_tx.1);
    log!((send_tx.1));

    // Wait 5 seconds to avoid double spending
    thread::sleep(Duration::from_secs(5));

    //Disable BCH to enable in Legacy Mode
    let rc = block_on(mm.rpc(json!({
        "userpass": mm.userpass,
        "method": "disable_coin",
        "coin": "BCH",
    })))
    .unwrap();
    assert_eq!(rc.0, StatusCode::OK, "RPC «disable_coin» failed with status «{}»", rc.0);

    let electrum = block_on(mm.rpc(json! ({
        "userpass": mm.userpass,
        "method": "electrum",
        "coin": "BCH",
        "servers": [{"url":"blackie.c3-soft.com:60001"}, {"url":"bch0.kister.net:51001"}, {"url":"testnet.imaginary.cash:50001"}],
        "address_format":{"format":"standard"},
        "mm2": 1,
    })))
    .unwrap();

    assert_eq!(
        electrum.0,
        StatusCode::OK,
        "RPC «electrum» failed with {} {}",
        electrum.0,
        electrum.1
    );
    let electrum: Json = json::from_str(&electrum.1).unwrap();
    log!([electrum]);

    // make withdraw from Legacy to Cashaddress
    let withdraw = block_on(mm.rpc(json! ({
        "userpass": mm.userpass,
        "method": "withdraw",
        "coin": "BCH",
        "to": "bchtest:qr39na5d25wdeecgw3euh9fkd4ygvd4pnsury96597",
        "amount": 0.00001,
    })))
    .unwrap();

    assert!(withdraw.0.is_success(), "BCH withdraw: {}", withdraw.1);
    let withdraw_json: Json = json::from_str(&withdraw.1).unwrap();
    log!((withdraw_json));

    // check "from" addresses
    let from: Vec<&str> = withdraw_json["from"]
        .as_array()
        .unwrap()
        .iter()
        .map(|v| v.as_str().unwrap())
        .collect();
    assert_eq!(from, vec!["12Tz6nWqA7e5tV7m6d1EzMkNs6MQVW4UMw"]);

    // check "to" addresses
    let to: Vec<&str> = withdraw_json["to"]
        .as_array()
        .unwrap()
        .iter()
        .map(|v| v.as_str().unwrap())
        .collect();
    assert_eq!(to, vec!["bchtest:qr39na5d25wdeecgw3euh9fkd4ygvd4pnsury96597"]);

    // send the transaction
    let send_tx = block_on(mm.rpc(json! ({
        "userpass": mm.userpass,
        "method": "send_raw_transaction",
        "coin": "BCH",
        "tx_hex": withdraw_json["tx_hex"],
    })))
    .unwrap();
    assert!(send_tx.0.is_success(), "BCH send_raw_transaction: {}", send_tx.1);
    log!((send_tx.1));
}

#[test]
#[cfg(not(target_arch = "wasm32"))]
fn test_withdraw_to_different_cashaddress_network_should_fail() {
    let coins = json!([
        {"coin":"BCH","pubtype":0,"p2shtype":5,"mm2":1,"fork_id": "0x40","protocol":{"type":"UTXO"},
         "address_format":{"format":"cashaddress","network":"bchtest"}},
    ]);

    let mm = MarketMakerIt::start(
        json! ({
            "gui": "nogui",
            "netid": 9998,
            "myipaddr": env::var ("BOB_TRADE_IP") .ok(),
            "rpcip": env::var ("BOB_TRADE_IP") .ok(),
            "passphrase": "face pin lock number add byte put seek mime test note password sin tab multiple",
            "coins": coins,
            "i_am_seed": true,
            "rpc_password": "pass",
        }),
        "pass".into(),
        local_start!("bob"),
    )
    .unwrap();
    let (_dump_log, _dump_dashboard) = mm.mm_dump();
    log!({ "log path: {}", mm.log_path.display() });

    let electrum = block_on(mm.rpc(json! ({
        "userpass": mm.userpass,
        "method": "electrum",
        "coin": "BCH",
        "servers": [{"url":"blackie.c3-soft.com:60001"}, {"url":"bch0.kister.net:51001"}, {"url":"testnet.imaginary.cash:50001"}],
        "mm2": 1,
    })))
    .unwrap();

    assert_eq!(
        electrum.0,
        StatusCode::OK,
        "RPC «electrum» failed with {} {}",
        electrum.0,
        electrum.1
    );
    let electrum: Json = json::from_str(&electrum.1).unwrap();
    log!([electrum]);

    // make withdraw to from bchtest to bitcoincash should fail
    let withdraw = block_on(mm.rpc(json! ({
        "userpass": mm.userpass,
        "method": "withdraw",
        "coin": "BCH",
        "to": "bitcoincash:qqyf96yqdrpa8f6pkf9f00ap068m5tgvly28qsfq9p",
        "amount": 0.00001,
    })))
    .unwrap();

    assert!(withdraw.0.is_server_error(), "BCH withdraw: {}", withdraw.1);
    log!([withdraw.1]);

    block_on(mm.stop()).unwrap();
}

#[test]
#[cfg(not(target_arch = "wasm32"))]
fn test_common_cashaddresses() {
    let coins = json!([
        {"coin":"BCH","pubtype":0,"p2shtype":5,"mm2":1,"protocol":{"type":"UTXO"},
         "address_format":{"format":"cashaddress","network":"bchtest"}},
    ]);

    let mm = MarketMakerIt::start(
        json! ({
            "gui": "nogui",
            "netid": 9998,
            "myipaddr": env::var ("BOB_TRADE_IP") .ok(),
            "rpcip": env::var ("BOB_TRADE_IP") .ok(),
            "passphrase": "face pin block number add byte put seek mime test note password sin tab multiple",
            "coins": coins,
            "i_am_seed": true,
            "rpc_password": "pass",
        }),
        "pass".into(),
        local_start!("bob"),
    )
    .unwrap();
    let (_dump_log, _dump_dashboard) = mm.mm_dump();
    log!({ "log path: {}", mm.log_path.display() });

    // Enable BCH electrum client with tx_history loop.
    // Enable RICK electrum client with tx_history loop.
    let electrum = block_on(mm.rpc (json! ({
        "userpass": mm.userpass,
        "method": "electrum",
        "coin": "BCH",
        "servers": [{"url":"blackie.c3-soft.com:60001"}, {"url":"bch0.kister.net:51001"}, {"url":"testnet.imaginary.cash:50001"}],
        "mm2": 1,
    }))).unwrap();

    assert_eq!(
        electrum.0,
        StatusCode::OK,
        "RPC «electrum» failed with {} {}",
        electrum.0,
        electrum.1
    );
    let electrum: Json = json::from_str(&electrum.1).unwrap();
    log!([electrum]);

    assert_eq!(
        electrum["address"].as_str().unwrap(),
        "bchtest:qze8g4gx3z428jjcxzpycpxl7ke7d947gca2a7n2la"
    );

    // check my_balance
    let rc = block_on(mm.rpc(json! ({
        "userpass": mm.userpass,
        "method": "my_balance",
        "coin": "BCH",
    })))
    .unwrap();
    assert_eq!(rc.0, StatusCode::OK, "RPC «my_balance» failed with status «{}»", rc.0);
    let json: Json = json::from_str(&rc.1).unwrap();
    let my_balance_address = json["address"].as_str().unwrap();
    assert_eq!(my_balance_address, "bchtest:qze8g4gx3z428jjcxzpycpxl7ke7d947gca2a7n2la");

    // check get_enabled_coins
    let rc = block_on(mm.rpc(json! ({
        "userpass": mm.userpass,
        "method": "get_enabled_coins",
    })))
    .unwrap();
    assert_eq!(
        rc.0,
        StatusCode::OK,
        "RPC «get_enabled_coins» failed with status «{}»",
        rc.0
    );
    let json: Json = json::from_str(&rc.1).unwrap();

    let obj = &json["result"].as_array().unwrap()[0];
    assert_eq!(obj["ticker"].as_str().unwrap(), "BCH");
    assert_eq!(
        obj["address"].as_str().unwrap(),
        "bchtest:qze8g4gx3z428jjcxzpycpxl7ke7d947gca2a7n2la"
    );
}

#[test]
#[cfg(not(target_arch = "wasm32"))]
fn test_convert_utxo_address() {
    let coins = json!([
        {"coin":"BCH","pubtype":0,"p2shtype":5,"mm2":1,"fork_id": "0x40","protocol":{"type":"UTXO"},
         "address_format":{"format":"cashaddress","network":"bitcoincash"}},
    ]);

    let mm = MarketMakerIt::start(
        json! ({
            "gui": "nogui",
            "netid": 9998,
            "myipaddr": env::var ("BOB_TRADE_IP") .ok(),
            "rpcip": env::var ("BOB_TRADE_IP") .ok(),
            "passphrase": "face pin block number add byte put seek mime test note password sin tab multiple",
            "coins": coins,
            "i_am_seed": true,
            "rpc_password": "pass",
        }),
        "pass".into(),
        local_start!("bob"),
    )
    .unwrap();
    let (_dump_log, _dump_dashboard) = mm.mm_dump();
    log!({ "log path: {}", mm.log_path.display() });

    let _electrum = block_on(enable_electrum(&mm, "BCH", false, &[
        "blackie.c3-soft.com:60001",
        "bch0.kister.net:51001",
        "testnet.imaginary.cash:50001",
    ]));

    // test standard to cashaddress
    let rc = block_on(mm.rpc(json! ({
        "userpass": mm.userpass,
        "method": "convertaddress",
        "coin": "BCH",
        "from": "1DmFp16U73RrVZtYUbo2Ectt8mAnYScpqM",
        "to_address_format":{"format":"cashaddress","network":"bitcoincash"},
    })))
    .unwrap();
    assert_eq!(
        rc.0,
        StatusCode::OK,
        "RPC «convertaddress» failed with status «{}»",
        rc.0
    );
    let actual: Json = json::from_str(&rc.1).unwrap();

    let expected = json!({
        "result": {
            "address": "bitcoincash:qzxqqt9lh4feptf0mplnk58gnajfepzwcq9f2rxk55",
        },
    });
    assert_eq!(actual, expected);

    // test cashaddress to standard
    let rc = block_on(mm.rpc(json! ({
        "userpass": mm.userpass,
        "method": "convertaddress",
        "coin": "BCH",
        "from": "bitcoincash:qzxqqt9lh4feptf0mplnk58gnajfepzwcq9f2rxk55",
        "to_address_format":{"format":"standard"},
    })))
    .unwrap();
    assert_eq!(
        rc.0,
        StatusCode::OK,
        "RPC «convertaddress» failed with status «{}»",
        rc.0
    );
    let actual: Json = json::from_str(&rc.1).unwrap();

    let expected = json!({
        "result": {
            "address": "1DmFp16U73RrVZtYUbo2Ectt8mAnYScpqM",
        },
    });
    assert_eq!(actual, expected);

    // test standard to standard
    let rc = block_on(mm.rpc(json! ({
        "userpass": mm.userpass,
        "method": "convertaddress",
        "coin": "BCH",
        "from": "1DmFp16U73RrVZtYUbo2Ectt8mAnYScpqM",
        "to_address_format":{"format":"standard"},
    })))
    .unwrap();
    assert_eq!(
        rc.0,
        StatusCode::OK,
        "RPC «convertaddress» failed with status «{}»",
        rc.0
    );
    let actual: Json = json::from_str(&rc.1).unwrap();

    let expected = json!({
        "result": {
            "address": "1DmFp16U73RrVZtYUbo2Ectt8mAnYScpqM",
        },
    });
    assert_eq!(actual, expected);

    // test invalid address
    let rc = block_on(mm.rpc(json! ({
        "userpass": mm.userpass,
        "method": "convertaddress",
        "coin": "BCH",
        "from": "0000000000000000000000000000000000",
        "to_address_format":{"format":"standard"},
    })))
    .unwrap();
    assert!(
        rc.0.is_server_error(),
        "!convertaddress success but should be error: {}",
        rc.1
    );
}

#[test]
#[cfg(not(target_arch = "wasm32"))]
fn test_convert_segwit_address() {
    let coins = json! ([
        {
            "coin": "tBTC",
            "name": "tbitcoin",
            "fname": "tBitcoin",
            "rpcport": 18332,
            "pubtype": 111,
            "p2shtype": 196,
            "wiftype": 239,
            "segwit": true,
            "bech32_hrp": "tb",
            "txfee": 1000,
            "mm2": 1,
            "required_confirmations": 0,
            "protocol": {
                "type": "UTXO"
            }
        }
    ]);

    let mm = MarketMakerIt::start(
        json! ({
            "gui": "nogui",
            "netid": 9998,
            "myipaddr": env::var ("BOB_TRADE_IP") .ok(),
            "rpcip": env::var ("BOB_TRADE_IP") .ok(),
            "passphrase": "face pin block number add byte put seek mime test note password sin tab multiple",
            "coins": coins,
            "i_am_seed": true,
            "rpc_password": "pass",
        }),
        "pass".into(),
        local_start!("bob"),
    )
    .unwrap();
    let (_dump_log, _dump_dashboard) = mm.mm_dump();
    log!({ "log path: {}", mm.log_path.display() });

    let _electrum = block_on(enable_electrum(&mm, "tBTC", false, &[
        "electrum1.cipig.net:10068",
        "electrum2.cipig.net:10068",
        "electrum3.cipig.net:10068",
    ]));

    // test standard to segwit
    let rc = block_on(mm.rpc(json! ({
        "userpass": mm.userpass,
        "method": "convertaddress",
        "coin": "tBTC",
        "from": "mqWYEGxLeK843n3xMTe8EWTFPyoSZjtUXb",
        "to_address_format":{"format":"segwit"},
    })))
    .unwrap();
    assert_eq!(
        rc.0,
        StatusCode::OK,
        "RPC «convertaddress» failed with status «{}»",
        rc.0
    );
    let actual: Json = json::from_str(&rc.1).unwrap();

    let expected = json!({
        "result": {
            "address": "tb1qdkwjk42dw6pryvs9sl0ht3pn3mxghuma64jst5",
        },
    });
    assert_eq!(actual, expected);

    // test segwit to standard
    let rc = block_on(mm.rpc(json! ({
        "userpass": mm.userpass,
        "method": "convertaddress",
        "coin": "tBTC",
        "from": "tb1qdkwjk42dw6pryvs9sl0ht3pn3mxghuma64jst5",
        "to_address_format":{"format":"standard"},
    })))
    .unwrap();
    assert_eq!(
        rc.0,
        StatusCode::OK,
        "RPC «convertaddress» failed with status «{}»",
        rc.0
    );
    let actual: Json = json::from_str(&rc.1).unwrap();

    let expected = json!({
        "result": {
            "address": "mqWYEGxLeK843n3xMTe8EWTFPyoSZjtUXb",
        },
    });
    assert_eq!(actual, expected);

    // test invalid tBTC standard address
    let rc = block_on(mm.rpc(json! ({
        "userpass": mm.userpass,
        "method": "convertaddress",
        "coin": "tBTC",
        "from": "1AzawDsMqHgoGfaLdtfkQbEvXzCjk5oyFx",
        "to_address_format":{"format":"segwit"},
    })))
    .unwrap();
    assert!(
        rc.0.is_server_error(),
        "!convertaddress success but should be error: {}",
        rc.1
    );
    assert!(rc.1.contains("Expected a valid P2PKH or P2SH prefix for tBTC"));

    // test invalid tBTC segwit address
    let rc = block_on(mm.rpc(json! ({
        "userpass": mm.userpass,
        "method": "convertaddress",
        "coin": "tBTC",
        "from": "ltc1qdkwjk42dw6pryvs9sl0ht3pn3mxghuma64jst5",
        "to_address_format":{"format":"standard"},
    })))
    .unwrap();
    assert!(
        rc.0.is_server_error(),
        "!convertaddress success but should be error: {}",
        rc.1
    );
    assert!(rc
        .1
        .contains("Invalid address: ltc1qdkwjk42dw6pryvs9sl0ht3pn3mxghuma64jst5"));
}

#[test]
#[cfg(not(target_arch = "wasm32"))]
fn test_convert_eth_address() {
    let coins = json!([
        {"coin":"ETH","name":"ethereum","protocol":{"type":"ETH"}},
    ]);

    // start mm and immediately place the order
    let mm = MarketMakerIt::start(
        json! ({
            "gui": "nogui",
            "netid": 9998,
            "dht": "on",  // Enable DHT without delay.
            "myipaddr": env::var ("BOB_TRADE_IP") .ok(),
            "rpcip": env::var ("BOB_TRADE_IP") .ok(),
            "canbind": env::var ("BOB_TRADE_PORT") .ok().map (|s| s.parse::<i64>().unwrap()),
            "passphrase": "bob passphrase",
            "coins": coins,
            "i_am_seed": true,
            "rpc_password": "pass",
        }),
        "pass".into(),
        match var("LOCAL_THREAD_MM") {
            Ok(ref e) if e == "bob" => Some(local_start()),
            _ => None,
        },
    )
    .unwrap();
    let (_dump_log, _dump_dashboard) = mm.mm_dump();
    log!({ "log path: {}", mm.log_path.display() });

    block_on(enable_native(&mm, "ETH", &["http://195.201.0.6:8565"]));

    // test single-case to mixed-case
    let rc = block_on(mm.rpc(json! ({
        "userpass": mm.userpass,
        "method": "convertaddress",
        "coin": "ETH",
        "from": "0xfb6916095ca1df60bb79ce92ce3ea74c37c5d359",
        "to_address_format":{"format":"mixedcase"},
    })))
    .unwrap();
    assert_eq!(
        rc.0,
        StatusCode::OK,
        "RPC «convertaddress» failed with status «{}»",
        rc.0
    );
    let actual: Json = json::from_str(&rc.1).unwrap();

    let expected = json!({
        "result": {
            "address": "0xfB6916095ca1df60bB79Ce92cE3Ea74c37c5d359",
        },
    });
    assert_eq!(actual, expected);

    // test mixed-case to mixed-case (expect error)
    let rc = block_on(mm.rpc(json! ({
        "userpass": mm.userpass,
        "method": "convertaddress",
        "coin": "ETH",
        "from": "0xfB6916095ca1df60bB79Ce92cE3Ea74c37c5d359",
        "to_address_format":{"format":"mixedcase"},
    })))
    .unwrap();
    assert_eq!(
        rc.0,
        StatusCode::OK,
        "RPC «convertaddress» failed with status «{}»",
        rc.0
    );
    let actual: Json = json::from_str(&rc.1).unwrap();

    let expected = json!({
        "result": {
            "address": "0xfB6916095ca1df60bB79Ce92cE3Ea74c37c5d359",
        },
    });
    assert_eq!(actual, expected);

    // test invalid address
    let rc = block_on(mm.rpc(json! ({
        "userpass": mm.userpass,
        "method": "convertaddress",
        "coin": "ETH",
        "from": "fB6916095ca1df60bB79Ce92cE3Ea74c37c5d359",
        "to_address_format":{"format":"mixedcase"},
    })))
    .unwrap();
    assert!(
        rc.0.is_server_error(),
        "!convertaddress success but should be error: {}",
        rc.1
    );
    assert!(rc.1.contains("Address must be prefixed with 0x"));
}

#[test]
#[cfg(not(target_arch = "wasm32"))]
fn test_convert_qrc20_address() {
    let passphrase = "cV463HpebE2djP9ugJry5wZ9st5cc6AbkHXGryZVPXMH1XJK8cVU";
    let coins = json! ([
        {"coin":"QRC20","required_confirmations":0,"pubtype": 120,"p2shtype": 50,"wiftype": 128,"segwit": true,"txfee": 0,"mm2": 1,"mature_confirmations":2000,
         "protocol":{"type":"QRC20","protocol_data":{"platform":"QTUM","contract_address":"0xd362e096e873eb7907e205fadc6175c6fec7bc44"}}},
    ]);

    let mm = MarketMakerIt::start(
        json! ({
            "gui": "nogui",
            "netid": 8999,
            "dht": "on",  // Enable DHT without delay.
            "myipaddr": env::var ("BOB_TRADE_IP") .ok(),
            "rpcip": env::var ("BOB_TRADE_IP") .ok(),
            "canbind": env::var ("BOB_TRADE_PORT") .ok().map (|s| s.parse::<i64>().unwrap()),
            "passphrase": passphrase,
            "coins": coins,
            "rpc_password": "password",
            "i_am_seed": true,
        }),
        "password".into(),
        local_start!("bob"),
    )
    .unwrap();

    let (_bob_dump_log, _bob_dump_dashboard) = mm.mm_dump();
    log! ({"Bob log path: {}", mm.log_path.display()});
    let _electrum = block_on(enable_qrc20(
        &mm,
        "QRC20",
        &["95.217.83.126:10001"],
        "0xba8b71f3544b93e2f681f996da519a98ace0107a",
    ));

    // test wallet to contract
    let rc = block_on(mm.rpc(json! ({
        "userpass": mm.userpass,
        "method": "convertaddress",
        "coin": "QRC20",
        "from": "qKVvtDqpnFGDxsDzck5jmLwdnD2jRH6aM8",
        "to_address_format":{"format":"contract"},
    })))
    .unwrap();
    assert_eq!(
        rc.0,
        StatusCode::OK,
        "RPC «convertaddress» failed with status «{}»",
        rc.0
    );
    let actual: Json = json::from_str(&rc.1).unwrap();

    let expected = json!({
        "result": {
            "address": "0x1549128bbfb33b997949b4105b6a6371c998e212",
        },
    });
    assert_eq!(actual, expected);

    // test contract to wallet
    let rc = block_on(mm.rpc(json! ({
        "userpass": mm.userpass,
        "method": "convertaddress",
        "coin": "QRC20",
        "from": "0x1549128bbfb33b997949b4105b6a6371c998e212",
        "to_address_format":{"format":"wallet"},
    })))
    .unwrap();
    assert_eq!(
        rc.0,
        StatusCode::OK,
        "RPC «convertaddress» failed with status «{}»",
        rc.0
    );
    let actual: Json = json::from_str(&rc.1).unwrap();

    let expected = json!({
        "result": {
            "address": "qKVvtDqpnFGDxsDzck5jmLwdnD2jRH6aM8",
        },
    });
    assert_eq!(actual, expected);

    // test wallet to wallet
    let rc = block_on(mm.rpc(json! ({
        "userpass": mm.userpass,
        "method": "convertaddress",
        "coin": "QRC20",
        "from": "qKVvtDqpnFGDxsDzck5jmLwdnD2jRH6aM8",
        "to_address_format":{"format":"wallet"},
    })))
    .unwrap();
    assert_eq!(
        rc.0,
        StatusCode::OK,
        "RPC «convertaddress» failed with status «{}»",
        rc.0
    );
    let actual: Json = json::from_str(&rc.1).unwrap();

    let expected = json!({
        "result": {
            "address": "qKVvtDqpnFGDxsDzck5jmLwdnD2jRH6aM8",
        },
    });
    assert_eq!(actual, expected);

    // test invalid address (invalid prefixes)
    let rc = block_on(mm.rpc(json! ({
        "userpass": mm.userpass,
        "method": "convertaddress",
        "coin": "QRC20",
        "from": "RRnMcSeKiLrNdbp91qNVQwwXx5azD4S4CD",
        "to_address_format":{"format":"contract"},
    })))
    .unwrap();
    assert!(
        rc.0.is_server_error(),
        "!convertaddress success but should be error: {}",
        rc.1
    );
    log!((rc.1));
    assert!(rc.1.contains("Address has invalid prefixes"));

    // test invalid address
    let rc = block_on(mm.rpc(json! ({
        "userpass": mm.userpass,
        "method": "convertaddress",
        "coin": "QRC20",
        "from": "0000000000000000000000000000000000",
        "to_address_format":{"format":"wallet"},
    })))
    .unwrap();
    assert!(
        rc.0.is_server_error(),
        "!convertaddress success but should be error: {}",
        rc.1
    );
}

#[test]
#[cfg(not(target_arch = "wasm32"))]
fn test_switch_legacy_to_segwit_address() {
    let seed = "valley embody about obey never adapt gesture trust screen tube glide bread";

    let coins = json! ([
        {
            "coin": "tBTC",
            "name": "tbitcoin",
            "fname": "tBitcoin",
            "rpcport": 18332,
            "pubtype": 111,
            "p2shtype": 196,
            "wiftype": 239,
            "segwit": true,
            "bech32_hrp": "tb",
            "txfee": 0,
            "estimate_fee_mode": "ECONOMICAL",
            "mm2": 1,
            "required_confirmations": 0,
            "protocol": {
                "type": "UTXO"
            }
        }
    ]);

    let mm = MarketMakerIt::start(
        json! ({
            "gui": "nogui",
            "netid": 9998,
            "myipaddr": env::var ("BOB_TRADE_IP") .ok(),
            "rpcip": env::var ("BOB_TRADE_IP") .ok(),
            "passphrase": seed.to_string(),
            "coins": coins,
            "i_am_seed": true,
            "rpc_password": "pass",
        }),
        "pass".into(),
        local_start!("bob"),
    )
    .unwrap();
    let (_dump_log, _dump_dashboard) = mm.mm_dump();
    log!({ "log path: {}", mm.log_path.display() });

    //Enable tBTC in Legacy Mode
    let electrum = block_on(mm.rpc(json!({
        "userpass": mm.userpass,
        "method": "electrum",
        "coin": "tBTC",
        "servers": [{"url":"electrum1.cipig.net:10068"},{"url":"electrum2.cipig.net:10068"},{"url":"electrum3.cipig.net:10068"}],
        "mm2": 1,
    }))).unwrap();
    assert_eq!(
        electrum.0,
        StatusCode::OK,
        "RPC «electrum» failed with {} {}",
        electrum.0,
        electrum.1
    );
    let json: Json = json::from_str(&electrum.1).unwrap();
    let my_address = json["address"].as_str().unwrap();
    assert_eq!(my_address, "msZK9EuTh7ouM4kJ6jkRuCrDSABq9nER97");

    //Disable tBTC to enable in Segwit Mode
    let rc = block_on(mm.rpc(json!({
        "userpass": mm.userpass,
        "method": "disable_coin",
        "coin": "tBTC",
    })))
    .unwrap();
    assert_eq!(rc.0, StatusCode::OK, "RPC «disable_coin» failed with status «{}»", rc.0);

    //Enable tBTC in Segwit Mode
    let electrum = block_on(mm.rpc(json!({
        "userpass": mm.userpass,
        "method": "electrum",
        "coin": "tBTC",
        "servers": [{"url":"electrum1.cipig.net:10068"},{"url":"electrum2.cipig.net:10068"},{"url":"electrum3.cipig.net:10068"}],
        "mm2": 1,
        "address_format": {
            "format": "segwit",
        },
    }))).unwrap();
    assert_eq!(
        electrum.0,
        StatusCode::OK,
        "RPC «electrum» failed with {} {}",
        electrum.0,
        electrum.1
    );
    let json: Json = json::from_str(&electrum.1).unwrap();
    let my_address = json["address"].as_str().unwrap();
    assert_eq!(my_address, "tb1qssfmay8nnghx7ynlznejnjxn6m4pemz9v7fsxy");
}

#[test]
#[cfg(not(target_arch = "wasm32"))]
fn test_validateaddress() {
    let coins = json!([
        {"coin":"RICK","asset":"RICK","rpcport":8923,"txversion":4,"overwintered":1,"protocol":{"type":"UTXO"}},
        {"coin":"MORTY","asset":"MORTY","rpcport":11608,"txversion":4,"overwintered":1,"protocol":{"type":"UTXO"}},
        {"coin":"ETH","name":"ethereum","protocol":{"type":"ETH"}},
        {"coin":"JST","name":"jst","protocol":{"type":"ERC20","protocol_data":{"platform":"ETH","contract_address":"0x2b294F029Fde858b2c62184e8390591755521d8E"}}}
    ]);

    let (bob_file_passphrase, _bob_file_userpass) = from_env_file(slurp(&".env.seed").unwrap());
    let bob_passphrase = var("BOB_PASSPHRASE")
        .ok()
        .or(bob_file_passphrase)
        .expect("No BOB_PASSPHRASE or .env.seed/PASSPHRASE");

    let mm = MarketMakerIt::start(
        json!({
            "gui": "nogui",
            "netid": 9998,
            "myipaddr": env::var("BOB_TRADE_IP").ok(),
            "rpcip": env::var("BOB_TRADE_IP").ok(),
            "canbind": env::var("BOB_TRADE_PORT").ok().map(|s| s.parse::<i64>().unwrap()),
            "passphrase": bob_passphrase,
            "coins": coins,
            "rpc_password": "pass",
            "i_am_seed": true,
        }),
        "pass".into(),
        match var("LOCAL_THREAD_MM") {
            Ok(ref e) if e == "bob" => Some(local_start()),
            _ => None,
        },
    )
    .unwrap();
    let (_dump_log, _dump_dashboard) = mm.mm_dump();
    log!({"Log path: {}", mm.log_path.display()});
    log!([block_on(enable_coins_eth_electrum(&mm, &["http://195.201.0.6:8565"]))]);

    // test valid RICK address

    let rc = block_on(mm.rpc(json!({
        "userpass": mm.userpass,
        "method": "validateaddress",
        "coin": "RICK",
        "address": "RRnMcSeKiLrNdbp91qNVQwwXx5azD4S4CD",
    })))
    .unwrap();
    assert_eq!(
        rc.0,
        StatusCode::OK,
        "RPC «validateaddress» failed with status «{}»",
        rc.0
    );
    let actual: Json = json::from_str(&rc.1).unwrap();

    let expected = json!({
        "result": {
            "is_valid": true,
        },
    });
    assert_eq!(actual, expected);

    // test valid ETH address

    let rc = block_on(mm.rpc(json! ({
        "userpass": mm.userpass,
        "method": "validateaddress",
        "coin": "ETH",
        "address": "0x7Bc1bBDD6A0a722fC9bffC49c921B685ECB84b94",
    })))
    .unwrap();
    assert_eq!(
        rc.0,
        StatusCode::OK,
        "RPC «validateaddress» failed with status «{}»",
        rc.0
    );
    let actual: Json = json::from_str(&rc.1).unwrap();

    let expected = json!({
        "result": {
            "is_valid": true,
        },
    });
    assert_eq!(actual, expected);

    // test invalid RICK address (legacy address format activated)

    let rc = block_on(mm.rpc(json! ({
        "userpass": mm.userpass,
        "method": "validateaddress",
        "coin": "RICK",
        "address": "bchtest:qr39na5d25wdeecgw3euh9fkd4ygvd4pnsury96597",
    })))
    .unwrap();
    assert_eq!(
        rc.0,
        StatusCode::OK,
        "RPC «validateaddress» failed with status «{}»",
        rc.0
    );
    let json: Json = json::from_str(&rc.1).unwrap();
    let result = &json["result"];

    assert!(!result["is_valid"].as_bool().unwrap());
    let reason = result["reason"].as_str().unwrap();
    log!((reason));
    assert!(reason.contains("Legacy address format activated for RICK, but CashAddress format used instead"));

    // test invalid RICK address (invalid prefixes)

    let rc = block_on(mm.rpc(json! ({
        "userpass": mm.userpass,
        "method": "validateaddress",
        "coin": "RICK",
        "address": "1DmFp16U73RrVZtYUbo2Ectt8mAnYScpqM",
    })))
    .unwrap();
    assert_eq!(
        rc.0,
        StatusCode::OK,
        "RPC «validateaddress» failed with status «{}»",
        rc.0
    );

    let json: Json = json::from_str(&rc.1).unwrap();
    let result = &json["result"];

    assert!(!result["is_valid"].as_bool().unwrap());
    let reason = result["reason"].as_str().unwrap();
    log!((reason));
    assert!(reason.contains("Expected a valid P2PKH or P2SH prefix"));

    // test invalid ETH address

    let rc = block_on(mm.rpc(json! ({
        "userpass": mm.userpass,
        "method": "validateaddress",
        "coin": "ETH",
        "address": "7Bc1bBDD6A0a722fC9bffC49c921B685ECB84b94",
    })))
    .unwrap();
    assert_eq!(
        rc.0,
        StatusCode::OK,
        "RPC «validateaddress» failed with status «{}»",
        rc.0
    );
    let json: Json = json::from_str(&rc.1).unwrap();
    let result = &json["result"];

    assert!(!result["is_valid"].as_bool().unwrap());
    let reason = result["reason"].as_str().unwrap();
    log!((reason));
    assert!(reason.contains("Address must be prefixed with 0x"));
}

#[test]
#[cfg(not(target_arch = "wasm32"))]
fn test_validateaddress_segwit() {
    let seed = "spice describe gravity federal blast come thank unfair canal monkey style afraid";

    let coins = json! ([
        {
            "coin": "tBTC",
            "name": "tbitcoin",
            "fname": "tBitcoin",
            "rpcport": 18332,
            "pubtype": 111,
            "p2shtype": 196,
            "wiftype": 239,
            "segwit": true,
            "bech32_hrp": "tb",
            "txfee": 1000,
            "mm2": 1,
            "required_confirmations": 0,
            "protocol": {
                "type": "UTXO"
            }
        }
    ]);

    let mm_alice = MarketMakerIt::start(
        json! ({
            "gui": "nogui",
            "netid": 8100,
            "myipaddr": env::var ("ALICE_TRADE_IP") .ok(),
            "rpcip": env::var ("ALICE_TRADE_IP") .ok(),
            "passphrase": seed.to_string(),
            "coins": coins,
            "rpc_password": "password",
            "i_am_seed": true,
        }),
        "password".into(),
        match var("LOCAL_THREAD_MM") {
            Ok(ref e) if e == "alice" => Some(local_start()),
            _ => None,
        },
    )
    .unwrap();

    let (_alice_dump_log, _alice_dump_dashboard) = mm_alice.mm_dump();
    log! ({"Alice log path: {}", mm_alice.log_path.display()});

    // wait until RPC API is active

    // Enable coins. Print the replies in case we need the address.
    let electrum = block_on(mm_alice.rpc(json!({
        "userpass": mm_alice.userpass,
        "method": "electrum",
        "coin": "tBTC",
        "servers": [{"url":"electrum1.cipig.net:10068"},{"url":"electrum2.cipig.net:10068"},{"url":"electrum3.cipig.net:10068"}],
        "mm2": 1,
        "address_format": {
            "format": "segwit",
        },
    }))).unwrap();
    assert_eq!(
        electrum.0,
        StatusCode::OK,
        "RPC «electrum» failed with {} {}",
        electrum.0,
        electrum.1
    );
    log!("enable_coins (alice): "[electrum]);

    let electrum_response: EnableElectrumResponse =
        json::from_str(&electrum.1).expect("Expected 'EnableElectrumResponse'");
    let mut enable_res = HashMap::new();
    enable_res.insert("tBTC", electrum_response);

    // test valid Segwit address
    let rc = block_on(mm_alice.rpc(json! ({
        "userpass": mm_alice.userpass,
        "method": "validateaddress",
        "coin": "tBTC",
        "address": "tb1qdkwjk42dw6pryvs9sl0ht3pn3mxghuma64jst5",
    })))
    .unwrap();
    assert_eq!(
        rc.0,
        StatusCode::OK,
        "RPC «validateaddress» failed with status «{}»",
        rc.0
    );
    let actual: Json = json::from_str(&rc.1).unwrap();

    let expected = json!({
        "result": {
            "is_valid": true,
        },
    });
    assert_eq!(actual, expected);

    // test invalid tBTC Segwit address (invalid hrp)
    let rc = block_on(mm_alice.rpc(json! ({
        "userpass": mm_alice.userpass,
        "method": "validateaddress",
        "coin": "tBTC",
        "address": "bc1qdkwjk42dw6pryvs9sl0ht3pn3mxghuma64jst5",
    })))
    .unwrap();
    assert_eq!(
        rc.0,
        StatusCode::OK,
        "RPC «validateaddress» failed with status «{}»",
        rc.0
    );

    let json: Json = json::from_str(&rc.1).unwrap();
    let result = &json["result"];

    assert!(!result["is_valid"].as_bool().unwrap());
    let reason = result["reason"].as_str().unwrap();
    log!((reason));
    assert!(reason.contains("Invalid address: bc1qdkwjk42dw6pryvs9sl0ht3pn3mxghuma64jst5"));

    block_on(mm_alice.stop()).unwrap();
}

#[test]
#[cfg(not(target_arch = "wasm32"))]
fn qrc20_activate_electrum() {
    let passphrase = "cV463HpebE2djP9ugJry5wZ9st5cc6AbkHXGryZVPXMH1XJK8cVU";
    let coins = json! ([
        {"coin":"QRC20","required_confirmations":0,"pubtype": 120,"p2shtype": 50,"wiftype": 128,"segwit": true,"txfee": 0,"mm2": 1,"mature_confirmations":2000,
         "protocol":{"type":"QRC20","protocol_data":{"platform":"QTUM","contract_address":"0xd362e096e873eb7907e205fadc6175c6fec7bc44"}}},
    ]);

    let mm = MarketMakerIt::start(
        json! ({
            "gui": "nogui",
            "netid": 8999,
            "dht": "on",  // Enable DHT without delay.
            "myipaddr": env::var ("BOB_TRADE_IP") .ok(),
            "rpcip": env::var ("BOB_TRADE_IP") .ok(),
            "canbind": env::var ("BOB_TRADE_PORT") .ok().map (|s| s.parse::<i64>().unwrap()),
            "passphrase": passphrase,
            "coins": coins,
            "rpc_password": "password",
            "i_am_seed": true,
        }),
        "password".into(),
        local_start!("bob"),
    )
    .unwrap();

    let (_bob_dump_log, _bob_dump_dashboard) = mm.mm_dump();
    log! ({"Bob log path: {}", mm.log_path.display()});
    let electrum_json = block_on(enable_qrc20(
        &mm,
        "QRC20",
        &["95.217.83.126:10001"],
        "0xba8b71f3544b93e2f681f996da519a98ace0107a",
    ));
    assert_eq!(
        electrum_json["address"].as_str(),
        Some("qKEDGuogDhtH9zBnc71QtqT1KDamaR1KJ3")
    );
    assert_eq!(electrum_json["balance"].as_str(), Some("139"));
}

#[test]
#[cfg(not(target_arch = "wasm32"))]
fn test_qrc20_withdraw() {
    // corresponding private key: [3, 98, 177, 3, 108, 39, 234, 144, 131, 178, 103, 103, 127, 80, 230, 166, 53, 68, 147, 215, 42, 216, 144, 72, 172, 110, 180, 13, 123, 179, 10, 49]
    let passphrase = "cMhHM3PMpMrChygR4bLF7QsTdenhWpFrrmf2UezBG3eeFsz41rtL";
    let coins = json!([
        {"coin":"QRC20","required_confirmations":0,"pubtype": 120,"p2shtype": 50,"wiftype": 128,"segwit": true,"txfee": 0,"mm2": 1,"mature_confirmations":2000,
         "protocol":{"type":"QRC20","protocol_data":{"platform":"QTUM","contract_address":"0xd362e096e873eb7907e205fadc6175c6fec7bc44"}}},
    ]);

    let mm = MarketMakerIt::start(
        json! ({
            "gui": "nogui",
            "netid": 8999,
            "dht": "on",  // Enable DHT without delay.
            "myipaddr": env::var ("BOB_TRADE_IP") .ok(),
            "rpcip": env::var ("BOB_TRADE_IP") .ok(),
            "canbind": env::var ("BOB_TRADE_PORT") .ok().map (|s| s.parse::<i64>().unwrap()),
            "passphrase": passphrase,
            "coins": coins,
            "rpc_password": "password",
            "i_am_seed": true,
        }),
        "password".into(),
        local_start!("bob"),
    )
    .unwrap();

    let (_bob_dump_log, _bob_dump_dashboard) = mm.mm_dump();
    log!({ "Bob log path: {}", mm.log_path.display() });

    let electrum_json = block_on(enable_qrc20(
        &mm,
        "QRC20",
        &["95.217.83.126:10001"],
        "0xba8b71f3544b93e2f681f996da519a98ace0107a",
    ));
    assert_eq!(
        electrum_json["address"].as_str(),
        Some("qXxsj5RtciAby9T7m98AgAATL4zTi4UwDG")
    );
    log!("electrum_json: "[electrum_json]);
    let balance: f64 = electrum_json["balance"].as_str().unwrap().parse().unwrap();
    log!("Balance "(balance));

    let amount = 10;

    let withdraw = block_on(mm.rpc(json! ({
        "userpass": mm.userpass,
        "method": "withdraw",
        "coin": "QRC20",
        "to": "qHmJ3KA6ZAjR9wGjpFASn4gtUSeFAqdZgs",
        "amount": amount,
        "fee": {
            "type": "Qrc20Gas",
            "gas_limit": 2_500_000,
            "gas_price": 40,
        }
    })))
    .unwrap();

    let withdraw_json: Json = json::from_str(&withdraw.1).unwrap();
    assert!(withdraw.0.is_success(), "QRC20 withdraw: {}", withdraw.1);

    log!((withdraw_json));
    assert!(withdraw_json["tx_hex"].as_str().unwrap().contains("5403a02526012844a9059cbb0000000000000000000000000240b898276ad2cc0d2fe6f527e8e31104e7fde3000000000000000000000000000000000000000000000000000000003b9aca0014d362e096e873eb7907e205fadc6175c6fec7bc44c2"));

    let send_tx = block_on(mm.rpc(json! ({
        "userpass": mm.userpass,
        "method": "send_raw_transaction",
        "coin": "QRC20",
        "tx_hex": withdraw_json["tx_hex"],
    })))
    .unwrap();
    assert!(send_tx.0.is_success(), "QRC20 send_raw_transaction: {}", send_tx.1);
    log!((send_tx.1));
}

#[test]
#[cfg(not(target_arch = "wasm32"))]
fn test_qrc20_withdraw_error() {
    let passphrase = "album hollow help heart use bird response large lounge fat elbow coral";
    let coins = json!([
        {"coin":"QRC20","required_confirmations":0,"pubtype": 120,"p2shtype": 50,"wiftype": 128,"segwit": true,"txfee": 0,"mm2": 1,"mature_confirmations":2000,
         "protocol":{"type":"QRC20","protocol_data":{"platform":"QTUM","contract_address":"0xd362e096e873eb7907e205fadc6175c6fec7bc44"}}},
    ]);

    let mm = MarketMakerIt::start(
        json! ({
            "gui": "nogui",
            "netid": 8999,
            "dht": "on",  // Enable DHT without delay.
            "myipaddr": env::var ("BOB_TRADE_IP") .ok(),
            "rpcip": env::var ("BOB_TRADE_IP") .ok(),
            "canbind": env::var ("BOB_TRADE_PORT") .ok().map (|s| s.parse::<i64>().unwrap()),
            "passphrase": passphrase,
            "coins": coins,
            "rpc_password": "password",
            "i_am_seed": true,
        }),
        "password".into(),
        local_start!("bob"),
    )
    .unwrap();
    let (_dump_log, _dump_dashboard) = mm.mm_dump();
    log!({ "log path: {}", mm.log_path.display() });

    let electrum_json = block_on(enable_qrc20(
        &mm,
        "QRC20",
        &["95.217.83.126:10001"],
        "0xba8b71f3544b93e2f681f996da519a98ace0107a",
    ));
    let balance = electrum_json["balance"].as_str().unwrap();
    assert_eq!(balance, "10");

    // try to transfer more than balance
    let withdraw = block_on(mm.rpc(json! ({
        "userpass": mm.userpass,
        "method": "withdraw",
        "coin": "QRC20",
        "to": "qHmJ3KA6ZAjR9wGjpFASn4gtUSeFAqdZgs",
        "amount": "11",
    })))
    .unwrap();
    assert!(
        withdraw.0.is_server_error(),
        "withdraw should have failed, but got {:?}",
        withdraw
    );
    log!([withdraw.1]);
    assert!(withdraw
        .1
        .contains("Not enough QRC20 to withdraw: available 10, required at least 11"));

    // try to transfer with zero QTUM balance
    let withdraw = block_on(mm.rpc(json! ({
        "userpass": mm.userpass,
        "method": "withdraw",
        "coin": "QRC20",
        "to": "qHmJ3KA6ZAjR9wGjpFASn4gtUSeFAqdZgs",
        "amount": "2",
        "fee": {
            "type": "Qrc20Gas",
            "gas_limit": 100_000,
            "gas_price": 40,
        }
    })))
    .unwrap();
    assert!(
        withdraw.0.is_server_error(),
        "withdraw should have failed, but got {:?}",
        withdraw
    );
    log!([withdraw.1]);
    // 0.04 = 100_000 * 40 / 100_000_000
    assert!(withdraw
        .1
        .contains("Not enough QTUM to withdraw: available 0, required at least 0.04"));
}

#[test]
#[cfg(not(target_arch = "wasm32"))]
fn test_qrc20_tx_history() {
    let passphrase = "daring blind measure rebuild grab boost fix favorite nurse stereo april rookie";
    let coins = json!([
        {"coin":"QRC20","required_confirmations":0,"pubtype": 120,"p2shtype": 50,"wiftype": 128,"segwit": true,"txfee": 0,"mm2": 1,"mature_confirmations":2000,
         "protocol":{"type":"QRC20","protocol_data":{"platform":"QTUM","contract_address":"0xd362e096e873eb7907e205fadc6175c6fec7bc44"}}},
    ]);

    let mut mm = MarketMakerIt::start(
        json! ({
            "gui": "nogui",
            "netid": 9998,
            "myipaddr": env::var ("BOB_TRADE_IP") .ok(),
            "rpcip": env::var ("BOB_TRADE_IP") .ok(),
            "passphrase": passphrase,
            "coins": coins,
            "i_am_seed": true,
            "rpc_password": "pass",
            "metrics_interval": 30.,
        }),
        "pass".into(),
        local_start!("bob"),
    )
    .unwrap();
    let (_dump_log, _dump_dashboard) = mm.mm_dump();
    log!({ "log path: {}", mm.log_path.display() });

    let electrum = block_on(mm.rpc(json!({
        "userpass": mm.userpass,
        "method": "electrum",
        "coin": "QRC20",
        "servers": [{"url":"95.217.83.126:10001"}],
        "mm2": 1,
        "tx_history": true,
        "swap_contract_address": "0xd362e096e873eb7907e205fadc6175c6fec7bc44",
    })))
    .unwrap();
    assert_eq!(
        electrum.0,
        StatusCode::OK,
        "RPC «electrum» failed with status «{}», response «{}»",
        electrum.0,
        electrum.1
    );
    let electrum_json: Json = json::from_str(&electrum.1).unwrap();
    assert_eq!(
        electrum_json["address"].as_str(),
        Some("qfkXE2cNFEwPFQqvBcqs8m9KrkNa9KV4xi")
    );

    // Wait till tx_history will not be loaded
    block_on(mm.wait_for_log(22., |log| log.contains("history has been loaded successfully"))).unwrap();

    // let the MarketMaker save the history to the file
    block_on(Timer::sleep(1.));

    let tx_history = block_on(mm.rpc(json!({
        "userpass": mm.userpass,
        "method": "my_tx_history",
        "coin": "QRC20",
        "limit": 100,
    })))
    .unwrap();
    assert_eq!(
        tx_history.0,
        StatusCode::OK,
        "RPC «my_tx_history» failed with status «{}», response «{}»",
        tx_history.0,
        tx_history.1
    );
    log!([tx_history.1]);
    let tx_history_json: Json = json::from_str(&tx_history.1).unwrap();
    let tx_history_result = &tx_history_json["result"];

    let mut expected = vec![
        // https://testnet.qtum.info/tx/45d722e615feb853d608033ffc20fd51c9ee86e2321cfa814ba5961190fb57d2
        "45d722e615feb853d608033ffc20fd51c9ee86e2321cfa814ba5961190fb57d200000000000000020000000000000000",
        // https://testnet.qtum.info/tx/45d722e615feb853d608033ffc20fd51c9ee86e2321cfa814ba5961190fb57d2
        "45d722e615feb853d608033ffc20fd51c9ee86e2321cfa814ba5961190fb57d200000000000000020000000000000001",
        // https://testnet.qtum.info/tx/abcb51963e720fdfed7b889cea79947ba3cabd7b8b384f6b5adb41a3f4b5d61b
        "abcb51963e720fdfed7b889cea79947ba3cabd7b8b384f6b5adb41a3f4b5d61b00000000000000020000000000000000",
        // https://testnet.qtum.info/tx/4ea5392d03a9c35126d2d5a8294c3c3102cfc6d65235897c92ca04c5515f6be5
        "4ea5392d03a9c35126d2d5a8294c3c3102cfc6d65235897c92ca04c5515f6be500000000000000020000000000000000",
        // https://testnet.qtum.info/tx/9156f5f1d3652c27dca0216c63177da38de5c9e9f03a5cfa278bf82882d2d3d8
        "9156f5f1d3652c27dca0216c63177da38de5c9e9f03a5cfa278bf82882d2d3d800000000000000020000000000000000",
        // https://testnet.qtum.info/tx/35e03bc529528a853ee75dde28f27eec8ed7b152b6af7ab6dfa5d55ea46f25ac
        "35e03bc529528a853ee75dde28f27eec8ed7b152b6af7ab6dfa5d55ea46f25ac00000000000000010000000000000000",
        // https://testnet.qtum.info/tx/39104d29d77ba83c5c6c63ab7a0f096301c443b4538dc6b30140453a40caa80a
        "39104d29d77ba83c5c6c63ab7a0f096301c443b4538dc6b30140453a40caa80a00000000000000000000000000000000",
        // https://testnet.qtum.info/tx/d9965e3496a8a4af2d462424b989694b3146d78c61654b99bbadba64464f75cb
        "d9965e3496a8a4af2d462424b989694b3146d78c61654b99bbadba64464f75cb00000000000000000000000000000000",
        // https://testnet.qtum.info/tx/c2f346d3d2aadc35f5343d0d493a139b2579175496d685ec30734d161e62f7a1
        "c2f346d3d2aadc35f5343d0d493a139b2579175496d685ec30734d161e62f7a100000000000000000000000000000000",
    ];

    assert_eq!(tx_history_result["total"].as_u64().unwrap(), expected.len() as u64);
    for tx in tx_history_result["transactions"].as_array().unwrap() {
        // pop front item
        let expected_tx = expected.remove(0);
        assert_eq!(tx["internal_id"].as_str().unwrap(), expected_tx);
    }
}

#[test]
#[cfg(not(target_arch = "wasm32"))]
fn test_buy_conf_settings() {
    let bob_passphrase = get_passphrase(&".env.client", "BOB_PASSPHRASE").unwrap();

    let coins = json! ([
        {"coin":"RICK","asset":"RICK","required_confirmations":0,"txversion":4,"overwintered":1,"protocol":{"type":"UTXO"}},
        {"coin":"MORTY","asset":"MORTY","required_confirmations":0,"txversion":4,"overwintered":1,"protocol":{"type":"UTXO"}},
        {"coin":"ETH","name":"ethereum","protocol":{"type":"ETH"}},
        {"coin":"JST","name":"jst","protocol":{"type":"ERC20","protocol_data":{"platform":"ETH","contract_address":"0x2b294F029Fde858b2c62184e8390591755521d8E"}},"required_confirmations":2}
    ]);

    let mm_bob = MarketMakerIt::start(
        json! ({
            "gui": "nogui",
            "netid": 8999,
            "dht": "on",  // Enable DHT without delay.
            "myipaddr": env::var ("BOB_TRADE_IP") .ok(),
            "rpcip": env::var ("BOB_TRADE_IP") .ok(),
            "canbind": env::var ("BOB_TRADE_PORT") .ok().map (|s| s.parse::<i64>().unwrap()),
            "passphrase": bob_passphrase,
            "coins": coins,
            "rpc_password": "password",
            "i_am_seed": true,
        }),
        "password".into(),
        local_start!("bob"),
    )
    .unwrap();

    let (_bob_dump_log, _bob_dump_dashboard) = mm_bob.mm_dump();
    log! ({"Bob log path: {}", mm_bob.log_path.display()});
    log!([block_on(enable_coins_eth_electrum(&mm_bob, &[
        "http://195.201.0.6:8565"
    ]))]);

    log!("Issue bob buy request");
    let rc = block_on(mm_bob.rpc(json! ({
        "userpass": mm_bob.userpass,
        "method": "buy",
        "base": "ETH",
        "rel": "JST",
        "price": 1,
        "volume": 0.1,
        "base_confs": 5,
        "base_nota": true,
        "rel_confs": 4,
        "rel_nota": false,
    })))
    .unwrap();
    assert!(rc.0.is_success(), "!buy: {}", rc.1);
    let json: Json = json::from_str(&rc.1).unwrap();
    assert_eq!(json["result"]["conf_settings"]["base_confs"], Json::from(5));
    assert_eq!(json["result"]["conf_settings"]["base_nota"], Json::from(true));
    assert_eq!(json["result"]["conf_settings"]["rel_confs"], Json::from(4));
    assert_eq!(json["result"]["conf_settings"]["rel_nota"], Json::from(false));

    // must use coin config as defaults if not set in request
    log!("Issue bob buy request");
    let rc = block_on(mm_bob.rpc(json! ({
        "userpass": mm_bob.userpass,
        "method": "buy",
        "base": "ETH",
        "rel": "JST",
        "price": 1,
        "volume": 0.1,
    })))
    .unwrap();
    assert!(rc.0.is_success(), "!buy: {}", rc.1);
    let json: Json = json::from_str(&rc.1).unwrap();
    assert_eq!(json["result"]["conf_settings"]["base_confs"], Json::from(1));
    assert_eq!(json["result"]["conf_settings"]["base_nota"], Json::from(false));
    assert_eq!(json["result"]["conf_settings"]["rel_confs"], Json::from(2));
    assert_eq!(json["result"]["conf_settings"]["rel_nota"], Json::from(false));
}

#[test]
#[cfg(not(target_arch = "wasm32"))]
fn test_buy_response_format() {
    let bob_passphrase = get_passphrase(&".env.client", "BOB_PASSPHRASE").unwrap();

    let coins = json! ([
        {"coin":"RICK","asset":"RICK","required_confirmations":0,"txversion":4,"overwintered":1,"protocol":{"type":"UTXO"}},
        {"coin":"MORTY","asset":"MORTY","required_confirmations":0,"txversion":4,"overwintered":1,"protocol":{"type":"UTXO"}},
        {"coin":"ETH","name":"ethereum","protocol":{"type":"ETH"}},
        {"coin":"JST","name":"jst","protocol":{"type":"ERC20","protocol_data":{"platform":"ETH","contract_address":"0x2b294F029Fde858b2c62184e8390591755521d8E"}},"required_confirmations":2}
    ]);

    let mm_bob = MarketMakerIt::start(
        json! ({
            "gui": "nogui",
            "netid": 8999,
            "dht": "on",  // Enable DHT without delay.
            "myipaddr": env::var ("BOB_TRADE_IP") .ok(),
            "rpcip": env::var ("BOB_TRADE_IP") .ok(),
            "canbind": env::var ("BOB_TRADE_PORT") .ok().map (|s| s.parse::<i64>().unwrap()),
            "passphrase": bob_passphrase,
            "coins": coins,
            "rpc_password": "password",
            "i_am_seed": true,
        }),
        "password".into(),
        local_start!("bob"),
    )
    .unwrap();

    let (_bob_dump_log, _bob_dump_dashboard) = mm_bob.mm_dump();
    log! ({"Bob log path: {}", mm_bob.log_path.display()});
    log!([block_on(enable_coins_eth_electrum(&mm_bob, &[
        "http://195.201.0.6:8565"
    ]))]);

    log!("Issue bob buy request");
    let rc = block_on(mm_bob.rpc(json! ({
        "userpass": mm_bob.userpass,
        "method": "buy",
        "base": "ETH",
        "rel": "JST",
        "price": 1,
        "volume": 0.1,
        "base_confs": 5,
        "base_nota": true,
        "rel_confs": 4,
        "rel_nota": false,
    })))
    .unwrap();
    assert!(rc.0.is_success(), "!buy: {}", rc.1);
    let _: BuyOrSellRpcResult = json::from_str(&rc.1).unwrap();
}

#[test]
#[cfg(not(target_arch = "wasm32"))]
fn test_sell_response_format() {
    let bob_passphrase = get_passphrase(&".env.client", "BOB_PASSPHRASE").unwrap();

    let coins = json! ([
        {"coin":"RICK","asset":"RICK","required_confirmations":0,"txversion":4,"overwintered":1,"protocol":{"type":"UTXO"}},
        {"coin":"MORTY","asset":"MORTY","required_confirmations":0,"txversion":4,"overwintered":1,"protocol":{"type":"UTXO"}},
        {"coin":"ETH","name":"ethereum","protocol":{"type":"ETH"}},
        {"coin":"JST","name":"jst","protocol":{"type":"ERC20","protocol_data":{"platform":"ETH","contract_address":"0x2b294F029Fde858b2c62184e8390591755521d8E"}},"required_confirmations":2}
    ]);

    let mm_bob = MarketMakerIt::start(
        json! ({
            "gui": "nogui",
            "netid": 8999,
            "dht": "on",  // Enable DHT without delay.
            "myipaddr": env::var ("BOB_TRADE_IP") .ok(),
            "rpcip": env::var ("BOB_TRADE_IP") .ok(),
            "canbind": env::var ("BOB_TRADE_PORT") .ok().map (|s| s.parse::<i64>().unwrap()),
            "passphrase": bob_passphrase,
            "coins": coins,
            "rpc_password": "password",
            "i_am_seed": true,
        }),
        "password".into(),
        local_start!("bob"),
    )
    .unwrap();

    let (_bob_dump_log, _bob_dump_dashboard) = mm_bob.mm_dump();
    log! ({"Bob log path: {}", mm_bob.log_path.display()});
    log!([block_on(enable_coins_eth_electrum(&mm_bob, &[
        "http://195.201.0.6:8565"
    ]))]);

    log!("Issue bob sell request");
    let rc = block_on(mm_bob.rpc(json! ({
        "userpass": mm_bob.userpass,
        "method": "sell",
        "base": "ETH",
        "rel": "JST",
        "price": 1,
        "volume": 0.1,
        "base_confs": 5,
        "base_nota": true,
        "rel_confs": 4,
        "rel_nota": false,
    })))
    .unwrap();
    assert!(rc.0.is_success(), "!sell: {}", rc.1);
    let _: BuyOrSellRpcResult = json::from_str(&rc.1).unwrap();
}

#[test]
#[cfg(not(target_arch = "wasm32"))]
fn test_my_orders_response_format() {
    let bob_passphrase = get_passphrase(&".env.client", "BOB_PASSPHRASE").unwrap();

    let coins = json! ([
        {"coin":"RICK","asset":"RICK","required_confirmations":0,"txversion":4,"overwintered":1,"protocol":{"type":"UTXO"}},
        {"coin":"MORTY","asset":"MORTY","required_confirmations":0,"txversion":4,"overwintered":1,"protocol":{"type":"UTXO"}},
        {"coin":"ETH","name":"ethereum","protocol":{"type":"ETH"}},
        {"coin":"JST","name":"jst","protocol":{"type":"ERC20","protocol_data":{"platform":"ETH","contract_address":"0x2b294F029Fde858b2c62184e8390591755521d8E"}},"required_confirmations":2}
    ]);

    let mm_bob = MarketMakerIt::start(
        json! ({
            "gui": "nogui",
            "netid": 8999,
            "dht": "on",  // Enable DHT without delay.
            "myipaddr": env::var ("BOB_TRADE_IP") .ok(),
            "rpcip": env::var ("BOB_TRADE_IP") .ok(),
            "canbind": env::var ("BOB_TRADE_PORT") .ok().map (|s| s.parse::<i64>().unwrap()),
            "passphrase": bob_passphrase,
            "coins": coins,
            "rpc_password": "password",
            "i_am_seed": true,
        }),
        "password".into(),
        local_start!("bob"),
    )
    .unwrap();

    let (_bob_dump_log, _bob_dump_dashboard) = mm_bob.mm_dump();
    log! ({"Bob log path: {}", mm_bob.log_path.display()});
    log!([block_on(enable_coins_eth_electrum(&mm_bob, &[
        "http://195.201.0.6:8565"
    ]))]);

    log!("Issue bob buy request");
    let rc = block_on(mm_bob.rpc(json! ({
        "userpass": mm_bob.userpass,
        "method": "buy",
        "base": "ETH",
        "rel": "JST",
        "price": 1,
        "volume": 0.1,
        "base_confs": 5,
        "base_nota": true,
        "rel_confs": 4,
        "rel_nota": false,
    })))
    .unwrap();
    assert!(rc.0.is_success(), "!buy: {}", rc.1);

    log!("Issue bob setprice request");
    let rc = block_on(mm_bob.rpc(json! ({
        "userpass": mm_bob.userpass,
        "method": "setprice",
        "base": "ETH",
        "rel": "JST",
        "price": 1,
        "volume": 0.1,
        "base_confs": 5,
        "base_nota": true,
        "rel_confs": 4,
        "rel_nota": false,
    })))
    .unwrap();
    assert!(rc.0.is_success(), "!setprice: {}", rc.1);

    log!("Issue bob my_orders request");
    let rc = block_on(mm_bob.rpc(json! ({
        "userpass": mm_bob.userpass,
        "method": "my_orders",
    })))
    .unwrap();
    assert!(rc.0.is_success(), "!my_orders: {}", rc.1);

    let _: MyOrdersRpcResult = json::from_str(&rc.1).unwrap();
}

#[test]
#[cfg(not(target_arch = "wasm32"))]
fn test_my_orders_after_matched() {
    let bob_passphrase = get_passphrase(&".env.seed", "BOB_PASSPHRASE").unwrap();
    let alice_passphrase = get_passphrase(&".env.client", "ALICE_PASSPHRASE").unwrap();

    let coins = json! ([
        {"coin":"RICK","asset":"RICK","required_confirmations":0,"txversion":4,"overwintered":1,"protocol":{"type":"UTXO"}},
        {"coin":"MORTY","asset":"MORTY","required_confirmations":0,"txversion":4,"overwintered":1,"protocol":{"type":"UTXO"}},
        {"coin":"ETH","name":"ethereum","protocol":{"type":"ETH"}},
        {"coin":"JST","name":"jst","protocol":{"type":"ERC20","protocol_data":{"platform":"ETH","contract_address":"0x2b294F029Fde858b2c62184e8390591755521d8E"}}}
    ]);

    let mut mm_bob = MarketMakerIt::start(
        json! ({
            "gui": "nogui",
            "netid": 9000,
            "dht": "on",  // Enable DHT without delay.
            "passphrase": bob_passphrase,
            "coins": coins,
            "rpc_password": "pass",
            "i_am_seed": true,
        }),
        "pass".to_string(),
        None,
    )
    .unwrap();
    let (_bob_dump_log, _bob_dump_dashboard) = mm_bob.mm_dump();

    let mut mm_alice = MarketMakerIt::start(
        json! ({
            "gui": "nogui",
            "netid": 9000,
            "dht": "on",  // Enable DHT without delay.
            "passphrase": alice_passphrase,
            "coins": coins,
            "rpc_password": "pass",
            "seednodes": vec![format!("{}", mm_bob.ip)],
        }),
        "pass".to_string(),
        None,
    )
    .unwrap();
    let (_alice_dump_log, _alice_dump_dashboard) = mm_alice.mm_dump();

    // Enable coins on Bob side. Print the replies in case we need the address.
    let rc = block_on(enable_coins_eth_electrum(&mm_bob, &["http://195.201.0.6:8565"]));
    log! ({"enable_coins (bob): {:?}", rc});
    // Enable coins on Alice side. Print the replies in case we need the address.
    let rc = block_on(enable_coins_eth_electrum(&mm_alice, &["http://195.201.0.6:8565"]));
    log! ({"enable_coins (alice): {:?}", rc});

    let rc = block_on(mm_bob.rpc(json! ({
        "userpass": mm_bob.userpass,
        "method": "setprice",
        "base": "ETH",
        "rel": "JST",
        "price": 1,
        "volume": 2,
    })))
    .unwrap();
    assert!(rc.0.is_success(), "!setprice: {}", rc.1);

    let rc = block_on(mm_alice.rpc(json! ({
        "userpass": mm_alice.userpass,
        "method": "buy",
        "base": "ETH",
        "rel": "JST",
        "price": 1,
        "volume": 1,
    })))
    .unwrap();
    assert!(rc.0.is_success(), "!buy: {}", rc.1);

    block_on(mm_bob.wait_for_log(22., |log| log.contains("Entering the maker_swap_loop ETH/JST"))).unwrap();
    block_on(mm_alice.wait_for_log(22., |log| log.contains("Entering the taker_swap_loop ETH/JST"))).unwrap();

    log!("Issue bob my_orders request");
    let rc = block_on(mm_bob.rpc(json! ({
        "userpass": mm_bob.userpass,
        "method": "my_orders",
    })))
    .unwrap();
    assert!(rc.0.is_success(), "!my_orders: {}", rc.1);

    let _: MyOrdersRpcResult = json::from_str(&rc.1).unwrap();
    block_on(mm_bob.stop()).unwrap();
    block_on(mm_alice.stop()).unwrap();
}

#[test]
#[cfg(not(target_arch = "wasm32"))]
fn test_sell_conf_settings() {
    let bob_passphrase = get_passphrase(&".env.client", "BOB_PASSPHRASE").unwrap();

    let coins = json! ([
        {"coin":"RICK","asset":"RICK","required_confirmations":0,"txversion":4,"overwintered":1,"protocol":{"type":"UTXO"}},
        {"coin":"MORTY","asset":"MORTY","required_confirmations":0,"txversion":4,"overwintered":1,"protocol":{"type":"UTXO"}},
        {"coin":"ETH","name":"ethereum","protocol":{"type":"ETH"}},
        {"coin":"JST","name":"jst","protocol":{"type":"ERC20","protocol_data":{"platform":"ETH","contract_address":"0x2b294F029Fde858b2c62184e8390591755521d8E"}},"required_confirmations":2}
    ]);

    let mm_bob = MarketMakerIt::start(
        json! ({
            "gui": "nogui",
            "netid": 8999,
            "dht": "on",  // Enable DHT without delay.
            "myipaddr": env::var ("BOB_TRADE_IP") .ok(),
            "rpcip": env::var ("BOB_TRADE_IP") .ok(),
            "canbind": env::var ("BOB_TRADE_PORT") .ok().map (|s| s.parse::<i64>().unwrap()),
            "passphrase": bob_passphrase,
            "coins": coins,
            "rpc_password": "password",
            "i_am_seed": true,
        }),
        "password".into(),
        local_start!("bob"),
    )
    .unwrap();

    let (_bob_dump_log, _bob_dump_dashboard) = mm_bob.mm_dump();
    log! ({"Bob log path: {}", mm_bob.log_path.display()});
    log!([block_on(enable_coins_eth_electrum(&mm_bob, &[
        "http://195.201.0.6:8565"
    ]))]);

    log!("Issue bob sell request");
    let rc = block_on(mm_bob.rpc(json! ({
        "userpass": mm_bob.userpass,
        "method": "sell",
        "base": "ETH",
        "rel": "JST",
        "price": 1,
        "volume": 0.1,
        "base_confs": 5,
        "base_nota": true,
        "rel_confs": 4,
        "rel_nota": false,
    })))
    .unwrap();
    assert!(rc.0.is_success(), "!sell: {}", rc.1);
    let json: Json = json::from_str(&rc.1).unwrap();
    assert_eq!(json["result"]["conf_settings"]["base_confs"], Json::from(5));
    assert_eq!(json["result"]["conf_settings"]["base_nota"], Json::from(true));
    assert_eq!(json["result"]["conf_settings"]["rel_confs"], Json::from(4));
    assert_eq!(json["result"]["conf_settings"]["rel_nota"], Json::from(false));

    // must use coin config as defaults if not set in request
    log!("Issue bob sell request");
    let rc = block_on(mm_bob.rpc(json! ({
        "userpass": mm_bob.userpass,
        "method": "sell",
        "base": "ETH",
        "rel": "JST",
        "price": 1,
        "volume": 0.1,
    })))
    .unwrap();
    assert!(rc.0.is_success(), "!sell: {}", rc.1);
    let json: Json = json::from_str(&rc.1).unwrap();
    assert_eq!(json["result"]["conf_settings"]["base_confs"], Json::from(1));
    assert_eq!(json["result"]["conf_settings"]["base_nota"], Json::from(false));
    assert_eq!(json["result"]["conf_settings"]["rel_confs"], Json::from(2));
    assert_eq!(json["result"]["conf_settings"]["rel_nota"], Json::from(false));
}

#[test]
#[cfg(not(target_arch = "wasm32"))]
fn test_set_price_conf_settings() {
    let bob_passphrase = get_passphrase(&".env.client", "BOB_PASSPHRASE").unwrap();

    let coins = json! ([
        {"coin":"RICK","asset":"RICK","required_confirmations":0,"txversion":4,"overwintered":1,"protocol":{"type":"UTXO"}},
        {"coin":"MORTY","asset":"MORTY","required_confirmations":0,"txversion":4,"overwintered":1,"protocol":{"type":"UTXO"}},
        {"coin":"ETH","name":"ethereum","protocol":{"type":"ETH"}},
        {"coin":"JST","name":"jst","protocol":{"type":"ERC20","protocol_data":{"platform":"ETH","contract_address":"0x2b294F029Fde858b2c62184e8390591755521d8E"}},"required_confirmations":2}
    ]);

    let mm_bob = MarketMakerIt::start(
        json! ({
            "gui": "nogui",
            "netid": 8999,
            "dht": "on",  // Enable DHT without delay.
            "myipaddr": env::var ("BOB_TRADE_IP") .ok(),
            "rpcip": env::var ("BOB_TRADE_IP") .ok(),
            "canbind": env::var ("BOB_TRADE_PORT") .ok().map (|s| s.parse::<i64>().unwrap()),
            "passphrase": bob_passphrase,
            "coins": coins,
            "rpc_password": "password",
            "i_am_seed": true,
        }),
        "password".into(),
        local_start!("bob"),
    )
    .unwrap();

    let (_bob_dump_log, _bob_dump_dashboard) = mm_bob.mm_dump();
    log! ({"Bob log path: {}", mm_bob.log_path.display()});
    log!([block_on(enable_coins_eth_electrum(&mm_bob, &[
        "http://195.201.0.6:8565"
    ]))]);

    log!("Issue bob sell request");
    let rc = block_on(mm_bob.rpc(json! ({
        "userpass": mm_bob.userpass,
        "method": "setprice",
        "base": "ETH",
        "rel": "JST",
        "price": 1,
        "volume": 0.1,
        "base_confs": 5,
        "base_nota": true,
        "rel_confs": 4,
        "rel_nota": false,
    })))
    .unwrap();
    assert!(rc.0.is_success(), "!setprice: {}", rc.1);
    let json: Json = json::from_str(&rc.1).unwrap();
    assert_eq!(json["result"]["conf_settings"]["base_confs"], Json::from(5));
    assert_eq!(json["result"]["conf_settings"]["base_nota"], Json::from(true));
    assert_eq!(json["result"]["conf_settings"]["rel_confs"], Json::from(4));
    assert_eq!(json["result"]["conf_settings"]["rel_nota"], Json::from(false));

    // must use coin config as defaults if not set in request
    log!("Issue bob sell request");
    let rc = block_on(mm_bob.rpc(json! ({
        "userpass": mm_bob.userpass,
        "method": "setprice",
        "base": "ETH",
        "rel": "JST",
        "price": 1,
        "volume": 0.1,
    })))
    .unwrap();
    assert!(rc.0.is_success(), "!setprice: {}", rc.1);
    let json: Json = json::from_str(&rc.1).unwrap();
    assert_eq!(json["result"]["conf_settings"]["base_confs"], Json::from(1));
    assert_eq!(json["result"]["conf_settings"]["base_nota"], Json::from(false));
    assert_eq!(json["result"]["conf_settings"]["rel_confs"], Json::from(2));
    assert_eq!(json["result"]["conf_settings"]["rel_nota"], Json::from(false));
}

#[test]
#[cfg(not(target_arch = "wasm32"))]
fn test_update_maker_order() {
    let bob_passphrase = get_passphrase(&".env.client", "BOB_PASSPHRASE").unwrap();

    let coins = json! ([
        {"coin":"RICK","asset":"RICK","required_confirmations":0,"txversion":4,"overwintered":1,"protocol":{"type":"UTXO"}},
        {"coin":"MORTY","asset":"MORTY","required_confirmations":0,"txversion":4,"overwintered":1,"protocol":{"type":"UTXO"}},
        {"coin":"ETH","name":"ethereum","protocol":{"type":"ETH"}},
        {"coin":"JST","name":"jst","protocol":{"type":"ERC20","protocol_data":{"platform":"ETH","contract_address":"0x2b294F029Fde858b2c62184e8390591755521d8E"}},"required_confirmations":2}
    ]);

    let mm_bob = MarketMakerIt::start(
        json! ({
            "gui": "nogui",
            "netid": 8999,
            "dht": "on",  // Enable DHT without delay.
            "myipaddr": env::var ("BOB_TRADE_IP") .ok(),
            "rpcip": env::var ("BOB_TRADE_IP") .ok(),
            "canbind": env::var ("BOB_TRADE_PORT") .ok().map (|s| s.parse::<i64>().unwrap()),
            "passphrase": bob_passphrase,
            "coins": coins,
            "rpc_password": "password",
            "i_am_seed": true,
        }),
        "password".into(),
        local_start!("bob"),
    )
    .unwrap();

    let (_bob_dump_log, _bob_dump_dashboard) = mm_bob.mm_dump();
    log! ({"Bob log path: {}", mm_bob.log_path.display()});
    log!([block_on(enable_coins_eth_electrum(&mm_bob, &[
        "http://195.201.0.6:8565"
    ]))]);

    log!("Get bob balance");
    let my_balance = block_on(mm_bob.rpc(json! ({
        "userpass": mm_bob.userpass,
        "method": "my_balance",
        "coin": "RICK",
    })))
    .unwrap();
    assert!(my_balance.0.is_success(), "!my_balance: {}", my_balance.1);
    let my_balance_json: Json = json::from_str(&my_balance.1).unwrap();
    let balance: BigDecimal = json::from_value(my_balance_json["balance"].clone()).unwrap();

    log!("Get RICK trade fee");
    let get_trade_fee = block_on(mm_bob.rpc(json! ({
        "userpass": mm_bob.userpass,
        "method": "get_trade_fee",
        "coin": "RICK",
    })))
    .unwrap();
    assert!(get_trade_fee.0.is_success(), "!get_trade_fee: {}", get_trade_fee.1);
    let get_trade_fee_json: Json = json::from_str(&get_trade_fee.1).unwrap();
    let trade_fee: BigDecimal = json::from_value(get_trade_fee_json["result"]["amount"].clone()).unwrap();
    let max_volume = balance - trade_fee;

    log!("Issue bob sell request");
    let setprice = block_on(mm_bob.rpc(json! ({
        "userpass": mm_bob.userpass,
        "method": "setprice",
        "base": "RICK",
        "rel": "MORTY",
        "price": 1,
        "volume": 2,
        "min_volume": 1,
        "base_confs": 5,
        "base_nota": true,
        "rel_confs": 4,
        "rel_nota": false,
    })))
    .unwrap();
    assert!(setprice.0.is_success(), "!setprice: {}", setprice.1);
    let setprice_json: Json = json::from_str(&setprice.1).unwrap();
    let uuid: Uuid = json::from_value(setprice_json["result"]["uuid"].clone()).unwrap();

    log!("Issue bob update maker order request");
    let update_maker_order = block_on(mm_bob.rpc(json! ({
        "userpass": mm_bob.userpass,
        "method": "update_maker_order",
        "uuid": uuid,
        "new_price": 2,
    })))
    .unwrap();
    assert!(
        update_maker_order.0.is_success(),
        "!update_maker_order: {}",
        update_maker_order.1
    );
    let update_maker_order_json: Json = json::from_str(&update_maker_order.1).unwrap();
    assert_eq!(update_maker_order_json["result"]["price"], Json::from("2"));
    assert_eq!(update_maker_order_json["result"]["max_base_vol"], Json::from("2"));
    assert_eq!(update_maker_order_json["result"]["min_base_vol"], Json::from("1"));

    log!("Issue another bob update maker order request");
    let update_maker_order = block_on(mm_bob.rpc(json! ({
        "userpass": mm_bob.userpass,
        "method": "update_maker_order",
        "uuid": uuid,
        "volume_delta": 2,
    })))
    .unwrap();
    assert!(
        update_maker_order.0.is_success(),
        "!update_maker_order: {}",
        update_maker_order.1
    );
    let update_maker_order_json: Json = json::from_str(&update_maker_order.1).unwrap();
    assert_eq!(update_maker_order_json["result"]["price"], Json::from("2"));
    assert_eq!(update_maker_order_json["result"]["max_base_vol"], Json::from("4"));
    assert_eq!(update_maker_order_json["result"]["min_base_vol"], Json::from("1"));

    log!("Issue another bob update maker order request");
    let update_maker_order = block_on(mm_bob.rpc(json! ({
        "userpass": mm_bob.userpass,
        "method": "update_maker_order",
        "uuid": uuid,
        "max": true,
    })))
    .unwrap();
    assert!(
        update_maker_order.0.is_success(),
        "!update_maker_order: {}",
        update_maker_order.1
    );
    let update_maker_order_json: Json = json::from_str(&update_maker_order.1).unwrap();
    let max_base_vol =
        BigDecimal::from_str(update_maker_order_json["result"]["max_base_vol"].as_str().unwrap()).unwrap();
    assert_eq!(update_maker_order_json["result"]["price"], Json::from("2"));
    assert_eq!(max_base_vol, max_volume);
}

#[test]
#[cfg(not(target_arch = "wasm32"))]
fn test_update_maker_order_fail() {
    let bob_passphrase = get_passphrase(&".env.client", "BOB_PASSPHRASE").unwrap();

    let coins = json! ([
        {"coin":"RICK","asset":"RICK","required_confirmations":0,"txversion":4,"overwintered":1,"protocol":{"type":"UTXO"}},
        {"coin":"MORTY","asset":"MORTY","required_confirmations":0,"txversion":4,"overwintered":1,"protocol":{"type":"UTXO"}},
        {"coin":"ETH","name":"ethereum","protocol":{"type":"ETH"}},
        {"coin":"JST","name":"jst","protocol":{"type":"ERC20","protocol_data":{"platform":"ETH","contract_address":"0x2b294F029Fde858b2c62184e8390591755521d8E"}},"required_confirmations":2}
    ]);

    let mm_bob = MarketMakerIt::start(
        json! ({
            "gui": "nogui",
            "netid": 8999,
            "dht": "on",  // Enable DHT without delay.
            "myipaddr": env::var ("BOB_TRADE_IP") .ok(),
            "rpcip": env::var ("BOB_TRADE_IP") .ok(),
            "canbind": env::var ("BOB_TRADE_PORT") .ok().map (|s| s.parse::<i64>().unwrap()),
            "passphrase": bob_passphrase,
            "coins": coins,
            "rpc_password": "password",
            "i_am_seed": true,
        }),
        "password".into(),
        local_start!("bob"),
    )
    .unwrap();

    let (_bob_dump_log, _bob_dump_dashboard) = mm_bob.mm_dump();
    log! ({"Bob log path: {}", mm_bob.log_path.display()});
    log!([block_on(enable_coins_eth_electrum(&mm_bob, &[
        "http://195.201.0.6:8565"
    ]))]);

    log!("Issue bob sell request");
    let setprice = block_on(mm_bob.rpc(json! ({
        "userpass": mm_bob.userpass,
        "method": "setprice",
        "base": "RICK",
        "rel": "MORTY",
        "price": 1,
        "volume": 0.1,
        "base_confs": 5,
        "base_nota": true,
        "rel_confs": 4,
        "rel_nota": false,
    })))
    .unwrap();
    assert!(setprice.0.is_success(), "!setprice: {}", setprice.1);
    let setprice_json: Json = json::from_str(&setprice.1).unwrap();
    let uuid: Uuid = json::from_value(setprice_json["result"]["uuid"].clone()).unwrap();

    log!("Issue bob update maker order request that should fail because price is too low");
    let update_maker_order = block_on(mm_bob.rpc(json! ({
        "userpass": mm_bob.userpass,
        "method": "update_maker_order",
        "uuid": uuid,
        "new_price": 0.0000000099,
    })))
    .unwrap();
    assert!(
        !update_maker_order.0.is_success(),
        "update_maker_order success, but should be error {}",
        update_maker_order.1
    );

    log!("Issue bob update maker order request that should fail because New Volume is Less than Zero");
    let update_maker_order = block_on(mm_bob.rpc(json! ({
        "userpass": mm_bob.userpass,
        "method": "update_maker_order",
        "uuid": uuid,
        "volume_delta": -0.11,
    })))
    .unwrap();
    assert!(
        !update_maker_order.0.is_success(),
        "update_maker_order success, but should be error {}",
        update_maker_order.1
    );

    log!("Issue bob update maker order request that should fail because Min base vol is too low");
    let update_maker_order = block_on(mm_bob.rpc(json! ({
        "userpass": mm_bob.userpass,
        "method": "update_maker_order",
        "uuid": uuid,
        "new_price": 2,
        "min_volume": 0.000099,
    })))
    .unwrap();
    assert!(
        !update_maker_order.0.is_success(),
        "update_maker_order success, but should be error {}",
        update_maker_order.1
    );

    log!("Issue bob update maker order request that should fail because Max base vol is below Min base vol");
    let update_maker_order = block_on(mm_bob.rpc(json! ({
        "userpass": mm_bob.userpass,
        "method": "update_maker_order",
        "uuid": uuid,
        "volume_delta": -0.0999,
        "min_volume": 0.0002,
    })))
    .unwrap();
    assert!(
        !update_maker_order.0.is_success(),
        "update_maker_order success, but should be error {}",
        update_maker_order.1
    );

    log!("Issue bob update maker order request that should fail because Max base vol is too low");
    let update_maker_order = block_on(mm_bob.rpc(json! ({
        "userpass": mm_bob.userpass,
        "method": "update_maker_order",
        "uuid": uuid,
        "new_price": 2,
        "volume_delta": -0.099901,
    })))
    .unwrap();
    assert!(
        !update_maker_order.0.is_success(),
        "update_maker_order success, but should be error {}",
        update_maker_order.1
    );

    log!("Issue bob update maker order request that should fail because Max rel vol is too low");
    let update_maker_order = block_on(mm_bob.rpc(json! ({
        "userpass": mm_bob.userpass,
        "method": "update_maker_order",
        "uuid": uuid,
        "new_price": 0.5,
        "volume_delta": -0.099802,
    })))
    .unwrap();
    assert!(
        !update_maker_order.0.is_success(),
        "update_maker_order success, but should be error {}",
        update_maker_order.1
    );

    log!("Issue bob batch update maker order and cancel order request that should make update maker order fail because Order with UUID has been deleted");
    let batch_json = json!([
        {
            "userpass": mm_bob.userpass,
            "method": "update_maker_order",
            "uuid": uuid,
            "new_price": 1,
            "volume_delta": 2.9,
        },
        {
            "userpass": mm_bob.userpass,
            "method": "cancel_order",
            "uuid": uuid,
        },
    ]);

    let rc = block_on(mm_bob.rpc(batch_json)).unwrap();
    assert!(rc.0.is_success(), "!batch: {}", rc.1);
    log!((rc.1));
    let responses = json::from_str::<Vec<Json>>(&rc.1).unwrap();
    if responses[1]["result"] == Json::from("success") {
        assert_eq!(responses[0].get("result"), None);
    }
}
#[test]
#[cfg(not(target_arch = "wasm32"))]
fn test_update_maker_order_after_matched() {
    let bob_passphrase = get_passphrase(&".env.seed", "BOB_PASSPHRASE").unwrap();
    let alice_passphrase = get_passphrase(&".env.client", "ALICE_PASSPHRASE").unwrap();

    let coins = json! ([
        {"coin":"RICK","asset":"RICK","required_confirmations":0,"txversion":4,"overwintered":1,"protocol":{"type":"UTXO"}},
        {"coin":"MORTY","asset":"MORTY","required_confirmations":0,"txversion":4,"overwintered":1,"protocol":{"type":"UTXO"}},
        {"coin":"ETH","name":"ethereum","protocol":{"type":"ETH"}},
        {"coin":"JST","name":"jst","protocol":{"type":"ERC20","protocol_data":{"platform":"ETH","contract_address":"0x2b294F029Fde858b2c62184e8390591755521d8E"}}}
    ]);

    let mut mm_bob = MarketMakerIt::start(
        json! ({
            "gui": "nogui",
            "netid": 9000,
            "dht": "on",  // Enable DHT without delay.
            "passphrase": bob_passphrase,
            "coins": coins,
            "rpc_password": "pass",
            "i_am_seed": true,
        }),
        "pass".to_string(),
        None,
    )
    .unwrap();
    let (_bob_dump_log, _bob_dump_dashboard) = mm_bob.mm_dump();
    log!({"Bob log path: {}", mm_bob.log_path.display()});

    let mut mm_alice = MarketMakerIt::start(
        json! ({
            "gui": "nogui",
            "netid": 9000,
            "dht": "on",  // Enable DHT without delay.
            "passphrase": alice_passphrase,
            "coins": coins,
            "rpc_password": "pass",
            "seednodes": vec![format!("{}", mm_bob.ip)],
        }),
        "pass".to_string(),
        None,
    )
    .unwrap();
    let (_alice_dump_log, _alice_dump_dashboard) = mm_alice.mm_dump();

    // Enable coins on Bob side. Print the replies in case we need the address.
    let rc = block_on(enable_coins_eth_electrum(&mm_bob, &["http://195.201.0.6:8565"]));
    log! ({"enable_coins (bob): {:?}", rc});
    // Enable coins on Alice side. Print the replies in case we need the address.
    let rc = block_on(enable_coins_eth_electrum(&mm_alice, &["http://195.201.0.6:8565"]));
    log! ({"enable_coins (alice): {:?}", rc});

    let rc = block_on(mm_bob.rpc(json! ({
        "userpass": mm_bob.userpass,
        "method": "setprice",
        "base": "ETH",
        "rel": "JST",
        "price": 1,
        "volume": 2,
    })))
    .unwrap();
    assert!(rc.0.is_success(), "!setprice: {}", rc.1);
    let setprice_json: Json = json::from_str(&rc.1).unwrap();
    let uuid: Uuid = json::from_value(setprice_json["result"]["uuid"].clone()).unwrap();

    let rc = block_on(mm_alice.rpc(json! ({
        "userpass": mm_alice.userpass,
        "method": "buy",
        "base": "ETH",
        "rel": "JST",
        "price": 1,
        "volume": 1,
    })))
    .unwrap();
    assert!(rc.0.is_success(), "!buy: {}", rc.1);

    block_on(mm_bob.wait_for_log(22., |log| log.contains("Entering the maker_swap_loop ETH/JST"))).unwrap();
    block_on(mm_alice.wait_for_log(22., |log| log.contains("Entering the taker_swap_loop ETH/JST"))).unwrap();

    log!("Issue bob update maker order request that should fail because new volume is less than reserved amount");
    let update_maker_order = block_on(mm_bob.rpc(json! ({
        "userpass": mm_bob.userpass,
        "method": "update_maker_order",
        "uuid": uuid,
        "volume_delta": -1.5,
    })))
    .unwrap();
    assert!(
        !update_maker_order.0.is_success(),
        "update_maker_order success, but should be error {}",
        update_maker_order.1
    );

    log!("Issue another bob update maker order request");
    let update_maker_order = block_on(mm_bob.rpc(json! ({
        "userpass": mm_bob.userpass,
        "method": "update_maker_order",
        "uuid": uuid,
        "volume_delta": 2,
    })))
    .unwrap();
    assert!(
        update_maker_order.0.is_success(),
        "!update_maker_order: {}",
        update_maker_order.1
    );
    let update_maker_order_json: Json = json::from_str(&update_maker_order.1).unwrap();
    log!((update_maker_order.1));
    assert_eq!(update_maker_order_json["result"]["max_base_vol"], Json::from("4"));

    log!("Issue bob my_orders request");
    let rc = block_on(mm_bob.rpc(json! ({
        "userpass": mm_bob.userpass,
        "method": "my_orders",
    })))
    .unwrap();
    assert!(rc.0.is_success(), "!my_orders: {}", rc.1);

    let _: MyOrdersRpcResult = json::from_str(&rc.1).unwrap();
    block_on(mm_bob.stop()).unwrap();
    block_on(mm_alice.stop()).unwrap();
}

// https://github.com/KomodoPlatform/atomicDEX-API/issues/683
// trade fee should return numbers in all 3 available formats and
// "amount" must be always in decimal representation for backwards compatibility
#[test]
#[cfg(not(target_arch = "wasm32"))]
fn test_trade_fee_returns_numbers_in_various_formats() {
    let coins = json!([
        {"coin":"RICK","asset":"RICK","rpcport":8923,"txversion":4,"overwintered":1,"protocol":{"type":"UTXO"}},
        {"coin":"MORTY","asset":"MORTY","rpcport":11608,"txversion":4,"overwintered":1,"protocol":{"type":"UTXO"}},
        {"coin":"ETH","name":"ethereum","protocol":{"type":"ETH"},"rpcport":80},
        {"coin":"JST","name":"jst","protocol":{"type":"ERC20","protocol_data":{"platform":"ETH","contract_address":"0xc0eb7AeD740E1796992A08962c15661bDEB58003"}}}
    ]);

    // start bob and immediately place the order
    let mm_bob = MarketMakerIt::start(
        json! ({
            "gui": "nogui",
            "netid": 9998,
            "dht": "on",  // Enable DHT without delay.
            "myipaddr": env::var ("BOB_TRADE_IP") .ok(),
            "rpcip": env::var ("BOB_TRADE_IP") .ok(),
            "canbind": env::var ("BOB_TRADE_PORT") .ok().map (|s| s.parse::<i64>().unwrap()),
            "passphrase": "bob passphrase",
            "coins": coins,
            "i_am_seed": true,
            "rpc_password": "pass",
        }),
        "pass".into(),
        match var("LOCAL_THREAD_MM") {
            Ok(ref e) if e == "bob" => Some(local_start()),
            _ => None,
        },
    )
    .unwrap();
    let (_bob_dump_log, _bob_dump_dashboard) = mm_bob.mm_dump();
    log!({"Bob log path: {}", mm_bob.log_path.display()});
    block_on(enable_coins_eth_electrum(&mm_bob, &[
        "https://ropsten.infura.io/v3/c01c1b4cf66642528547624e1d6d9d6b",
    ]));

    let rc = block_on(mm_bob.rpc(json! ({
        "userpass": mm_bob.userpass,
        "method": "get_trade_fee",
        "coin": "RICK",
    })))
    .unwrap();
    assert!(rc.0.is_success(), "!get_trade_fee: {}", rc.1);
    let trade_fee_json: Json = json::from_str(&rc.1).unwrap();
    let _amount_dec: BigDecimal = json::from_value(trade_fee_json["result"]["amount"].clone()).unwrap();
    let _amount_rat: BigRational = json::from_value(trade_fee_json["result"]["amount_rat"].clone()).unwrap();
    let _amount_fraction: Fraction = json::from_value(trade_fee_json["result"]["amount_fraction"].clone()).unwrap();
}

#[test]
#[cfg(not(target_arch = "wasm32"))]
fn test_orderbook_is_mine_orders() {
    let coins = json!([{"coin":"RICK","asset":"RICK","rpcport":8923,"txversion":4,"overwintered":1,"protocol":{"type":"UTXO"}},
        {"coin":"MORTY","asset":"MORTY","rpcport":11608,"txversion":4,"overwintered":1,"protocol":{"type":"UTXO"}},
        {"coin":"ETH","name":"ethereum","protocol":{"type":"ETH"},"rpcport":80},
        {"coin":"JST","name":"jst","protocol":{"type":"ERC20","protocol_data":{"platform":"ETH","contract_address":"0xc0eb7AeD740E1796992A08962c15661bDEB58003"}}}
    ]);

    // start bob and immediately place the order
    let mm_bob = MarketMakerIt::start(
        json! ({
            "gui": "nogui",
            "netid": 9998,
            "dht": "on",  // Enable DHT without delay.
            "myipaddr": env::var ("BOB_TRADE_IP") .ok(),
            "rpcip": env::var ("BOB_TRADE_IP") .ok(),
            "canbind": env::var ("BOB_TRADE_PORT") .ok().map (|s| s.parse::<i64>().unwrap()),
            "passphrase": "bob passphrase",
            "coins": coins,
            "i_am_seed": true,
            "rpc_password": "pass",
        }),
        "pass".into(),
        match var("LOCAL_THREAD_MM") {
            Ok(ref e) if e == "bob" => Some(local_start()),
            _ => None,
        },
    )
    .unwrap();
    let (_bob_dump_log, _bob_dump_dashboard) = mm_bob.mm_dump();
    log!({"Bob log path: {}", mm_bob.log_path.display()});
    // Enable coins on Bob side. Print the replies in case we need the "address".
    log! ({"enable_coins (bob): {:?}", block_on (enable_coins_eth_electrum (&mm_bob, &["https://ropsten.infura.io/v3/c01c1b4cf66642528547624e1d6d9d6b"]))});

    let rc = block_on(mm_bob.rpc(json! ({
        "userpass": mm_bob.userpass,
        "method": "setprice",
        "base": "RICK",
        "rel": "MORTY",
        "price": 0.9,
        "volume": "0.9",
    })))
    .unwrap();
    assert!(rc.0.is_success(), "!setprice: {}", rc.1);
    let _bob_setprice: Json = json::from_str(&rc.1).unwrap();

    let mm_alice = MarketMakerIt::start(
        json! ({
            "gui": "nogui",
            "netid": 9998,
            "dht": "on",  // Enable DHT without delay.
            "myipaddr": env::var ("ALICE_TRADE_IP") .ok(),
            "rpcip": env::var ("ALICE_TRADE_IP") .ok(),
            "passphrase": "alice passphrase",
            "coins": coins,
            "seednodes": [fomat!((mm_bob.ip))],
            "rpc_password": "pass",
        }),
        "pass".into(),
        match var("LOCAL_THREAD_MM") {
            Ok(ref e) if e == "alice" => Some(local_start()),
            _ => None,
        },
    )
    .unwrap();

    let (_alice_dump_log, _alice_dump_dashboard) = mm_alice.mm_dump();
    log!({"Alice log path: {}", mm_alice.log_path.display()});

    // Enable coins on Alice side. Print the replies in case we need the "address".
    log! ({"enable_coins (alice): {:?}", block_on (enable_coins_eth_electrum (&mm_alice, &["https://ropsten.infura.io/v3/c01c1b4cf66642528547624e1d6d9d6b"]))});

    // Bob orderbook must show 1 mine order
    log!("Get RICK/MORTY orderbook on Bob side");
    let rc = block_on(mm_bob.rpc(json! ({
        "userpass": mm_bob.userpass,
        "method": "orderbook",
        "base": "RICK",
        "rel": "MORTY",
    })))
    .unwrap();
    assert!(rc.0.is_success(), "!orderbook: {}", rc.1);

    let bob_orderbook: Json = json::from_str(&rc.1).unwrap();
    log!("Bob orderbook "[bob_orderbook]);
    let asks = bob_orderbook["asks"].as_array().unwrap();
    assert_eq!(asks.len(), 1, "Bob RICK/MORTY orderbook must have exactly 1 ask");
    let is_mine = asks[0]["is_mine"].as_bool().unwrap();
    assert_eq!(is_mine, true);

    // Alice orderbook must show 1 not-mine order
    log!("Get RICK/MORTY orderbook on Alice side");
    let rc = block_on(mm_alice.rpc(json! ({
        "userpass": mm_alice.userpass,
        "method": "orderbook",
        "base": "RICK",
        "rel": "MORTY",
    })))
    .unwrap();
    assert!(rc.0.is_success(), "!orderbook: {}", rc.1);

    let alice_orderbook: Json = json::from_str(&rc.1).unwrap();
    log!("Alice orderbook "[alice_orderbook]);
    let asks = alice_orderbook["asks"].as_array().unwrap();
    assert_eq!(asks.len(), 1, "Alice RICK/MORTY orderbook must have exactly 1 ask");
    let is_mine = asks[0]["is_mine"].as_bool().unwrap();
    assert_eq!(is_mine, false);

    // make another order by Alice
    let rc = block_on(mm_alice.rpc(json! ({
        "userpass": mm_alice.userpass,
        "method": "setprice",
        "base": "RICK",
        "rel": "MORTY",
        "price": 1,
        "volume": 0.1,
    })))
    .unwrap();
    assert!(rc.0.is_success(), "!buy: {}", rc.1);

    log!("Give Bob 2 seconds to import the order…");
    thread::sleep(Duration::from_secs(2));

    // Bob orderbook must show 1 mine and 1 non-mine orders.
    // Request orderbook with reverse base and rel coins to check bids instead of asks
    log!("Get RICK/MORTY orderbook on Bob side");
    let rc = block_on(mm_bob.rpc(json! ({
        "userpass": mm_bob.userpass,
        "method": "orderbook",
        "base": "MORTY",
        "rel": "RICK",
    })))
    .unwrap();
    assert!(rc.0.is_success(), "!orderbook: {}", rc.1);

    let bob_orderbook: Json = json::from_str(&rc.1).unwrap();
    log!("Bob orderbook "[bob_orderbook]);
    let asks = bob_orderbook["asks"].as_array().unwrap();
    let bids = bob_orderbook["bids"].as_array().unwrap();
    assert!(asks.is_empty(), "Bob MORTY/RICK orderbook must contain an empty asks");
    assert_eq!(bids.len(), 2, "Bob MORTY/RICK orderbook must have exactly 2 bids");
    let mine_orders = bids.iter().filter(|bid| bid["is_mine"].as_bool().unwrap()).count();
    assert_eq!(mine_orders, 1, "Bob RICK/MORTY orderbook must have exactly 1 mine bid");

    // Alice orderbook must show 1 mine and 1 non-mine orders
    log!("Get RICK/MORTY orderbook on Alice side");
    let rc = block_on(mm_bob.rpc(json! ({
        "userpass": mm_bob.userpass,
        "method": "orderbook",
        "base": "RICK",
        "rel": "MORTY",
    })))
    .unwrap();
    assert!(rc.0.is_success(), "!orderbook: {}", rc.1);

    let alice_orderbook: Json = json::from_str(&rc.1).unwrap();
    log!("Alice orderbook "[alice_orderbook]);
    let asks = alice_orderbook["asks"].as_array().unwrap();
    let bids = alice_orderbook["bids"].as_array().unwrap();
    assert!(bids.is_empty(), "Alice MORTY/RICK orderbook must contain an empty bids");
    assert_eq!(asks.len(), 2, "Alice MORTY/RICK orderbook must have exactly 2 asks");
    let mine_orders = asks.iter().filter(|ask| ask["is_mine"].as_bool().unwrap()).count();
    assert_eq!(
        mine_orders, 1,
        "Alice RICK/MORTY orderbook must have exactly 1 mine bid"
    );
}

#[test]
#[cfg(not(target_arch = "wasm32"))]
fn test_sell_min_volume() {
    let bob_passphrase = get_passphrase(&".env.client", "BOB_PASSPHRASE").unwrap();

    let coins = json! ([
        {"coin":"RICK","asset":"RICK","required_confirmations":0,"txversion":4,"overwintered":1,"protocol":{"type":"UTXO"}},
        {"coin":"MORTY","asset":"MORTY","required_confirmations":0,"txversion":4,"overwintered":1,"protocol":{"type":"UTXO"}},
        {"coin":"ETH","name":"ethereum","protocol":{"type":"ETH"}},
        {"coin":"JST","name":"jst","protocol":{"type":"ERC20","protocol_data":{"platform":"ETH","contract_address":"0x2b294F029Fde858b2c62184e8390591755521d8E"}}}
    ]);

    let mm_bob = MarketMakerIt::start(
        json! ({
            "gui": "nogui",
            "netid": 8999,
            "dht": "on",  // Enable DHT without delay.
            "myipaddr": env::var ("BOB_TRADE_IP") .ok(),
            "rpcip": env::var ("BOB_TRADE_IP") .ok(),
            "canbind": env::var ("BOB_TRADE_PORT") .ok().map (|s| s.parse::<i64>().unwrap()),
            "passphrase": bob_passphrase,
            "coins": coins,
            "rpc_password": "password",
            "i_am_seed": true,
        }),
        "password".into(),
        local_start!("bob"),
    )
    .unwrap();

    let (_bob_dump_log, _bob_dump_dashboard) = mm_bob.mm_dump();
    log! ({"Bob log path: {}", mm_bob.log_path.display()});
    log!([block_on(enable_coins_eth_electrum(&mm_bob, &[
        "http://195.201.0.6:8565"
    ]))]);

    let min_volume: BigDecimal = "0.1".parse().unwrap();
    log!("Issue bob ETH/JST sell request");
    let rc = block_on(mm_bob.rpc(json! ({
        "userpass": mm_bob.userpass,
        "method": "sell",
        "base": "ETH",
        "rel": "JST",
        "price": "1",
        "volume": "1",
        "min_volume": min_volume,
        "order_type": {
            "type": "GoodTillCancelled"
        },
        "timeout": 2,
    })))
    .unwrap();
    assert!(rc.0.is_success(), "!sell: {}", rc.1);
    let rc_json: Json = json::from_str(&rc.1).unwrap();
    let uuid: Uuid = json::from_value(rc_json["result"]["uuid"].clone()).unwrap();
    let min_volume_response: BigDecimal = json::from_value(rc_json["result"]["min_volume"].clone()).unwrap();
    assert_eq!(min_volume, min_volume_response);

    log!("Wait for 4 seconds for Bob order to be converted to maker");
    thread::sleep(Duration::from_secs(4));

    let rc = block_on(mm_bob.rpc(json! ({
        "userpass": mm_bob.userpass,
        "method": "my_orders",
    })))
    .unwrap();
    assert!(rc.0.is_success(), "!my_orders: {}", rc.1);
    let my_orders: Json = json::from_str(&rc.1).unwrap();
    let my_maker_orders: HashMap<Uuid, Json> = json::from_value(my_orders["result"]["maker_orders"].clone()).unwrap();
    let my_taker_orders: HashMap<Uuid, Json> = json::from_value(my_orders["result"]["taker_orders"].clone()).unwrap();
    assert_eq!(1, my_maker_orders.len(), "maker_orders must have exactly 1 order");
    assert!(my_taker_orders.is_empty(), "taker_orders must be empty");
    let maker_order = my_maker_orders.get(&uuid).unwrap();
    let min_volume_maker: BigDecimal = json::from_value(maker_order["min_base_vol"].clone()).unwrap();
    assert_eq!(min_volume, min_volume_maker);
}

#[test]
#[cfg(not(target_arch = "wasm32"))]
fn test_sell_min_volume_dust() {
    let bob_passphrase = get_passphrase(&".env.client", "BOB_PASSPHRASE").unwrap();

    let coins = json! ([
        {"coin":"RICK","asset":"RICK","dust":10000000,"required_confirmations":0,"txversion":4,"overwintered":1,"protocol":{"type":"UTXO"}},
        {"coin":"MORTY","asset":"MORTY","required_confirmations":0,"txversion":4,"overwintered":1,"protocol":{"type":"UTXO"}},
        {"coin":"ETH","name":"ethereum","protocol":{"type":"ETH"}},
        {"coin":"JST","name":"jst","protocol":{"type":"ERC20","protocol_data":{"platform":"ETH","contract_address":"0x2b294F029Fde858b2c62184e8390591755521d8E"}}}
    ]);

    let mm_bob = MarketMakerIt::start(
        json! ({
            "gui": "nogui",
            "netid": 8999,
            "dht": "on",  // Enable DHT without delay.
            "myipaddr": env::var ("BOB_TRADE_IP") .ok(),
            "rpcip": env::var ("BOB_TRADE_IP") .ok(),
            "canbind": env::var ("BOB_TRADE_PORT") .ok().map (|s| s.parse::<i64>().unwrap()),
            "passphrase": bob_passphrase,
            "coins": coins,
            "rpc_password": "password",
            "i_am_seed": true,
        }),
        "password".into(),
        local_start!("bob"),
    )
    .unwrap();

    let (_bob_dump_log, _bob_dump_dashboard) = mm_bob.mm_dump();
    log! ({"Bob log path: {}", mm_bob.log_path.display()});
    log!([block_on(enable_coins_eth_electrum(&mm_bob, &[
        "http://195.201.0.6:8565"
    ]))]);

    log!("Issue bob RICK/MORTY sell request");
    let rc = block_on(mm_bob.rpc(json! ({
        "userpass": mm_bob.userpass,
        "method": "sell",
        "base": "RICK",
        "rel": "MORTY",
        "price": "1",
        "volume": "1",
        "order_type": {
            "type": "FillOrKill"
        }
    })))
    .unwrap();
    assert!(rc.0.is_success(), "!sell: {}", rc.1);
    let response: BuyOrSellRpcResult = json::from_str(&rc.1).unwrap();
    let expected_min = BigDecimal::from(1);
    assert_eq!(response.result.min_volume, expected_min);
}

#[test]
#[cfg(not(target_arch = "wasm32"))]
fn test_setprice_min_volume_dust() {
    let bob_passphrase = get_passphrase(&".env.client", "BOB_PASSPHRASE").unwrap();

    let coins = json! ([
        {"coin":"RICK","asset":"RICK","dust":10000000,"required_confirmations":0,"txversion":4,"overwintered":1,"protocol":{"type":"UTXO"}},
        {"coin":"MORTY","asset":"MORTY","required_confirmations":0,"txversion":4,"overwintered":1,"protocol":{"type":"UTXO"}},
        {"coin":"ETH","name":"ethereum","protocol":{"type":"ETH"}},
        {"coin":"JST","name":"jst","protocol":{"type":"ERC20","protocol_data":{"platform":"ETH","contract_address":"0x2b294F029Fde858b2c62184e8390591755521d8E"}}}
    ]);

    let mm_bob = MarketMakerIt::start(
        json! ({
            "gui": "nogui",
            "netid": 8999,
            "dht": "on",  // Enable DHT without delay.
            "myipaddr": env::var ("BOB_TRADE_IP") .ok(),
            "rpcip": env::var ("BOB_TRADE_IP") .ok(),
            "canbind": env::var ("BOB_TRADE_PORT") .ok().map (|s| s.parse::<i64>().unwrap()),
            "passphrase": bob_passphrase,
            "coins": coins,
            "rpc_password": "password",
            "i_am_seed": true,
        }),
        "password".into(),
        local_start!("bob"),
    )
    .unwrap();

    let (_bob_dump_log, _bob_dump_dashboard) = mm_bob.mm_dump();
    log! ({"Bob log path: {}", mm_bob.log_path.display()});
    log!([block_on(enable_coins_eth_electrum(&mm_bob, &[
        "http://195.201.0.6:8565"
    ]))]);

    log!("Issue bob RICK/MORTY sell request");
    let rc = block_on(mm_bob.rpc(json! ({
        "userpass": mm_bob.userpass,
        "method": "setprice",
        "base": "RICK",
        "rel": "MORTY",
        "price": "1",
        "volume": "1",
    })))
    .unwrap();
    assert!(rc.0.is_success(), "!setprice: {}", rc.1);
    let response: SetPriceResponse = json::from_str(&rc.1).unwrap();
    let expected_min = BigDecimal::from(1);
    assert_eq!(expected_min, response.result.min_base_vol);
}

#[test]
#[cfg(not(target_arch = "wasm32"))]
fn test_buy_min_volume() {
    let bob_passphrase = get_passphrase(&".env.client", "BOB_PASSPHRASE").unwrap();

    let coins = json! ([
        {"coin":"RICK","asset":"RICK","required_confirmations":0,"txversion":4,"overwintered":1,"protocol":{"type":"UTXO"}},
        {"coin":"MORTY","asset":"MORTY","required_confirmations":0,"txversion":4,"overwintered":1,"protocol":{"type":"UTXO"}},
        {"coin":"ETH","name":"ethereum","protocol":{"type":"ETH"}},
        {"coin":"JST","name":"jst","protocol":{"type":"ERC20","protocol_data":{"platform":"ETH","contract_address":"0x2b294F029Fde858b2c62184e8390591755521d8E"}}}
    ]);

    let mm_bob = MarketMakerIt::start(
        json! ({
            "gui": "nogui",
            "netid": 8999,
            "dht": "on",  // Enable DHT without delay.
            "myipaddr": env::var ("BOB_TRADE_IP") .ok(),
            "rpcip": env::var ("BOB_TRADE_IP") .ok(),
            "canbind": env::var ("BOB_TRADE_PORT") .ok().map (|s| s.parse::<i64>().unwrap()),
            "passphrase": bob_passphrase,
            "coins": coins,
            "rpc_password": "password",
            "i_am_seed": true,
        }),
        "password".into(),
        local_start!("bob"),
    )
    .unwrap();

    let (_bob_dump_log, _bob_dump_dashboard) = mm_bob.mm_dump();
    log! ({"Bob log path: {}", mm_bob.log_path.display()});
    log!([block_on(enable_coins_eth_electrum(&mm_bob, &[
        "http://195.201.0.6:8565"
    ]))]);

    let min_volume: BigDecimal = "0.1".parse().unwrap();
    log!("Issue bob ETH/JST sell request");
    let rc = block_on(mm_bob.rpc(json! ({
        "userpass": mm_bob.userpass,
        "method": "buy",
        "base": "ETH",
        "rel": "JST",
        "price": "2",
        "volume": "1",
        "min_volume": min_volume,
        "order_type": {
            "type": "GoodTillCancelled"
        },
        "timeout": 2,
    })))
    .unwrap();
    assert!(rc.0.is_success(), "!sell: {}", rc.1);
    let response: BuyOrSellRpcResult = json::from_str(&rc.1).unwrap();
    assert_eq!(min_volume, response.result.min_volume);

    log!("Wait for 4 seconds for Bob order to be converted to maker");
    thread::sleep(Duration::from_secs(4));

    let rc = block_on(mm_bob.rpc(json! ({
        "userpass": mm_bob.userpass,
        "method": "my_orders",
    })))
    .unwrap();
    assert!(rc.0.is_success(), "!my_orders: {}", rc.1);
    let my_orders: MyOrdersRpcResult = json::from_str(&rc.1).unwrap();
    assert_eq!(
        1,
        my_orders.result.maker_orders.len(),
        "maker_orders must have exactly 1 order"
    );
    assert!(my_orders.result.taker_orders.is_empty(), "taker_orders must be empty");
    let maker_order = my_orders.result.maker_orders.get(&response.result.uuid).unwrap();

    let expected_min_volume: BigDecimal = "0.2".parse().unwrap();
    assert_eq!(expected_min_volume, maker_order.min_base_vol);
}

#[test]
#[cfg(not(target_arch = "wasm32"))]
fn test_best_orders() {
    let bob_passphrase = get_passphrase(&".env.seed", "BOB_PASSPHRASE").unwrap();

    let coins = json!([
        {"coin":"RICK","asset":"RICK","rpcport":8923,"txversion":4,"overwintered":1,"protocol":{"type":"UTXO"}},
        {"coin":"MORTY","asset":"MORTY","rpcport":11608,"txversion":4,"overwintered":1,"protocol":{"type":"UTXO"}},
        {"coin":"ETH","name":"ethereum","protocol":{"type":"ETH"},"rpcport":80},
        {"coin":"JST","name":"jst","protocol":{"type":"ERC20", "protocol_data":{"platform":"ETH","contract_address":"0x2b294F029Fde858b2c62184e8390591755521d8E"}}}
    ]);

    // start bob and immediately place the orders
    let mut mm_bob = MarketMakerIt::start(
        json! ({
            "gui": "nogui",
            "netid": 9998,
            "myipaddr": env::var ("BOB_TRADE_IP") .ok(),
            "rpcip": env::var ("BOB_TRADE_IP") .ok(),
            "canbind": env::var ("BOB_TRADE_PORT") .ok().map (|s| s.parse::<i64>().unwrap()),
            "passphrase": bob_passphrase,
            "coins": coins,
            "rpc_password": "pass",
            "i_am_seed": true,
        }),
        "pass".into(),
        local_start!("bob"),
    )
    .unwrap();
    let (_bob_dump_log, _bob_dump_dashboard) = mm_bob.mm_dump();
    log!({"Bob log path: {}", mm_bob.log_path.display()});

    // Enable coins on Bob side. Print the replies in case we need the "address".
    let bob_coins = block_on(enable_coins_eth_electrum(&mm_bob, &["http://195.201.0.6:8565"]));
    log!({ "enable_coins (bob): {:?}", bob_coins });
    // issue sell request on Bob side by setting base/rel price
    log!("Issue bob sell requests");

    let bob_orders = [
        // (base, rel, price, volume, min_volume)
        ("RICK", "MORTY", "0.9", "0.9", None),
        ("RICK", "MORTY", "0.8", "0.9", None),
        ("RICK", "MORTY", "0.7", "0.9", Some("0.9")),
        ("RICK", "ETH", "0.8", "0.9", None),
        ("MORTY", "RICK", "0.8", "0.9", None),
        ("MORTY", "RICK", "0.9", "0.9", None),
        ("ETH", "RICK", "0.8", "0.9", None),
        ("MORTY", "ETH", "0.8", "0.8", None),
        ("MORTY", "ETH", "0.7", "0.8", Some("0.8")),
    ];
    for (base, rel, price, volume, min_volume) in bob_orders.iter() {
        let rc = block_on(mm_bob.rpc(json! ({
            "userpass": mm_bob.userpass,
            "method": "setprice",
            "base": base,
            "rel": rel,
            "price": price,
            "volume": volume,
            "min_volume": min_volume.unwrap_or("0.00777"),
            "cancel_previous": false,
        })))
        .unwrap();
        assert!(rc.0.is_success(), "!setprice: {}", rc.1);
    }

    let mm_alice = MarketMakerIt::start(
        json! ({
            "gui": "nogui",
            "netid": 9998,
            "myipaddr": env::var ("ALICE_TRADE_IP") .ok(),
            "rpcip": env::var ("ALICE_TRADE_IP") .ok(),
            "passphrase": "alice passphrase",
            "coins": coins,
            "seednodes": [fomat!((mm_bob.ip))],
            "rpc_password": "pass",
        }),
        "pass".into(),
        local_start!("alice"),
    )
    .unwrap();

    let (_alice_dump_log, _alice_dump_dashboard) = mm_alice.mm_dump();
    log!({ "Alice log path: {}", mm_alice.log_path.display() });

    block_on(mm_bob.wait_for_log(22., |log| {
        log.contains("DEBUG Handling IncludedTorelaysMesh message for peer")
    }))
    .unwrap();

    let rc = block_on(mm_alice.rpc(json! ({
        "userpass": mm_alice.userpass,
        "method": "best_orders",
        "coin": "RICK",
        "action": "buy",
        "volume": "0.1",
    })))
    .unwrap();
    assert!(rc.0.is_success(), "!best_orders: {}", rc.1);
    let response: BestOrdersResponse = json::from_str(&rc.1).unwrap();
    let best_morty_orders = response.result.get("MORTY").unwrap();
    assert_eq!(1, best_morty_orders.len());
    let expected_price: BigDecimal = "0.8".parse().unwrap();
    assert_eq!(expected_price, best_morty_orders[0].price);

    let rc = block_on(mm_alice.rpc(json! ({
        "userpass": mm_alice.userpass,
        "method": "best_orders",
        "coin": "RICK",
        "action": "buy",
        "volume": "1.7",
    })))
    .unwrap();
    assert!(rc.0.is_success(), "!best_orders: {}", rc.1);
    let response: BestOrdersResponse = json::from_str(&rc.1).unwrap();
    // MORTY
    let best_morty_orders = response.result.get("MORTY").unwrap();
    let expected_price: BigDecimal = "0.7".parse().unwrap();
    let bob_morty_addr = addr_from_enable(&bob_coins, "MORTY");
    assert_eq!(expected_price, best_morty_orders[0].price);
    assert_eq!(bob_morty_addr, best_morty_orders[0].address);
    let expected_price: BigDecimal = "0.8".parse().unwrap();
    assert_eq!(expected_price, best_morty_orders[1].price);
    assert_eq!(bob_morty_addr, best_morty_orders[1].address);
    // ETH
    let expected_price: BigDecimal = "0.8".parse().unwrap();
    let best_eth_orders = response.result.get("ETH").unwrap();
    assert_eq!(expected_price, best_eth_orders[0].price);

    let rc = block_on(mm_alice.rpc(json! ({
        "userpass": mm_alice.userpass,
        "method": "best_orders",
        "coin": "RICK",
        "action": "sell",
        "volume": "0.1",
    })))
    .unwrap();
    assert!(rc.0.is_success(), "!best_orders: {}", rc.1);
    let response: BestOrdersResponse = json::from_str(&rc.1).unwrap();

    let expected_price: BigDecimal = "1.25".parse().unwrap();

    let best_morty_orders = response.result.get("MORTY").unwrap();
    assert_eq!(expected_price, best_morty_orders[0].price);
    assert_eq!(1, best_morty_orders.len());

    let best_eth_orders = response.result.get("ETH").unwrap();
    assert_eq!(expected_price, best_eth_orders[0].price);

    let rc = block_on(mm_alice.rpc(json! ({
        "userpass": mm_alice.userpass,
        "method": "best_orders",
        "coin": "ETH",
        "action": "sell",
        "volume": "0.1",
    })))
    .unwrap();
    assert!(rc.0.is_success(), "!best_orders: {}", rc.1);
    let response: BestOrdersResponse = json::from_str(&rc.1).unwrap();

    let expected_price: BigDecimal = "1.25".parse().unwrap();

    let best_morty_orders = response.result.get("MORTY").unwrap();
    assert_eq!(expected_price, best_morty_orders[0].price);
    assert_eq!("MORTY", best_morty_orders[0].coin);
    assert_eq!(1, best_morty_orders.len());

    block_on(mm_bob.stop()).unwrap();
    block_on(mm_alice.stop()).unwrap();
}

#[test]
#[cfg(not(target_arch = "wasm32"))]
fn test_best_orders_duplicates_after_update() {
    let eve_passphrase = get_passphrase(&".env.seed", "BOB_PASSPHRASE").unwrap();

    let coins = json!([
        {"coin":"RICK","asset":"RICK","rpcport":8923,"txversion":4,"overwintered":1,"protocol":{"type":"UTXO"}},
        {"coin":"MORTY","asset":"MORTY","rpcport":11608,"txversion":4,"overwintered":1,"protocol":{"type":"UTXO"}},
        {"coin":"ETH","name":"ethereum","protocol":{"type":"ETH"},"rpcport":80},
        {"coin":"JST","name":"jst","protocol":{"type":"ERC20", "protocol_data":{"platform":"ETH","contract_address":"0x2b294F029Fde858b2c62184e8390591755521d8E"}}}
    ]);

    // start bob as a seednode
    let mut mm_bob = MarketMakerIt::start(
        json! ({
            "gui": "nogui",
            "netid": 9998,
            "myipaddr": env::var ("BOB_TRADE_IP") .ok(),
            "rpcip": env::var ("BOB_TRADE_IP") .ok(),
            "canbind": env::var ("BOB_TRADE_PORT") .ok().map (|s| s.parse::<i64>().unwrap()),
            "passphrase": "bob",
            "coins": coins,
            "rpc_password": "pass",
            "i_am_seed": true,
        }),
        "pass".into(),
        local_start!("bob"),
    )
    .unwrap();

    // start eve and immediately place the order
    let mm_eve = MarketMakerIt::start(
        json! ({
            "gui": "nogui",
            "netid": 9998,
            "myipaddr": env::var ("BOB_TRADE_IP") .ok(),
            "rpcip": env::var ("BOB_TRADE_IP") .ok(),
            "canbind": env::var ("BOB_TRADE_PORT") .ok().map (|s| s.parse::<i64>().unwrap()),
            "passphrase": eve_passphrase,
            "coins": coins,
            "rpc_password": "pass",
            "seednodes": [fomat!((mm_bob.ip))],
        }),
        "pass".into(),
        local_start!("bob"),
    )
    .unwrap();
    let (_bob_dump_log, _bob_dump_dashboard) = mm_bob.mm_dump();
    log!({"Bob log path: {}", mm_bob.log_path.display()});

    // Enable coins on Eve side. Print the replies in case we need the "address".
    let eve_coins = block_on(enable_coins_eth_electrum(&mm_eve, &["http://195.201.0.6:8565"]));
    log!({ "enable_coins (eve): {:?}", eve_coins });
    // issue sell request on Eve side by setting base/rel price
    log!("Issue eve sell request");

    let rc = block_on(mm_eve.rpc(json! ({
        "userpass": mm_eve.userpass,
        "method": "setprice",
        "base": "RICK",
        "rel": "MORTY",
        "price": "1",
        "volume": "1",
    })))
    .unwrap();
    assert!(rc.0.is_success(), "!setprice: {}", rc.1);
    let eve_order: SetPriceResponse = json::from_str(&rc.1).unwrap();

    let mm_alice = MarketMakerIt::start(
        json! ({
            "gui": "nogui",
            "netid": 9998,
            "myipaddr": env::var ("ALICE_TRADE_IP") .ok(),
            "rpcip": env::var ("ALICE_TRADE_IP") .ok(),
            "passphrase": "alice passphrase",
            "coins": coins,
            "seednodes": [fomat!((mm_bob.ip))],
            "rpc_password": "pass",
        }),
        "pass".into(),
        local_start!("alice"),
    )
    .unwrap();

    let (_alice_dump_log, _alice_dump_dashboard) = mm_alice.mm_dump();
    log!({ "Alice log path: {}", mm_alice.log_path.display() });

    block_on(mm_bob.wait_for_log(22., |log| {
        log.contains("DEBUG Handling IncludedTorelaysMesh message for peer")
    }))
    .unwrap();

    let rc = block_on(mm_alice.rpc(json! ({
        "userpass": mm_alice.userpass,
        "method": "best_orders",
        "coin": "RICK",
        "action": "buy",
        "volume": "0.1",
    })))
    .unwrap();
    assert!(rc.0.is_success(), "!best_orders: {}", rc.1);
    let response: BestOrdersResponse = json::from_str(&rc.1).unwrap();
    let best_morty_orders = response.result.get("MORTY").unwrap();
    assert_eq!(1, best_morty_orders.len());
    let expected_price: BigDecimal = "1".parse().unwrap();
    assert_eq!(expected_price, best_morty_orders[0].price);

    for _ in 0..5 {
        let rc = block_on(mm_eve.rpc(json!({
            "userpass": mm_eve.userpass,
            "method": "update_maker_order",
            "uuid": eve_order.result.uuid,
            "new_price": "1.1",
        })))
        .unwrap();
        assert!(rc.0.is_success(), "!setprice: {}", rc.1);
        thread::sleep(Duration::from_secs(1));
    }

    for _ in 0..5 {
        let rc = block_on(mm_eve.rpc(json!({
            "userpass": mm_eve.userpass,
            "method": "update_maker_order",
            "uuid": eve_order.result.uuid,
            "new_price": "1.2",
        })))
        .unwrap();
        assert!(rc.0.is_success(), "!setprice: {}", rc.1);
        thread::sleep(Duration::from_secs(1));
    }

    let rc = block_on(mm_alice.rpc(json! ({
        "userpass": mm_alice.userpass,
        "method": "best_orders",
        "coin": "RICK",
        "action": "buy",
        "volume": "500",
    })))
    .unwrap();

    assert!(rc.0.is_success(), "!best_orders: {}", rc.1);
    let response: BestOrdersResponse = json::from_str(&rc.1).unwrap();
    let best_morty_orders = response.result.get("MORTY").unwrap();
    assert_eq!(1, best_morty_orders.len());
    let expected_price: BigDecimal = "1.2".parse().unwrap();
    assert_eq!(expected_price, best_morty_orders[0].price);

    block_on(mm_bob.stop()).unwrap();
    block_on(mm_alice.stop()).unwrap();
    block_on(mm_eve.stop()).unwrap();
}

#[test]
#[cfg(not(target_arch = "wasm32"))]
fn test_best_orders_filter_response() {
    let bob_passphrase = get_passphrase(&".env.seed", "BOB_PASSPHRASE").unwrap();

    let bob_coins_config = json!([
        {"coin":"RICK","asset":"RICK","rpcport":8923,"txversion":4,"overwintered":1,"protocol":{"type":"UTXO"}},
        {"coin":"MORTY","asset":"MORTY","rpcport":11608,"txversion":4,"overwintered":1,"protocol":{"type":"UTXO"}},
        {"coin":"ETH","name":"ethereum","protocol":{"type":"ETH"},"rpcport":80},
        {"coin":"JST","name":"jst","protocol":{"type":"ERC20", "protocol_data":{"platform":"ETH","contract_address":"0x2b294F029Fde858b2c62184e8390591755521d8E"}}}
    ]);

    // alice defined MORTY as "wallet_only" in config
    let alice_coins_config = json!([
        {"coin":"RICK","asset":"RICK","rpcport":8923,"txversion":4,"overwintered":1,"protocol":{"type":"UTXO"}},
        {"coin":"MORTY","asset":"MORTY","rpcport":11608,"wallet_only": true,"txversion":4,"overwintered":1,"protocol":{"type":"UTXO"}},
        {"coin":"ETH","name":"ethereum","protocol":{"type":"ETH"},"rpcport":80},
        {"coin":"JST","name":"jst","protocol":{"type":"ERC20", "protocol_data":{"platform":"ETH","contract_address":"0x2b294F029Fde858b2c62184e8390591755521d8E"}}}
    ]);

    // start bob and immediately place the orders
    let mut mm_bob = MarketMakerIt::start(
        json! ({
            "gui": "nogui",
            "netid": 9998,
            "myipaddr": env::var ("BOB_TRADE_IP") .ok(),
            "rpcip": env::var ("BOB_TRADE_IP") .ok(),
            "canbind": env::var ("BOB_TRADE_PORT") .ok().map (|s| s.parse::<i64>().unwrap()),
            "passphrase": bob_passphrase,
            "coins": bob_coins_config,
            "rpc_password": "pass",
            "i_am_seed": true,
        }),
        "pass".into(),
        local_start!("bob"),
    )
    .unwrap();
    let (_bob_dump_log, _bob_dump_dashboard) = mm_bob.mm_dump();
    log!({"Bob log path: {}", mm_bob.log_path.display()});

    // Enable coins on Bob side. Print the replies in case we need the "address".
    let bob_coins = block_on(enable_coins_eth_electrum(&mm_bob, &["http://195.201.0.6:8565"]));
    log!({ "enable_coins (bob): {:?}", bob_coins });
    // issue sell request on Bob side by setting base/rel price
    log!("Issue bob sell requests");

    let bob_orders = [
        // (base, rel, price, volume, min_volume)
        ("RICK", "MORTY", "0.9", "0.9", None),
        ("RICK", "MORTY", "0.8", "0.9", None),
        ("RICK", "MORTY", "0.7", "0.9", Some("0.9")),
        ("RICK", "ETH", "0.8", "0.9", None),
        ("MORTY", "RICK", "0.8", "0.9", None),
        ("MORTY", "RICK", "0.9", "0.9", None),
        ("ETH", "RICK", "0.8", "0.9", None),
        ("MORTY", "ETH", "0.8", "0.8", None),
        ("MORTY", "ETH", "0.7", "0.8", Some("0.8")),
    ];
    for (base, rel, price, volume, min_volume) in bob_orders.iter() {
        let rc = block_on(mm_bob.rpc(json! ({
            "userpass": mm_bob.userpass,
            "method": "setprice",
            "base": base,
            "rel": rel,
            "price": price,
            "volume": volume,
            "min_volume": min_volume.unwrap_or("0.00777"),
            "cancel_previous": false,
        })))
        .unwrap();
        assert!(rc.0.is_success(), "!setprice: {}", rc.1);
    }

    let mm_alice = MarketMakerIt::start(
        json! ({
            "gui": "nogui",
            "netid": 9998,
            "myipaddr": env::var ("ALICE_TRADE_IP") .ok(),
            "rpcip": env::var ("ALICE_TRADE_IP") .ok(),
            "passphrase": "alice passphrase",
            "coins": alice_coins_config,
            "seednodes": [fomat!((mm_bob.ip))],
            "rpc_password": "pass",
        }),
        "pass".into(),
        local_start!("alice"),
    )
    .unwrap();

    let (_alice_dump_log, _alice_dump_dashboard) = mm_alice.mm_dump();
    log!({ "Alice log path: {}", mm_alice.log_path.display() });

    block_on(mm_bob.wait_for_log(22., |log| {
        log.contains("DEBUG Handling IncludedTorelaysMesh message for peer")
    }))
    .unwrap();

    let rc = block_on(mm_alice.rpc(json! ({
        "userpass": mm_alice.userpass,
        "method": "best_orders",
        "coin": "RICK",
        "action": "buy",
        "volume": "0.1",
    })))
    .unwrap();
    assert!(rc.0.is_success(), "!best_orders: {}", rc.1);
    let response: BestOrdersResponse = json::from_str(&rc.1).unwrap();
    let empty_vec = Vec::new();
    let best_morty_orders = response.result.get("MORTY").unwrap_or(&empty_vec);
    assert_eq!(0, best_morty_orders.len());
    let best_eth_orders = response.result.get("ETH").unwrap();
    assert_eq!(1, best_eth_orders.len());

    block_on(mm_bob.stop()).unwrap();
    block_on(mm_alice.stop()).unwrap();
}

fn request_and_check_orderbook_depth(mm_alice: &MarketMakerIt) {
    let rc = block_on(mm_alice.rpc(json! ({
        "userpass": mm_alice.userpass,
        "method": "orderbook_depth",
        "pairs": [("RICK", "MORTY"), ("RICK", "ETH"), ("MORTY", "ETH")],
    })))
    .unwrap();
    assert!(rc.0.is_success(), "!orderbook_depth: {}", rc.1);
    let response: OrderbookDepthResponse = json::from_str(&rc.1).unwrap();
    let rick_morty = response
        .result
        .iter()
        .find(|pair_depth| pair_depth.pair.0 == "RICK" && pair_depth.pair.1 == "MORTY")
        .unwrap();
    assert_eq!(3, rick_morty.depth.asks);
    assert_eq!(2, rick_morty.depth.bids);

    let rick_eth = response
        .result
        .iter()
        .find(|pair_depth| pair_depth.pair.0 == "RICK" && pair_depth.pair.1 == "ETH")
        .unwrap();
    assert_eq!(1, rick_eth.depth.asks);
    assert_eq!(1, rick_eth.depth.bids);

    let morty_eth = response
        .result
        .iter()
        .find(|pair_depth| pair_depth.pair.0 == "MORTY" && pair_depth.pair.1 == "ETH")
        .unwrap();
    assert_eq!(0, morty_eth.depth.asks);
    assert_eq!(0, morty_eth.depth.bids);
}

#[test]
#[cfg(not(target_arch = "wasm32"))]
fn test_orderbook_depth() {
    let bob_passphrase = get_passphrase(&".env.seed", "BOB_PASSPHRASE").unwrap();

    let coins = json!([
        {"coin":"RICK","asset":"RICK","rpcport":8923,"txversion":4,"overwintered":1,"protocol":{"type":"UTXO"}},
        {"coin":"MORTY","asset":"MORTY","rpcport":11608,"txversion":4,"overwintered":1,"protocol":{"type":"UTXO"}},
        {"coin":"ETH","name":"ethereum","protocol":{"type":"ETH"},"rpcport":80},
        {"coin":"JST","name":"jst","protocol":{"type":"ERC20", "protocol_data":{"platform":"ETH","contract_address":"0x2b294F029Fde858b2c62184e8390591755521d8E"}}}
    ]);

    // start bob and immediately place the orders
    let mut mm_bob = MarketMakerIt::start(
        json! ({
            "gui": "nogui",
            "netid": 9998,
            "myipaddr": env::var ("BOB_TRADE_IP") .ok(),
            "rpcip": env::var ("BOB_TRADE_IP") .ok(),
            "canbind": env::var ("BOB_TRADE_PORT") .ok().map (|s| s.parse::<i64>().unwrap()),
            "passphrase": bob_passphrase,
            "coins": coins,
            "rpc_password": "pass",
            "i_am_seed": true,
        }),
        "pass".into(),
        local_start!("bob"),
    )
    .unwrap();
    let (_bob_dump_log, _bob_dump_dashboard) = mm_bob.mm_dump();
    log!({"Bob log path: {}", mm_bob.log_path.display()});

    // Enable coins on Bob side. Print the replies in case we need the "address".
    let bob_coins = block_on(enable_coins_eth_electrum(&mm_bob, &["http://195.201.0.6:8565"]));
    log!({ "enable_coins (bob): {:?}", bob_coins });
    // issue sell request on Bob side by setting base/rel price
    log!("Issue bob sell requests");

    let bob_orders = [
        // (base, rel, price, volume, min_volume)
        ("RICK", "MORTY", "0.9", "0.9", None),
        ("RICK", "MORTY", "0.8", "0.9", None),
        ("RICK", "MORTY", "0.7", "0.9", Some("0.9")),
        ("RICK", "ETH", "0.8", "0.9", None),
        ("MORTY", "RICK", "0.8", "0.9", None),
        ("MORTY", "RICK", "0.9", "0.9", None),
        ("ETH", "RICK", "0.8", "0.9", None),
    ];
    for (base, rel, price, volume, min_volume) in bob_orders.iter() {
        let rc = block_on(mm_bob.rpc(json! ({
            "userpass": mm_bob.userpass,
            "method": "setprice",
            "base": base,
            "rel": rel,
            "price": price,
            "volume": volume,
            "min_volume": min_volume.unwrap_or("0.00777"),
            "cancel_previous": false,
        })))
        .unwrap();
        assert!(rc.0.is_success(), "!setprice: {}", rc.1);
    }

    let mm_alice = MarketMakerIt::start(
        json! ({
            "gui": "nogui",
            "netid": 9998,
            "myipaddr": env::var ("ALICE_TRADE_IP") .ok(),
            "rpcip": env::var ("ALICE_TRADE_IP") .ok(),
            "passphrase": "alice passphrase",
            "coins": coins,
            "seednodes": [fomat!((mm_bob.ip))],
            "rpc_password": "pass",
        }),
        "pass".into(),
        local_start!("alice"),
    )
    .unwrap();

    let (_alice_dump_log, _alice_dump_dashboard) = mm_alice.mm_dump();
    log!({ "Alice log path: {}", mm_alice.log_path.display() });

    block_on(mm_bob.wait_for_log(22., |log| {
        log.contains("DEBUG Handling IncludedTorelaysMesh message for peer")
    }))
    .unwrap();

    request_and_check_orderbook_depth(&mm_alice);
    // request RICK/MORTY orderbook to subscribe Alice
    let rc = block_on(mm_alice.rpc(json! ({
        "userpass": mm_alice.userpass,
        "method": "orderbook",
        "base": "RICK",
        "rel": "MORTY",
    })))
    .unwrap();
    assert!(rc.0.is_success(), "!orderbook: {}", rc.1);

    request_and_check_orderbook_depth(&mm_alice);

    block_on(mm_bob.stop()).unwrap();
    block_on(mm_alice.stop()).unwrap();
}

// https://github.com/KomodoPlatform/atomicDEX-API/issues/932
#[test]
fn test_mm2_db_migration() {
    let bob_passphrase = get_passphrase(&".env.client", "BOB_PASSPHRASE").unwrap();

    let coins = json! ([
        {"coin":"RICK","asset":"RICK","required_confirmations":0,"txversion":4,"overwintered":1,"protocol":{"type":"UTXO"}},
        {"coin":"MORTY","asset":"MORTY","required_confirmations":0,"txversion":4,"overwintered":1,"protocol":{"type":"UTXO"}},
        {"coin":"ETH","name":"ethereum","protocol":{"type":"ETH"}},
        {"coin":"JST","name":"jst","protocol":{"type":"ERC20","protocol_data":{"platform":"ETH","contract_address":"0x2b294F029Fde858b2c62184e8390591755521d8E"}}}
    ]);

    let mm2_folder = new_mm2_temp_folder_path(None);
    let swaps_dir = mm2_folder.join(format!(
        "{}/SWAPS/STATS/MAKER",
        hex::encode(rmd160_from_passphrase(&bob_passphrase))
    ));
    std::fs::create_dir_all(&swaps_dir).unwrap();
    let swap_path = swaps_dir.join("5d02843e-d1b4-488d-aad0-114d82020453.json");
    let swap_json = r#"{"uuid":"5d02843e-d1b4-488d-aad0-114d82020453","events":[{"timestamp":1612780908136,"event":{"type":"Started","data":{"taker_coin":"MORTY-BEP20","maker_coin":"RICK-BEP20","taker":"ad6f89abc2e5beaa8a3ac28e22170659b3209fe2ddf439681b4b8f31508c36fa","secret":"0000000000000000000000000000000000000000000000000000000000000000","secret_hash":"026bebc2e19c243d0940dd583c9573bf10377afd","my_persistent_pub":"037310a8fb9fd8f198a1a21db830252ad681fccda580ed4101f3f6bfb98b34fab5","lock_duration":7800,"maker_amount":"1","taker_amount":"1","maker_payment_confirmations":1,"maker_payment_requires_nota":false,"taker_payment_confirmations":1,"taker_payment_requires_nota":false,"maker_payment_lock":1612796508,"uuid":"5d02843e-d1b4-488d-aad0-114d82020453","started_at":1612780908,"maker_coin_start_block":793472,"taker_coin_start_block":797356,"maker_payment_trade_fee":null,"taker_payment_spend_trade_fee":null}}},{"timestamp":1612780924142,"event":{"type":"Negotiated","data":{"taker_payment_locktime":1612788708,"taker_pubkey":"03ad6f89abc2e5beaa8a3ac28e22170659b3209fe2ddf439681b4b8f31508c36fa"}}},{"timestamp":1612780935156,"event":{"type":"TakerFeeValidated","data":{"tx_hex":"0400008085202f8901f425fbefe21f33ccb7b487df251191b27dfa7b639b04f60e5493c7ea41dbf149000000006b483045022100d5ec3e542175479bd4bd011e19b76a75e99f19cc49867e5bca9541950322c33a02207a4d1ffd674fb9760de79bb4929af44d66344b5e182de3c377186deebf6bf376012103ad6f89abc2e5beaa8a3ac28e22170659b3209fe2ddf439681b4b8f31508c36faffffffff02bcf60100000000001976a914ca1e04745e8ca0c60d8c5881531d51bec470743f88ac5ce6f305000000001976a914d55f0df6cb82630ad21a4e6049522a6f2b6c9d4588ac7c152160000000000000000000000000000000","tx_hash":"75323ab7acd64bd35242611fabaec560d9acf2e1f9ca28d3a4aba47a79fb49c4"}}},{"timestamp":1612780935174,"event":{"type":"MakerPaymentSent","data":{"tx_hex":"0400008085202f89028bef955e42107c562e4e02421f25c455723a701573f86c17b4d82e35a7d8f9f7020000006b483045022100b12fc9d95acca76bf5fd8d5c6acc288b454032ba4561b1c2b1f5f33b2cf2926d022017e561bc2cd93308848674b47b2e8ebd8f074ea78e32454d5fea6f08c0b1f1e40121037310a8fb9fd8f198a1a21db830252ad681fccda580ed4101f3f6bfb98b34fab5ffffffff5dfd0b24c0f7c3cf235868cf9a26ec49574764d135796fc4e7d20e95d55a8653000000006a47304402207c752d14601d1c99892f9d6c88c8ff2f93211640a65b2ee69172a16b908b21e402206f0b66684158445888271a849ab46258ad722496ee64fde055a6f44e36ed2ccc0121037310a8fb9fd8f198a1a21db830252ad681fccda580ed4101f3f6bfb98b34fab5ffffffff0300e1f5050000000017a9141b85c1a277f44f7d77d52b78e2ba70a0becc2ff9870000000000000000166a14026bebc2e19c243d0940dd583c9573bf10377afda7d26301000000001976a91486f747b28c60ad1130bdd3f84f48eeaf1801ca9888ac87152160000000000000000000000000000000","tx_hash":"27dafe553246553d54f909fbbded80e6d490fdb95ca7b6807d73eca45f0d7a22"}}},{"timestamp":1612780982221,"event":{"type":"TakerPaymentReceived","data":{"tx_hex":"0400008085202f8902c449fb797aa4aba4d328caf9e1f2acd960c5aeab1f614252d34bd6acb73a3275010000006a47304402200438c96bf457bacf906e94c98f91783129cb1c3a8f3d9355e1c39a9857fb2c6b02201d3c71b3f243f7a3c91bb9a15e80bb26e47bed04e798106a8af8dac61082ec41012103ad6f89abc2e5beaa8a3ac28e22170659b3209fe2ddf439681b4b8f31508c36fafffffffff425fbefe21f33ccb7b487df251191b27dfa7b639b04f60e5493c7ea41dbf149010000006b483045022100efa00c742159b0b05433678aa95f0c8900adaddf5011bfaf56d6a7679aed428b022043f68efc3cb386dd10a65a2a3e8a904541c8f1ddbd7dddbcda2ccdd7938c5934012103ad6f89abc2e5beaa8a3ac28e22170659b3209fe2ddf439681b4b8f31508c36faffffffff0300e1f5050000000017a914bc8e8f2648f7bb4dbd612f2e71dd7b23c54880b7870000000000000000166a14026bebc2e19c243d0940dd583c9573bf10377afd74c3e90b000000001976a914d55f0df6cb82630ad21a4e6049522a6f2b6c9d4588acb5152160000000000000000000000000000000","tx_hash":"94c8a1244421465b618a36e7647a270c7b2ef20eff3cd1317761cc242c49cc99"}}},{"timestamp":1612780982222,"event":{"type":"TakerPaymentWaitConfirmStarted"}},{"timestamp":1612781042265,"event":{"type":"TakerPaymentValidatedAndConfirmed"}},{"timestamp":1612781042272,"event":{"type":"TakerPaymentSpent","data":{"tx_hex":"0400008085202f890199cc492c24cc617731d13cff0ef22e7b0c277a64e7368a615b46214424a1c89400000000d84830450221008f38d29e7990bd694f2c4fd4c235fe00997da4e5133208d7c38e75e806d9be1702201ff1d598ceafc099dc4af7d4b91db535196f642cf31b5b5e386b28574a378b9b0120e8512e2afb02d3a90590d30095286e2293f51f9d4411ad87ef398ee8f566de43004c6b6304e4332160b1752103ad6f89abc2e5beaa8a3ac28e22170659b3209fe2ddf439681b4b8f31508c36faac6782012088a914026bebc2e19c243d0940dd583c9573bf10377afd8821037310a8fb9fd8f198a1a21db830252ad681fccda580ed4101f3f6bfb98b34fab5ac68ffffffff0118ddf505000000001976a91486f747b28c60ad1130bdd3f84f48eeaf1801ca9888ace2072160000000000000000000000000000000","tx_hash":"d21173cca32b83ffe5d4cc327f7eff09496f52876614dbbfe7963284818ba9a1"}}},{"timestamp":1612781042273,"event":{"type":"TakerPaymentSpendConfirmStarted"}},{"timestamp":1612781207356,"event":{"type":"TakerPaymentSpendConfirmed"}},{"timestamp":1612781207357,"event":{"type":"Finished"}}],"maker_amount":"1","maker_coin":"RICK-BEP20","taker_amount":"1","taker_coin":"MORTY-BEP20","gui":"dexstats","mm_version":"19701cc87","success_events":["Started","Negotiated","TakerFeeValidated","MakerPaymentSent","TakerPaymentReceived","TakerPaymentWaitConfirmStarted","TakerPaymentValidatedAndConfirmed","TakerPaymentSpent","TakerPaymentSpendConfirmStarted","TakerPaymentSpendConfirmed","Finished"],"error_events":["StartFailed","NegotiateFailed","TakerFeeValidateFailed","MakerPaymentTransactionFailed","MakerPaymentDataSendFailed","MakerPaymentWaitConfirmFailed","TakerPaymentValidateFailed","TakerPaymentWaitConfirmFailed","TakerPaymentSpendFailed","TakerPaymentSpendConfirmFailed","MakerPaymentWaitRefundStarted","MakerPaymentRefunded","MakerPaymentRefundFailed"]}"#;
    std::fs::write(swap_path, swap_json.as_bytes()).unwrap();

    // if there is an issue with migration the start will fail
    MarketMakerIt::start(
        json! ({
            "gui": "nogui",
            "netid": 8999,
            "dht": "on",  // Enable DHT without delay.
            "myipaddr": env::var ("BOB_TRADE_IP") .ok(),
            "rpcip": env::var ("BOB_TRADE_IP") .ok(),
            "canbind": env::var ("BOB_TRADE_PORT") .ok().map (|s| s.parse::<i64>().unwrap()),
            "passphrase": bob_passphrase,
            "coins": coins,
            "rpc_password": "password",
            "i_am_seed": true,
            "dbdir": mm2_folder.display().to_string(),
        }),
        "password".into(),
        None,
    )
    .unwrap();
}

// HOWTO
// 1. Install Firefox.
// 2. Install wasm-bindgen-cli: cargo install wasm-bindgen-cli
// 3. Download Gecko driver for your OS: https://github.com/mozilla/geckodriver/releases
// 4. Run WASM_BINDGEN_TEST_TIMEOUT=120 GECKODRIVER=PATH_TO_GECKO_DRIVER_BIN cargo test --target wasm32-unknown-unknown
#[cfg(target_arch = "wasm32")]
mod wasm_bindgen_tests {
    use super::*;
    use futures01::Future;
    use js_sys::Promise;
    use lazy_static::lazy_static;
    use wasm_bindgen::prelude::*;
    use wasm_bindgen_futures::JsFuture;
    use wasm_bindgen_test::*;
    use web_sys::console;

    wasm_bindgen_test_configure!(run_in_browser);

    #[wasm_bindgen_test]
    async fn test_swap() {
        use crate::mm2::lp_swap::{run_maker_swap, run_taker_swap, MakerSwap, RunMakerSwapInput, RunTakerSwapInput,
                                  SwapConfirmationsSettings, TakerSwap, PAYMENT_LOCKTIME};
        use coins::lp_coininit;
        use common::mm_ctx::MmCtxBuilder;
        use common::new_uuid;
        use common::now_ms;
        use futures::future::join;
        use futures::{Future, TryFutureExt};

        let conf_settings = SwapConfirmationsSettings {
            maker_coin_confs: 0,
            maker_coin_nota: false,
            taker_coin_confs: 0,
            taker_coin_nota: false,
        };
        let uuid = new_uuid();
        let key_pair_taker =
            key_pair_from_seed("spice describe gravity federal blast come thank unfair canal monkey style afraid")
                .unwrap();
        let key_pair_maker =
            key_pair_from_seed("also shoot benefit prefer juice shell elder veteran woman mimic image kidney").unwrap();
        let conf = json!({
            "coins":[
               {"coin":"ETH","name":"ethereum","protocol":{"type":"ETH"},"rpcport":80,"mm2":1},
               {"coin":"JST","name":"jst","rpcport":80,"mm2":1,"protocol":{"type":"ERC20","protocol_data":{"platform":"ETH","contract_address":"0x2b294F029Fde858b2c62184e8390591755521d8E"}}}
            ]
        });
        let ctx_taker = MmCtxBuilder::new()
            .with_conf(conf.clone())
            .with_secp256k1_key_pair(key_pair_taker)
            .into_mm_arc();
        let ctx_maker = MmCtxBuilder::new()
            .with_conf(conf)
            .with_secp256k1_key_pair(key_pair_maker)
            .into_mm_arc();
        let taker_persistent_pub = (**ctx_taker.secp256k1_key_pair().public()).into();
        let maker_persistent_pub = (**ctx_maker.secp256k1_key_pair().public()).into();

        let req = json!({
            "urls":["http://195.201.0.6:8565"],
            "swap_contract_address":"0xa09ad3cd7e96586ebd05a2607ee56b56fb2db8fd"
        });
        let eth_taker = lp_coininit(&ctx_taker, "ETH", &req).await.unwrap();
        let jst_taker = lp_coininit(&ctx_taker, "JST", &req).await.unwrap();
        let eth_maker = lp_coininit(&ctx_maker, "ETH", &req).await.unwrap();
        let jst_maker = lp_coininit(&ctx_maker, "JST", &req).await.unwrap();
        let taker_swap = TakerSwap::new(
            ctx_taker.clone(),
            [0; 32].into(),
            1.into(),
            1.into(),
            taker_persistent_pub,
            uuid,
            None,
            conf_settings.clone(),
            eth_taker,
            jst_taker,
            PAYMENT_LOCKTIME,
        );

        let maker_swap = MakerSwap::new(
            ctx_maker.clone(),
            [0; 32].into(),
            1.into(),
            1.into(),
            maker_persistent_pub,
            uuid,
            None,
            conf_settings,
            eth_maker,
            jst_maker,
            PAYMENT_LOCKTIME,
        );

        let taker_swap_fut = run_taker_swap(RunTakerSwapInput::StartNew(taker_swap), ctx_taker);
        let maker_swap_fut = run_maker_swap(RunMakerSwapInput::StartNew(maker_swap), ctx_maker);
        join(taker_swap_fut, maker_swap_fut).await;
    }
}<|MERGE_RESOLUTION|>--- conflicted
+++ resolved
@@ -1064,17 +1064,11 @@
         {"coin":"MORTY","asset":"MORTY","required_confirmations":0,"txversion":4,"overwintered":1,"protocol":{"type":"UTXO"}},
         {"coin":"ETH","name":"ethereum","protocol":{"type":"ETH"}},
         {"coin":"ZOMBIE","asset":"ZOMBIE","fname":"ZOMBIE (TESTCOIN)","txversion":4,"overwintered":1,"mm2":1,"protocol":{"type":"ZHTLC"}},
-<<<<<<< HEAD
         {"coin":"JST","name":"jst","protocol":{"type":"ERC20","protocol_data":{"platform":"ETH","contract_address":"0x2b294F029Fde858b2c62184e8390591755521d8E"}}},
         {"coin":"tBCH","pubtype":0,"p2shtype":5,"mm2":1,"fork_id":"0x40","protocol":{"type":"Bch","protocol_data":{"slp_prefix":"slptest"}},"required_confirmations":0,
          "address_format":{"format":"cashaddress","network":"bchtest"}},
         {"coin":"FUSD","protocol":{"type":"SlpToken","protocol_data":{"decimals":4,"token_id":"bb309e48930671582bea508f9a1d9b491e49b69be3d6f372dc08da2ac6e90eb7",
-         "platform":"tBCH","address_prefix":"slptest"}}},
-        {"coin":"JST","name":"jst","protocol":{"type":"ERC20","protocol_data":{"platform":"ETH","contract_address":"0x2b294F029Fde858b2c62184e8390591755521d8E"}}},
-        {"coin":"tBTC","name":"tbitcoin","fname":"tBitcoin","pubtype":111,"p2shtype":196,"wiftype":239,"segwit":true,"bech32_hrp":"tb","txfee":0,"estimate_fee_mode":"ECONOMICAL","mm2":1,"required_confirmations":0,"protocol":{"type":"UTXO"},"address_format":{"format":"segwit"}}
-=======
-        {"coin":"JST","name":"jst","protocol":{"type":"ERC20","protocol_data":{"platform":"ETH","contract_address":"0x2b294F029Fde858b2c62184e8390591755521d8E"}}}
->>>>>>> a2ae08c2
+         "platform":"tBCH","address_prefix":"slptest"}}}
     ]);
 
     let mut mm_bob = MarketMakerIt::start(
@@ -1560,193 +1554,6 @@
 
 #[test]
 #[cfg(not(target_arch = "wasm32"))]
-<<<<<<< HEAD
-fn test_withdraw_and_send_from_segwit() {
-    let seed = "spice describe gravity federal blast come thank unfair canal monkey style afraid";
-
-    let coins = json! ([
-        {
-            "coin": "tBTC",
-            "name": "tbitcoin",
-            "fname": "tBitcoin",
-            "rpcport": 18332,
-            "pubtype": 111,
-            "p2shtype": 196,
-            "wiftype": 239,
-            "segwit": true,
-            "bech32_hrp": "tb",
-            "txfee": 1000,
-            "mm2": 1,
-            "required_confirmations": 0,
-            "protocol": {
-                "type": "UTXO"
-            }
-        }
-    ]);
-
-    let mm_alice = MarketMakerIt::start(
-        json! ({
-            "gui": "nogui",
-            "netid": 8100,
-            "myipaddr": env::var ("ALICE_TRADE_IP") .ok(),
-            "rpcip": env::var ("ALICE_TRADE_IP") .ok(),
-            "passphrase": seed,
-            "coins": coins,
-            "rpc_password": "password",
-            "i_am_seed": true,
-        }),
-        "password".into(),
-        match var("LOCAL_THREAD_MM") {
-            Ok(ref e) if e == "alice" => Some(local_start()),
-            _ => None,
-        },
-    )
-    .unwrap();
-
-    let (_alice_dump_log, _alice_dump_dashboard) = mm_alice.mm_dump();
-    log! ({"Alice log path: {}", mm_alice.log_path.display()});
-
-    // wait until RPC API is active
-
-    // Enable coins. Print the replies in case we need the address.
-    let electrum = block_on(mm_alice.rpc(json!({
-        "userpass": mm_alice.userpass,
-        "method": "electrum",
-        "coin": "tBTC",
-        "servers": [{"url":"electrum1.cipig.net:10068"},{"url":"electrum2.cipig.net:10068"},{"url":"electrum3.cipig.net:10068"}],
-        "mm2": 1,
-        "address_format": {
-            "format": "segwit",
-        },
-    }))).unwrap();
-    assert_eq!(
-        electrum.0,
-        StatusCode::OK,
-        "RPC «electrum» failed with {} {}",
-        electrum.0,
-        electrum.1
-    );
-    log!("enable_coins (alice): "[electrum]);
-
-    let electrum_response: EnableElectrumResponse =
-        json::from_str(&electrum.1).expect("Expected 'EnableElectrumResponse'");
-    let mut enable_res = HashMap::new();
-    enable_res.insert("tBTC", electrum_response);
-
-    // Send from Segwit Address to Segwit Address
-    withdraw_and_send(
-        &mm_alice,
-        "tBTC",
-        "tb1qdkwjk42dw6pryvs9sl0ht3pn3mxghuma64jst5",
-        &enable_res,
-        "-0.00002",
-        0.00001,
-    );
-
-    // Wait 5 seconds to avoid double spending
-    thread::sleep(Duration::from_secs(5));
-
-    // Send from Segwit Address to Legacy Address
-    withdraw_and_send(
-        &mm_alice,
-        "tBTC",
-        "mg2vB11K43itMLKgTg61xwi4SXW6Mj9Df3",
-        &enable_res,
-        "-0.00002",
-        0.00001,
-    );
-
-    block_on(mm_alice.stop()).unwrap();
-}
-
-#[test]
-#[cfg(not(target_arch = "wasm32"))]
-fn test_withdraw_and_send_legacy_to_segwit() {
-    let seed = "spice describe gravity federal blast come thank unfair canal monkey style afraid";
-
-    let coins = json! ([
-        {
-            "coin": "tBTC",
-            "name": "tbitcoin",
-            "fname": "tBitcoin",
-            "rpcport": 18332,
-            "pubtype": 111,
-            "p2shtype": 196,
-            "wiftype": 239,
-            "segwit": true,
-            "bech32_hrp": "tb",
-            "txfee": 1000,
-            "mm2": 1,
-            "required_confirmations": 0,
-            "protocol": {
-                "type": "UTXO"
-            }
-        }
-    ]);
-
-    let mm_alice = MarketMakerIt::start(
-        json! ({
-            "gui": "nogui",
-            "netid": 8100,
-            "myipaddr": env::var ("ALICE_TRADE_IP") .ok(),
-            "rpcip": env::var ("ALICE_TRADE_IP") .ok(),
-            "passphrase": seed.to_string(),
-            "coins": coins,
-            "rpc_password": "password",
-            "i_am_seed": true,
-        }),
-        "password".into(),
-        match var("LOCAL_THREAD_MM") {
-            Ok(ref e) if e == "alice" => Some(local_start()),
-            _ => None,
-        },
-    )
-    .unwrap();
-
-    let (_alice_dump_log, _alice_dump_dashboard) = mm_alice.mm_dump();
-    log! ({"Alice log path: {}", mm_alice.log_path.display()});
-
-    // wait until RPC API is active
-
-    // Enable coins. Print the replies in case we need the address.
-    let electrum = block_on(mm_alice.rpc(json!({
-        "userpass": mm_alice.userpass,
-        "method": "electrum",
-        "coin": "tBTC",
-        "servers": [{"url":"electrum1.cipig.net:10068"},{"url":"electrum2.cipig.net:10068"},{"url":"electrum3.cipig.net:10068"}],
-        "mm2": 1,
-    }))).unwrap();
-    assert_eq!(
-        electrum.0,
-        StatusCode::OK,
-        "RPC «electrum» failed with {} {}",
-        electrum.0,
-        electrum.1
-    );
-    log!("enable_coins (alice): "[electrum]);
-
-    let electrum_response: EnableElectrumResponse =
-        json::from_str(&electrum.1).expect("Expected 'EnableElectrumResponse'");
-    let mut enable_res = HashMap::new();
-    enable_res.insert("tBTC", electrum_response);
-
-    // Send from Segwit Address to Segwit Address
-    withdraw_and_send(
-        &mm_alice,
-        "tBTC",
-        "tb1qqk4t2dppvmu9jja0z7nan0h464n5gve8v3dtus",
-        &enable_res,
-        "-0.00002",
-        0.00001,
-    );
-
-    block_on(mm_alice.stop()).unwrap();
-}
-
-#[test]
-#[cfg(not(target_arch = "wasm32"))]
-=======
->>>>>>> a2ae08c2
 fn test_tbtc_withdraw_to_cashaddresses_should_fail() {
     let seed = "spice describe gravity federal blast come thank unfair canal monkey style afraid";
 
