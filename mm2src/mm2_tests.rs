--- conflicted
+++ resolved
@@ -225,10 +225,10 @@
 #[cfg(feature = "native")]
 fn alice_can_see_the_active_order_after_connection() {
     let coins = json!([
-        {"coin":"RICK","asset":"RICK","rpcport":8923,"txversion":4,"overwintered":1},
-        {"coin":"MORTY","asset":"MORTY","rpcport":11608,"txversion":4,"overwintered":1},
-        {"coin":"ETH","name":"ethereum","etomic":"0x0000000000000000000000000000000000000000","rpcport":80},
-        {"coin":"JST","name":"jst","etomic":"0xc0eb7AeD740E1796992A08962c15661bDEB58003"}
+        {"coin":"RICK","asset":"RICK","rpcport":8923,"txversion":4,"overwintered":1,"protocol":"UTXO"},
+        {"coin":"MORTY","asset":"MORTY","rpcport":11608,"txversion":4,"overwintered":1,"protocol":"UTXO"},
+        {"coin":"ETH","name":"ethereum","protocol":"ETH","rpcport":80},
+        {"coin":"JST","name":"jst","protocol":{"ERC20":{"platform":"ETH","contract_address":"0xc0eb7AeD740E1796992A08962c15661bDEB58003"}}}
     ]);
 
     // start bob and immediately place the order
@@ -357,7 +357,7 @@
 #[cfg(feature = "native")]
 fn test_my_balance() {
     let coins = json!([
-        {"coin":"RICK","asset":"RICK","rpcport":8923,"txversion":4,"overwintered":1,"protocol":{"platform":"RICK","token_type":"UTXO"}},
+        {"coin":"RICK","asset":"RICK","rpcport":8923,"txversion":4,"overwintered":1,"protocol":"UTXO"},
     ]);
 
     let mut mm = unwrap! (MarketMakerIt::start (
@@ -439,10 +439,10 @@
 #[cfg(feature = "native")]
 fn test_check_balance_on_order_post() {
     let coins = json!([
-        {"coin":"RICK","asset":"RICK","rpcport":8923,"txversion":4,"overwintered":1},
-        {"coin":"MORTY","asset":"MORTY","rpcport":11608,"txversion":4,"overwintered":1},
-        {"coin":"ETH","name":"ethereum","etomic":"0x0000000000000000000000000000000000000000","rpcport":80},
-        {"coin":"JST","name":"jst","etomic":"0x2b294F029Fde858b2c62184e8390591755521d8E"}
+        {"coin":"RICK","asset":"RICK","rpcport":8923,"txversion":4,"overwintered":1,"protocol":"UTXO"},
+        {"coin":"MORTY","asset":"MORTY","rpcport":11608,"txversion":4,"overwintered":1,"protocol":"UTXO"},
+        {"coin":"ETH","name":"ethereum","protocol":"ETH","rpcport":80},
+        {"coin":"JST","name":"jst","protocol":{"ERC20":{"platform":"ETH","contract_address":"0x2b294F029Fde858b2c62184e8390591755521d8E"}}}
     ]);
 
     // start bob and immediately place the order
@@ -498,8 +498,8 @@
 #[cfg(feature = "native")]
 fn test_rpc_password_from_json() {
     let coins = json!([
-        {"coin":"RICK","asset":"RICK","rpcport":8923,"txversion":4,"overwintered":1},
-        {"coin":"MORTY","asset":"MORTY","rpcport":8923,"txversion":4,"overwintered":1},
+        {"coin":"RICK","asset":"RICK","rpcport":8923,"txversion":4,"overwintered":1,"protocol":"UTXO"},
+        {"coin":"MORTY","asset":"MORTY","rpcport":8923,"txversion":4,"overwintered":1,"protocol":"UTXO"},
     ]);
 
     // do not allow empty password
@@ -595,7 +595,7 @@
 #[cfg(feature = "native")]
 fn test_rpc_password_from_json_no_userpass() {
     let coins = json!([
-        {"coin":"BEER","asset":"BEER","rpcport":8923,"txversion":4},
+        {"coin":"BEER","asset":"BEER","rpcport":8923,"txversion":4,"protocol":"UTXO"},
     ]);
 
     let mut mm = unwrap! (MarketMakerIt::start (
@@ -700,11 +700,11 @@
     let alice_passphrase = unwrap! (get_passphrase (&".env.client", "ALICE_PASSPHRASE"));
 
     let coins = json! ([
-        {"coin":"RICK","asset":"RICK","required_confirmations":0,"txversion":4,"overwintered":1},
-        {"coin":"MORTY","asset":"MORTY","required_confirmations":0,"txversion":4,"overwintered":1},
-        {"coin":"ETOMIC","asset":"ETOMIC","required_confirmations":0,"txversion":4,"overwintered":1},
-        {"coin":"ETH","name":"ethereum","etomic":"0x0000000000000000000000000000000000000000"},
-        {"coin":"JST","name":"jst","etomic":"0x2b294F029Fde858b2c62184e8390591755521d8E"}
+        {"coin":"RICK","asset":"RICK","required_confirmations":0,"txversion":4,"overwintered":1,"protocol":"UTXO"},
+        {"coin":"MORTY","asset":"MORTY","required_confirmations":0,"txversion":4,"overwintered":1,"protocol":"UTXO"},
+        {"coin":"ETOMIC","asset":"ETOMIC","required_confirmations":0,"txversion":4,"overwintered":1,"protocol":"UTXO"},
+        {"coin":"ETH","name":"ethereum","protocol":"ETH"},
+        {"coin":"JST","name":"jst","protocol":{"ERC20":{"platform":"ETH","contract_address":"0x2b294F029Fde858b2c62184e8390591755521d8E"}}}
     ]);
 
     let mut mm_bob = unwrap! (MarketMakerIt::start (
@@ -939,10 +939,10 @@
     let alice_userpass = unwrap! (var ("ALICE_USERPASS") .ok().or (alice_file_userpass), "No ALICE_USERPASS or .env.client/USERPASS");
 
     let coins = json! ([
-        {"coin":"BEER","asset":"BEER"},
-        {"coin":"PIZZA","asset":"PIZZA"},
-        {"coin":"ETOMIC","asset":"ETOMIC"},
-        {"coin":"ETH","name":"ethereum","etomic":"0x0000000000000000000000000000000000000000","rpcport":80}
+        {"coin":"BEER","asset":"BEER","protocol":"UTXO"},
+        {"coin":"PIZZA","asset":"PIZZA","protocol":"UTXO"},
+        {"coin":"ETOMIC","asset":"ETOMIC","protocol":"UTXO"},
+        {"coin":"ETH","name":"ethereum","rpcport":80,"protocol":"ETH"}
     ]);
 
     let mut mm_bob = unwrap! (MarketMakerIt::start (
@@ -1175,12 +1175,12 @@
     let alice_passphrase = unwrap! (var ("ALICE_PASSPHRASE") .ok().or (alice_file_passphrase), "No ALICE_PASSPHRASE or .env.client/PASSPHRASE");
 
     let coins = json! ([
-        {"coin":"RICK","asset":"RICK","rpcport":8923,"txversion":4,"overwintered":1,"txfee":1000},
-        {"coin":"MORTY","asset":"MORTY","rpcport":8923,"txversion":4,"overwintered":1,"txfee":1000},
-        {"coin":"MORTY_SEGWIT","asset":"MORTY_SEGWIT","txversion":4,"overwintered":1,"segwit":true,"txfee":1000},
-        {"coin":"ETOMIC","asset":"ETOMIC","txversion":4,"overwintered":1,"txfee":1000},
-        {"coin":"ETH","name":"ethereum","etomic":"0x0000000000000000000000000000000000000000"},
-        {"coin":"JST","name":"jst","etomic":"0x2b294F029Fde858b2c62184e8390591755521d8E"}
+        {"coin":"RICK","asset":"RICK","rpcport":8923,"txversion":4,"overwintered":1,"txfee":1000,"protocol":"UTXO"},
+        {"coin":"MORTY","asset":"MORTY","rpcport":8923,"txversion":4,"overwintered":1,"txfee":1000,"protocol":"UTXO"},
+        {"coin":"MORTY_SEGWIT","asset":"MORTY_SEGWIT","txversion":4,"overwintered":1,"segwit":true,"txfee":1000,"protocol":"UTXO"},
+        {"coin":"ETOMIC","asset":"ETOMIC","txversion":4,"overwintered":1,"txfee":1000,"protocol":"UTXO"},
+        {"coin":"ETH","name":"ethereum","protocol":"ETH"},
+        {"coin":"JST","name":"jst","protocol":{"ERC20":{"platform":"ETH","contract_address":"0x2b294F029Fde858b2c62184e8390591755521d8E"}}}
     ]);
 
     let mut mm_alice = unwrap! (MarketMakerIt::start (
@@ -1303,7 +1303,7 @@
 #[cfg(feature = "native")]
 fn test_order_errors_when_base_equal_rel() {
     let coins = json!([
-        {"coin":"RICK","asset":"RICK","rpcport":8923,"txversion":4,"overwintered":1},
+        {"coin":"RICK","asset":"RICK","rpcport":8923,"txversion":4,"overwintered":1,"protocol":"UTXO"},
     ]);
 
     let mut mm = unwrap! (MarketMakerIt::start (
@@ -1358,7 +1358,7 @@
 
 fn startup_passphrase(passphrase: &str, expected_address: &str) {
     let coins = json!([
-        {"coin":"KMD","rpcport":8923,"txversion":4},
+        {"coin":"KMD","rpcport":8923,"txversion":4,"protocol":"UTXO"},
     ]);
 
     let mut mm = unwrap! (MarketMakerIt::start (
@@ -1416,9 +1416,9 @@
 #[cfg(feature = "native")]
 fn test_multiple_buy_sell_no_delay() {
     let coins = json!([
-        {"coin":"RICK","asset":"RICK","rpcport":8923,"txversion":4,"overwintered":1},
-        {"coin":"MORTY","asset":"MORTY","rpcport":11608,"txversion":4,"overwintered":1},
-        {"coin":"ETOMIC","asset":"ETOMIC","txversion":4},
+        {"coin":"RICK","asset":"RICK","rpcport":8923,"txversion":4,"overwintered":1,"protocol":"UTXO"},
+        {"coin":"MORTY","asset":"MORTY","rpcport":11608,"txversion":4,"overwintered":1,"protocol":"UTXO"},
+        {"coin":"ETOMIC","asset":"ETOMIC","txversion":4,"protocol":"UTXO"},
     ]);
 
     let (bob_file_passphrase, _bob_file_userpass) = from_env_file (unwrap! (slurp (&".env.seed")));
@@ -1506,10 +1506,10 @@
 #[cfg(feature = "native")]
 fn test_cancel_order() {
     let coins = json!([
-        {"coin":"RICK","asset":"RICK","rpcport":8923,"txversion":4,"overwintered":1},
-        {"coin":"MORTY","asset":"MORTY","rpcport":11608,"txversion":4,"overwintered":1},
-        {"coin":"ETH","name":"ethereum","etomic":"0x0000000000000000000000000000000000000000","rpcport":80},
-        {"coin":"JST","name":"jst","etomic":"0xc0eb7AeD740E1796992A08962c15661bDEB58003"}
+        {"coin":"RICK","asset":"RICK","rpcport":8923,"txversion":4,"overwintered":1,"protocol":"UTXO"},
+        {"coin":"MORTY","asset":"MORTY","rpcport":11608,"txversion":4,"overwintered":1,"protocol":"UTXO"},
+        {"coin":"ETH","name":"ethereum","rpcport":80,"protocol":"ETH"},
+        {"coin":"JST","name":"jst","protocol":{"ERC20":{"platform":"ETH","contract_address":"0xc0eb7AeD740E1796992A08962c15661bDEB58003"}}}
     ]);
 
     // start bob and immediately place the order
@@ -1638,8 +1638,8 @@
 #[cfg(feature = "native")]
 fn test_electrum_enable_conn_errors() {
     let coins = json!([
-        {"coin":"RICK","asset":"RICK"},
-        {"coin":"MORTY","asset":"MORTY"},
+        {"coin":"RICK","asset":"RICK","protocol":"UTXO"},
+        {"coin":"MORTY","asset":"MORTY","protocol":"UTXO"},
     ]);
 
     let mut mm_bob = unwrap! (MarketMakerIt::start (
@@ -1683,8 +1683,8 @@
 #[cfg(feature = "native")]
 fn test_order_should_not_be_displayed_when_node_is_down() {
     let coins = json!([
-        {"coin":"RICK","asset":"RICK"},
-        {"coin":"MORTY","asset":"MORTY"},
+        {"coin":"RICK","asset":"RICK","protocol":"UTXO"},
+        {"coin":"MORTY","asset":"MORTY","protocol":"UTXO"},
     ]);
 
     // start bob and immediately place the order
@@ -1804,8 +1804,8 @@
 // https://github.com/KomodoPlatform/atomicDEX-API/issues/511
 fn test_all_orders_per_pair_per_node_must_be_displayed_in_orderbook() {
     let coins = json!([
-        {"coin":"RICK","asset":"RICK"},
-        {"coin":"MORTY","asset":"MORTY"},
+        {"coin":"RICK","asset":"RICK","protocol":"UTXO"},
+        {"coin":"MORTY","asset":"MORTY","protocol":"UTXO"},
     ]);
 
     let mut mm = unwrap! (MarketMakerIt::start (
@@ -1873,8 +1873,8 @@
 #[cfg(feature = "native")]
 fn orderbook_should_display_rational_amounts() {
     let coins = json!([
-        {"coin":"RICK","asset":"RICK"},
-        {"coin":"MORTY","asset":"MORTY"},
+        {"coin":"RICK","asset":"RICK","protocol":"UTXO"},
+        {"coin":"MORTY","asset":"MORTY","protocol":"UTXO"},
     ]);
 
     let mut mm = unwrap! (MarketMakerIt::start (
@@ -1989,10 +1989,10 @@
 // https://github.com/KomodoPlatform/atomicDEX-API/issues/519#issuecomment-589149811
 fn test_show_priv_key() {
     let coins = json! ([
-        {"coin":"RICK","asset":"RICK","rpcport":8923,"txversion":4,"overwintered":1},
-        {"coin":"MORTY","asset":"MORTY","rpcport":11608,"txversion":4,"overwintered":1},
-        {"coin":"ETH","name":"ethereum","etomic":"0x0000000000000000000000000000000000000000"},
-        {"coin":"JST","name":"jst","etomic":"0x2b294F029Fde858b2c62184e8390591755521d8E"}
+        {"coin":"RICK","asset":"RICK","rpcport":8923,"txversion":4,"overwintered":1,"protocol":"UTXO"},
+        {"coin":"MORTY","asset":"MORTY","rpcport":11608,"txversion":4,"overwintered":1,"protocol":"UTXO"},
+        {"coin":"ETH","name":"ethereum","protocol":"ETH"},
+        {"coin":"JST","name":"jst","protocol":{"ERC20":{"platform":"ETH","contract_address":"0x2b294F029Fde858b2c62184e8390591755521d8E"}}}
     ]);
 
     let mut mm = unwrap!(MarketMakerIt::start (
@@ -2025,10 +2025,10 @@
 // https://github.com/KomodoPlatform/atomicDEX-API/issues/586
 fn electrum_and_enable_required_confirmations_and_nota() {
     let coins = json! ([
-        {"coin":"RICK","asset":"RICK","rpcport":8923,"txversion":4,"overwintered":1},
-        {"coin":"MORTY","asset":"MORTY","rpcport":11608,"txversion":4,"overwintered":1},
-        {"coin":"ETH","name":"ethereum","etomic":"0x0000000000000000000000000000000000000000"},
-        {"coin":"JST","name":"jst","etomic":"0x2b294F029Fde858b2c62184e8390591755521d8E"}
+        {"coin":"RICK","asset":"RICK","rpcport":8923,"txversion":4,"overwintered":1,"protocol":"UTXO"},
+        {"coin":"MORTY","asset":"MORTY","rpcport":11608,"txversion":4,"overwintered":1,"protocol":"UTXO"},
+        {"coin":"ETH","name":"ethereum","protocol":"ETH"},
+        {"coin":"JST","name":"jst","protocol":{"ERC20":{"platform":"ETH","contract_address":"0x2b294F029Fde858b2c62184e8390591755521d8E"}}}
     ]);
 
     let mut mm = unwrap!(MarketMakerIt::start (
@@ -2145,10 +2145,10 @@
     let bob_passphrase = unwrap! (get_passphrase (&".env.seed", "BOB_PASSPHRASE"));
 
     let coins = json! ([
-        {"coin":"RICK","asset":"RICK","rpcport":8923,"txversion":4,"overwintered":1},
-        {"coin":"MORTY","asset":"MORTY","rpcport":11608,"txversion":4,"overwintered":1},
-        {"coin":"ETH","name":"ethereum","etomic":"0x0000000000000000000000000000000000000000"},
-        {"coin":"JST","name":"jst","etomic":"0x2b294F029Fde858b2c62184e8390591755521d8E"}
+        {"coin":"RICK","asset":"RICK","rpcport":8923,"txversion":4,"overwintered":1,"protocol":"UTXO"},
+        {"coin":"MORTY","asset":"MORTY","rpcport":11608,"txversion":4,"overwintered":1,"protocol":"UTXO"},
+        {"coin":"ETH","name":"ethereum","protocol":"ETH"},
+        {"coin":"JST","name":"jst","protocol":{"ERC20":{"platform":"ETH","contract_address":"0x2b294F029Fde858b2c62184e8390591755521d8E"}}}
     ]);
 
     let mut mm = unwrap!(MarketMakerIt::start (
@@ -2184,11 +2184,11 @@
     let bob_passphrase = unwrap! (get_passphrase (&".env.client", "BOB_PASSPHRASE"));
 
     let coins = json! ([
-        {"coin":"RICK","asset":"RICK","required_confirmations":0,"txversion":4,"overwintered":1},
-        {"coin":"MORTY","asset":"MORTY","required_confirmations":0,"txversion":4,"overwintered":1},
-        {"coin":"ETOMIC","asset":"ETOMIC","required_confirmations":0,"txversion":4,"overwintered":1},
-        {"coin":"ETH","name":"ethereum","etomic":"0x0000000000000000000000000000000000000000"},
-        {"coin":"JST","name":"jst","etomic":"0x2b294F029Fde858b2c62184e8390591755521d8E"}
+        {"coin":"RICK","asset":"RICK","required_confirmations":0,"txversion":4,"overwintered":1,"protocol":"UTXO"},
+        {"coin":"MORTY","asset":"MORTY","required_confirmations":0,"txversion":4,"overwintered":1,"protocol":"UTXO"},
+        {"coin":"ETOMIC","asset":"ETOMIC","required_confirmations":0,"txversion":4,"overwintered":1,"protocol":"UTXO"},
+        {"coin":"ETH","name":"ethereum","protocol":"ETH"},
+        {"coin":"JST","name":"jst","protocol":{"ERC20":{"platform":"ETH","contract_address":"0x2b294F029Fde858b2c62184e8390591755521d8E"}}}
     ]);
 
     let mut mm_bob = unwrap! (MarketMakerIt::start (
@@ -2242,27 +2242,14 @@
 }
 
 #[test]
-<<<<<<< HEAD
-fn qrc20_activate_electrum() {
-    let passphrase = "cV463HpebE2djP9ugJry5wZ9st5cc6AbkHXGryZVPXMH1XJK8cVU";
-    let coins = json! ([
-        {"coin":"QRC20","required_confirmations":0,"pubtype": 120,"p2shtype": 50,"wiftype": 128,"segwit": true,"txfee": 0,"mm2": 1,"mature_confirmations":500,
-         "protocol":{"platform":"QTUM","token_type": "QRC20","params": {"contract_address":"0xd362e096e873eb7907e205fadc6175c6fec7bc44"}}},
-    ]);
-
-    let mut mm = unwrap! (MarketMakerIt::start (
-        json! ({
-            "gui": "nogui",
-            "netid": 8999,
-=======
 #[cfg(feature = "native")]
 // https://github.com/KomodoPlatform/atomicDEX-API/issues/635
 fn set_price_with_cancel_previous_should_broadcast_cancelled_message() {
     let coins = json!([
-        {"coin":"RICK","asset":"RICK","rpcport":8923,"txversion":4,"overwintered":1},
-        {"coin":"MORTY","asset":"MORTY","rpcport":11608,"txversion":4,"overwintered":1},
-        {"coin":"ETH","name":"ethereum","etomic":"0x0000000000000000000000000000000000000000","rpcport":80},
-        {"coin":"JST","name":"jst","etomic":"0xc0eb7AeD740E1796992A08962c15661bDEB58003"}
+        {"coin":"RICK","asset":"RICK","rpcport":8923,"txversion":4,"overwintered":1,"protocol":"UTXO"},
+        {"coin":"MORTY","asset":"MORTY","rpcport":11608,"txversion":4,"overwintered":1,"protocol":"UTXO"},
+        {"coin":"ETH","name":"ethereum","protocol":"ETH","rpcport":80},
+        {"coin":"JST","name":"jst","protocol":{"ERC20":{"platform":"ETH","contract_address":"0xc0eb7AeD740E1796992A08962c15661bDEB58003"}}}
     ]);
 
     // start bob and immediately place the order
@@ -2270,108 +2257,10 @@
         json! ({
             "gui": "nogui",
             "netid": 9998,
->>>>>>> f2d16036
             "dht": "on",  // Enable DHT without delay.
             "myipaddr": env::var ("BOB_TRADE_IP") .ok(),
             "rpcip": env::var ("BOB_TRADE_IP") .ok(),
             "canbind": env::var ("BOB_TRADE_PORT") .ok().map (|s| unwrap! (s.parse::<i64>())),
-<<<<<<< HEAD
-            "passphrase": passphrase,
-            "coins": coins,
-            "rpc_password": "password",
-            "i_am_seed": true,
-        }),
-        "password".into(),
-        local_start! ("bob")
-    ));
-
-    let (_bob_dump_log, _bob_dump_dashboard) = mm.mm_dump();
-    log! ({"Bob log path: {}", mm.log_path.display()});
-    unwrap! (block_on (mm.wait_for_log (22., |log| log.contains (">>>>>>>>> DEX stats "))));
-
-    let electrum = unwrap! (block_on (mm.rpc (json! ({
-        "userpass": mm.userpass,
-        "method": "electrum",
-        "coin": "QRC20",
-        "servers": [{"url":"95.217.83.126:10001"}],
-        "mm2": 1,
-    }))));
-    assert_eq! (electrum.0, StatusCode::OK, "RPC «electrum» failed with status «{}», response «{}»", electrum.0, electrum.1);
-    let electrum_json: Json = json::from_str(&electrum.1).unwrap();
-    assert_eq!(electrum_json["address"].as_str(), Some("qKEDGuogDhtH9zBnc71QtqT1KDamaR1KJ3"));
-    assert_eq!(electrum_json["balance"].as_str(), Some("139"));
-    assert_eq!(electrum_json["unspendable_balance"].as_str(), Some("0"));
-}
-
-#[test]
-fn test_qrc20_withdraw() {
-    let passphrase = "cMhHM3PMpMrChygR4bLF7QsTdenhWpFrrmf2UezBG3eeFsz41rtL";
-    let coins = json!([
-        {"coin":"QRC20","required_confirmations":0,"pubtype": 120,"p2shtype": 50,"wiftype": 128,"segwit": true,"txfee": 0,"mm2": 1,"mature_confirmations":500,
-         "protocol":{"platform":"QTUM","token_type": "QRC20","params": {"contract_address":"0xd362e096e873eb7907e205fadc6175c6fec7bc44"}}},
-    ]);
-
-    let mut mm = unwrap!(MarketMakerIt::start (
-        json! ({
-            "gui": "nogui",
-            "netid": 8999,
-            "dht": "on",  // Enable DHT without delay.
-            "myipaddr": env::var ("BOB_TRADE_IP") .ok(),
-            "rpcip": env::var ("BOB_TRADE_IP") .ok(),
-            "canbind": env::var ("BOB_TRADE_PORT") .ok().map (|s| unwrap! (s.parse::<i64>())),
-            "passphrase": passphrase,
-            "coins": coins,
-            "rpc_password": "password",
-            "i_am_seed": true,
-        }),
-        "password".into(),
-        local_start! ("bob")
-    ));
-
-    let (_bob_dump_log, _bob_dump_dashboard) = mm.mm_dump();
-    log!({ "Bob log path: {}", mm.log_path.display() });
-    unwrap!(block_on (mm.wait_for_log (22., |log| log.contains (">>>>>>>>> DEX stats "))));
-
-    let electrum = unwrap!(block_on (mm.rpc (json! ({
-        "userpass": mm.userpass,
-        "method": "electrum",
-        "coin": "QRC20",
-        "servers": [{"url":"95.217.83.126:10001"}],
-        "mm2": 1,
-    }))));
-    assert_eq!(electrum.0, StatusCode::OK, "RPC «electrum» failed with status «{}», response «{}»", electrum.0, electrum.1);
-    let electrum_json: Json = json::from_str(&electrum.1).unwrap();
-    assert_eq!(electrum_json["address"].as_str(), Some("qXxsj5RtciAby9T7m98AgAATL4zTi4UwDG"));
-    log!("electrum_json: " [electrum_json]);
-    let balance: f64 = electrum_json["balance"].as_str().unwrap().parse().unwrap();
-    log!("Balance " (balance));
-
-    let amount = 10;
-
-    let withdraw = unwrap!(block_on (mm.rpc (json! ({
-        "userpass": mm.userpass,
-        "method": "withdraw",
-        "coin": "QRC20",
-        "to": "qHmJ3KA6ZAjR9wGjpFASn4gtUSeFAqdZgs",
-        "amount": amount,
-        "fee": {
-            "type": "Qrc20Gas",
-            "gas_limit": 2_500_000,
-            "gas_price": 40,
-        }
-    }))));
-
-    let withdraw_json: Json = unwrap!(json::from_str(&withdraw.1));
-    assert!(withdraw.0.is_success(), "QRC20 withdraw: {}", withdraw.1);
-
-    log!((withdraw_json));
-    assert!(withdraw_json["tx_hex"].as_str().unwrap().contains("5403a02526012844a9059cbb0000000000000000000000000240b898276ad2cc0d2fe6f527e8e31104e7fde3000000000000000000000000000000000000000000000000000000003b9aca0014d362e096e873eb7907e205fadc6175c6fec7bc44c2"));
-
-    let send_tx = unwrap!(block_on (mm.rpc (json! ({
-        "userpass": mm.userpass,
-        "method": "send_raw_transaction",
-        "coin": "QRC20",
-=======
             "passphrase": "bob passphrase",
             "coins": coins,
             "i_am_seed": true,
@@ -2481,10 +2370,10 @@
 #[test]
 fn test_batch_requests() {
     let coins = json!([
-        {"coin":"RICK","asset":"RICK","rpcport":8923,"txversion":4,"overwintered":1},
-        {"coin":"MORTY","asset":"MORTY","rpcport":11608,"txversion":4,"overwintered":1},
-        {"coin":"ETH","name":"ethereum","etomic":"0x0000000000000000000000000000000000000000","rpcport":80},
-        {"coin":"JST","name":"jst","etomic":"0xc0eb7AeD740E1796992A08962c15661bDEB58003"}
+        {"coin":"RICK","asset":"RICK","rpcport":8923,"txversion":4,"overwintered":1,"protocol":"UTXO"},
+        {"coin":"MORTY","asset":"MORTY","rpcport":11608,"txversion":4,"overwintered":1,"protocol":"UTXO"},
+        {"coin":"ETH","name":"ethereum","protocol":"ETH","rpcport":80},
+        {"coin":"JST","name":"jst","protocol":{"ERC20":{"platform":"ETH","contract_address":"0xc0eb7AeD740E1796992A08962c15661bDEB58003"}}}
     ]);
 
     // start bob and immediately place the order
@@ -2582,7 +2471,7 @@
 #[cfg(feature = "native")]
 fn test_metrics_method() {
     let coins = json!([
-        {"coin":"RICK","asset":"RICK","rpcport":8923,"txversion":4,"overwintered":1},
+        {"coin":"RICK","asset":"RICK","rpcport":8923,"txversion":4,"overwintered":1,"protocol":"UTXO"},
     ]);
 
     let mut mm = unwrap! (MarketMakerIt::start (
@@ -2631,7 +2520,7 @@
     }
 
     let coins = json!([
-        {"coin":"RICK","asset":"RICK","rpcport":8923,"txversion":4,"overwintered":1},
+        {"coin":"RICK","asset":"RICK","rpcport":8923,"txversion":4,"overwintered":1,"protocol":"UTXO"},
     ]);
 
     let mut mm = unwrap! (MarketMakerIt::start (
@@ -2692,7 +2581,7 @@
 #[test]
 fn test_withdraw_cashaddresses() {
     let coins = json!([
-        {"coin":"BCH","pubtype":0,"p2shtype":5,"mm2":1,
+        {"coin":"BCH","pubtype":0,"p2shtype":5,"mm2":1,"protocol":"UTXO",
          "address_format":{"format":"cashaddress","network":"bchtest"}},
     ]);
 
@@ -2756,19 +2645,16 @@
         "userpass": mm.userpass,
         "method": "send_raw_transaction",
         "coin": "BCH",
->>>>>>> f2d16036
         "tx_hex": withdraw_json["tx_hex"],
     }))));
     assert!(send_tx.0.is_success(), "QRC20 send_raw_transaction: {}", send_tx.1);
     log!((send_tx.1));
 }
 
-<<<<<<< HEAD
-=======
 #[test]
 fn test_common_cashaddresses() {
     let coins = json!([
-        {"coin":"BCH","pubtype":0,"p2shtype":5,"mm2":1,
+        {"coin":"BCH","pubtype":0,"p2shtype":5,"mm2":1,"protocol":"UTXO",
          "address_format":{"format":"cashaddress","network":"bchtest"}},
     ]);
 
@@ -2830,7 +2716,123 @@
     assert_eq!(obj["address"].as_str().unwrap(), "bchtest:qze8g4gx3z428jjcxzpycpxl7ke7d947gca2a7n2la");
 }
 
->>>>>>> f2d16036
+#[test]
+fn qrc20_activate_electrum() {
+    let passphrase = "cV463HpebE2djP9ugJry5wZ9st5cc6AbkHXGryZVPXMH1XJK8cVU";
+    let coins = json! ([
+        {"coin":"QRC20","required_confirmations":0,"pubtype": 120,"p2shtype": 50,"wiftype": 128,"segwit": true,"txfee": 0,"mm2": 1,"mature_confirmations":500,
+         "protocol":{"QRC20":{"platform":"QTUM","contract_address":"0xd362e096e873eb7907e205fadc6175c6fec7bc44"}}},
+    ]);
+
+    let mut mm = unwrap! (MarketMakerIt::start (
+        json! ({
+            "gui": "nogui",
+            "netid": 8999,
+            "dht": "on",  // Enable DHT without delay.
+            "myipaddr": env::var ("BOB_TRADE_IP") .ok(),
+            "rpcip": env::var ("BOB_TRADE_IP") .ok(),
+            "canbind": env::var ("BOB_TRADE_PORT") .ok().map (|s| unwrap! (s.parse::<i64>())),
+            "passphrase": passphrase,
+            "coins": coins,
+            "rpc_password": "password",
+            "i_am_seed": true,
+        }),
+        "password".into(),
+        local_start! ("bob")
+    ));
+
+    let (_bob_dump_log, _bob_dump_dashboard) = mm.mm_dump();
+    log! ({"Bob log path: {}", mm.log_path.display()});
+    unwrap! (block_on (mm.wait_for_log (22., |log| log.contains (">>>>>>>>> DEX stats "))));
+
+    let electrum = unwrap! (block_on (mm.rpc (json! ({
+        "userpass": mm.userpass,
+        "method": "electrum",
+        "coin": "QRC20",
+        "servers": [{"url":"95.217.83.126:10001"}],
+        "mm2": 1,
+    }))));
+    assert_eq! (electrum.0, StatusCode::OK, "RPC «electrum» failed with status «{}», response «{}»", electrum.0, electrum.1);
+    let electrum_json: Json = json::from_str(&electrum.1).unwrap();
+    assert_eq!(electrum_json["address"].as_str(), Some("qKEDGuogDhtH9zBnc71QtqT1KDamaR1KJ3"));
+    assert_eq!(electrum_json["balance"].as_str(), Some("139"));
+    assert_eq!(electrum_json["unspendable_balance"].as_str(), Some("0"));
+}
+
+#[test]
+fn test_qrc20_withdraw() {
+    let passphrase = "cMhHM3PMpMrChygR4bLF7QsTdenhWpFrrmf2UezBG3eeFsz41rtL";
+    let coins = json!([
+        {"coin":"QRC20","required_confirmations":0,"pubtype": 120,"p2shtype": 50,"wiftype": 128,"segwit": true,"txfee": 0,"mm2": 1,"mature_confirmations":500,
+         "protocol":{"QRC20":{"platform":"QTUM","contract_address":"0xd362e096e873eb7907e205fadc6175c6fec7bc44"}}},
+    ]);
+
+    let mut mm = unwrap!(MarketMakerIt::start (
+        json! ({
+            "gui": "nogui",
+            "netid": 8999,
+            "dht": "on",  // Enable DHT without delay.
+            "myipaddr": env::var ("BOB_TRADE_IP") .ok(),
+            "rpcip": env::var ("BOB_TRADE_IP") .ok(),
+            "canbind": env::var ("BOB_TRADE_PORT") .ok().map (|s| unwrap! (s.parse::<i64>())),
+            "passphrase": passphrase,
+            "coins": coins,
+            "rpc_password": "password",
+            "i_am_seed": true,
+        }),
+        "password".into(),
+        local_start! ("bob")
+    ));
+
+    let (_bob_dump_log, _bob_dump_dashboard) = mm.mm_dump();
+    log!({ "Bob log path: {}", mm.log_path.display() });
+    unwrap!(block_on (mm.wait_for_log (22., |log| log.contains (">>>>>>>>> DEX stats "))));
+
+    let electrum = unwrap!(block_on (mm.rpc (json! ({
+        "userpass": mm.userpass,
+        "method": "electrum",
+        "coin": "QRC20",
+        "servers": [{"url":"95.217.83.126:10001"}],
+        "mm2": 1,
+    }))));
+    assert_eq!(electrum.0, StatusCode::OK, "RPC «electrum» failed with status «{}», response «{}»", electrum.0, electrum.1);
+    let electrum_json: Json = json::from_str(&electrum.1).unwrap();
+    assert_eq!(electrum_json["address"].as_str(), Some("qXxsj5RtciAby9T7m98AgAATL4zTi4UwDG"));
+    log!("electrum_json: " [electrum_json]);
+    let balance: f64 = electrum_json["balance"].as_str().unwrap().parse().unwrap();
+    log!("Balance " (balance));
+
+    let amount = 10;
+
+    let withdraw = unwrap!(block_on (mm.rpc (json! ({
+        "userpass": mm.userpass,
+        "method": "withdraw",
+        "coin": "QRC20",
+        "to": "qHmJ3KA6ZAjR9wGjpFASn4gtUSeFAqdZgs",
+        "amount": amount,
+        "fee": {
+            "type": "Qrc20Gas",
+            "gas_limit": 2_500_000,
+            "gas_price": 40,
+        }
+    }))));
+
+    let withdraw_json: Json = unwrap!(json::from_str(&withdraw.1));
+    assert!(withdraw.0.is_success(), "QRC20 withdraw: {}", withdraw.1);
+
+    log!((withdraw_json));
+    assert!(withdraw_json["tx_hex"].as_str().unwrap().contains("5403a02526012844a9059cbb0000000000000000000000000240b898276ad2cc0d2fe6f527e8e31104e7fde3000000000000000000000000000000000000000000000000000000003b9aca0014d362e096e873eb7907e205fadc6175c6fec7bc44c2"));
+
+    let send_tx = unwrap!(block_on (mm.rpc (json! ({
+        "userpass": mm.userpass,
+        "method": "send_raw_transaction",
+        "coin": "QRC20",
+        "tx_hex": withdraw_json["tx_hex"],
+    }))));
+    assert!(send_tx.0.is_success(), "QRC20 send_raw_transaction: {}", send_tx.1);
+    log!((send_tx.1));
+}
+
 // HOWTO
 // 1. Install Firefox.
 // 2. Install forked version of wasm-bindgen-cli: cargo install wasm-bindgen-cli --git https://github.com/artemii235/wasm-bindgen.git
@@ -2896,14 +2898,14 @@
                 "coin": "ETH",
                 "name": "ethereum",
                 "fname": "Ethereum",
-                "etomic": "0x0000000000000000000000000000000000000000",
+                "protocol":"ETH",
                 "rpcport": 80,
                 "mm2": 1
             }, {
                 "coin": "JST",
                 "name": "jst",
                 "fname": "jst",
-                "etomic": "0x2b294F029Fde858b2c62184e8390591755521d8E",
+                "protocol":{"ERC20":{"platform":"ETH","contract_address":"0x2b294F029Fde858b2c62184e8390591755521d8E"}},
                 "rpcport": 80,
                 "mm2": 1
             }]
