#![feature(custom_test_frameworks)]
#![feature(test)]
#![test_runner(docker_tests_runner)]
#![feature(drain_filter)]
#![feature(non_ascii_idents)]
#![recursion_limit = "512"]

#[cfg(test)] use docker_tests::docker_tests_runner;
#[cfg(test)]
#[macro_use]
extern crate common;
#[cfg(test)]
#[macro_use]
extern crate fomat_macros;
#[cfg(test)]
#[macro_use]
extern crate gstuff;
#[cfg(test)]
#[macro_use]
extern crate lazy_static;
#[cfg(test)]
#[macro_use]
extern crate serde_json;
#[cfg(test)]
#[macro_use]
extern crate serde_derive;
#[cfg(test)]
#[macro_use]
extern crate serialization_derive;
#[cfg(test)] extern crate test;
#[cfg(test)]
#[macro_use]
extern crate unwrap;

#[cfg(test)]
#[path = "mm2.rs"]
pub mod mm2;

fn main() { unimplemented!() }

/// rustfmt cannot resolve the module path within docker_tests.
/// Specify the path manually outside the docker_tests.
#[cfg(rustfmt)]
#[path = "docker_tests/swaps_confs_settings_sync_tests.rs"]
mod swaps_confs_settings_sync_tests;

#[cfg(rustfmt)]
#[path = "docker_tests/swaps_file_lock_tests.rs"]
mod swaps_file_lock_tests;

#[cfg(all(test, feature = "native"))]
mod docker_tests {
    #[rustfmt::skip]
    mod swaps_confs_settings_sync_tests;
    #[rustfmt::skip]
    mod swaps_file_lock_tests;

    use bitcrypto::ChecksumType;
<<<<<<< HEAD
    use common::block_on;
    use common::{
        file_lock::FileLock,
        for_tests::{enable_native, MarketMakerIt, new_mm2_temp_folder_path, mm_dump},
        mm_ctx::{MmArc, MmCtxBuilder}
    };
    use coins::{FoundSwapTxSpend, MarketCoinOps, SwapOps};
    use coins::utxo::{coin_daemon_data_dir, dhash160, UtxoCoinCommonOps, zcash_params_path};
    use coins::utxo::utxo_standard::{UtxoStandardCoin, utxo_standard_coin_from_conf_and_request};
=======
>>>>>>> 8c2bf3f9
    use coins::utxo::rpc_clients::{UtxoRpcClientEnum, UtxoRpcClientOps};
    use coins::utxo::{coin_daemon_data_dir, dhash160, utxo_coin_from_conf_and_request, zcash_params_path, UtxoCoin};
    use coins::{FoundSwapTxSpend, MarketCoinOps, SwapOps};
    use common::block_on;
    use common::{file_lock::FileLock,
                 for_tests::{enable_native, mm_dump, new_mm2_temp_folder_path, MarketMakerIt},
                 mm_ctx::{MmArc, MmCtxBuilder}};
    use futures01::Future;
    use gstuff::now_ms;
    use keys::{KeyPair, Private};
    use secp256k1::SecretKey;
    use serde_json::{self as json, Value as Json};
    use std::env;
    use std::io::{BufRead, BufReader};
    use std::process::Command;
    use std::sync::Mutex;
    use std::thread;
    use std::time::Duration;
    use test::{test_main, StaticBenchFn, StaticTestFn, TestDescAndFn};
    use testcontainers::clients::Cli;
    use testcontainers::images::generic::{GenericImage, WaitFor};
    use testcontainers::{Container, Docker, Image};

    // AP: custom test runner is intended to initialize the required environment (e.g. coin daemons in the docker containers)
    // and then gracefully clear it by dropping the RAII docker container handlers
    // I've tried to use static for such singleton initialization but it turned out that despite
    // rustc allows to use Drop as static the drop fn won't ever be called
    // NB: https://github.com/rust-lang/rfcs/issues/1111
    // the only preparation step required is Zcash params files downloading:
    // Windows - https://github.com/KomodoPlatform/komodo/blob/master/zcutil/fetch-params.bat
    // Linux and MacOS - https://github.com/KomodoPlatform/komodo/blob/master/zcutil/fetch-params.sh
    pub fn docker_tests_runner(tests: &[&TestDescAndFn]) {
        // pretty_env_logger::try_init();
        let docker = Cli::default();
        let mut containers = vec![];
        // skip Docker containers initialization if we are intended to run test_mm_start only
        if std::env::var("_MM2_TEST_CONF").is_err() {
            Command::new("docker")
                .arg("pull")
                .arg("artempikulin/testblockchain")
                .status()
                .expect("Failed to execute docker command");

            let stdout = Command::new("docker")
                .arg("ps")
                .arg("-f")
                .arg("ancestor=artempikulin/testblockchain")
                .arg("-q")
                .output()
                .expect("Failed to execute docker command");

            let reader = BufReader::new(stdout.stdout.as_slice());
            let ids: Vec<_> = reader.lines().map(|line| line.unwrap()).collect();
            if !ids.is_empty() {
                Command::new("docker")
                    .arg("rm")
                    .arg("-f")
                    .args(ids)
                    .status()
                    .expect("Failed to execute docker command");
            }

            let utxo_node = utxo_docker_node(&docker, "MYCOIN", 7000);
            let utxo_node1 = utxo_docker_node(&docker, "MYCOIN1", 8000);
            utxo_node.wait_ready();
            utxo_node1.wait_ready();
            containers.push(utxo_node);
            containers.push(utxo_node1);
        }
        // detect if docker is installed
        // skip the tests that use docker if not installed
        let owned_tests: Vec<_> = tests
            .iter()
            .map(|t| match t.testfn {
                StaticTestFn(f) => TestDescAndFn {
                    testfn: StaticTestFn(f),
                    desc: t.desc.clone(),
                },
                StaticBenchFn(f) => TestDescAndFn {
                    testfn: StaticBenchFn(f),
                    desc: t.desc.clone(),
                },
                _ => panic!("non-static tests passed to lp_coins test runner"),
            })
            .collect();
        let args: Vec<String> = std::env::args().collect();
        let _exit_code = test_main(&args, owned_tests, None);
    }

    struct UtxoDockerNode<'a> {
        #[allow(dead_code)]
        container: Container<'a, Cli, GenericImage>,
        ticker: String,
        #[allow(dead_code)]
        port: u16,
    }

    impl<'a> UtxoDockerNode<'a> {
        pub fn wait_ready(&self) {
            let ctx = MmCtxBuilder::new().into_mm_arc();
            let conf = json!({"asset":self.ticker, "txfee": 1000});
            let req = json!({"method":"enable"});
<<<<<<< HEAD
            let priv_key = unwrap!(hex::decode("809465b17d0a4ddb3e4c69e8f23c2cabad868f51f8bed5c765ad1d6516c3306f"));
            let coin = unwrap!(block_on(utxo_standard_coin_from_conf_and_request(&ctx, &self.ticker, &conf, &req, &priv_key)));
            let timeout = now_ms() + 30000;
            loop {
                match coin.as_ref().rpc_client.get_block_count().wait() {
                    Ok(n) => if n > 1 { break },
=======
            let priv_key = unwrap!(hex::decode(
                "809465b17d0a4ddb3e4c69e8f23c2cabad868f51f8bed5c765ad1d6516c3306f"
            ));
            let coin = unwrap!(block_on(utxo_coin_from_conf_and_request(
                &ctx,
                &self.ticker,
                &conf,
                &req,
                &priv_key
            )));
            let timeout = now_ms() + 30000;
            loop {
                match coin.rpc_client().get_block_count().wait() {
                    Ok(n) => {
                        if n > 1 {
                            break;
                        }
                    },
>>>>>>> 8c2bf3f9
                    Err(e) => log!([e]),
                }
                assert!(now_ms() < timeout, "Test timed out");
                thread::sleep(Duration::from_secs(1));
            }
        }
    }

    fn utxo_docker_node<'a>(docker: &'a Cli, ticker: &'static str, port: u16) -> UtxoDockerNode<'a> {
        let args = vec![
            "-v".into(),
            format!("{}:/data/.zcash-params", zcash_params_path().display()),
            "-p".into(),
            format!("127.0.0.1:{}:{}", port, port).into(),
        ];
        let image = GenericImage::new("artempikulin/testblockchain")
            .with_args(args)
            .with_env_var("CLIENTS", "2")
            .with_env_var("CHAIN", ticker)
            .with_env_var("TEST_ADDY", "R9imXLs1hEcU9KbFDQq2hJEEJ1P5UoekaF")
            .with_env_var("TEST_WIF", "UqqW7f766rADem9heD8vSBvvrdfJb3zg5r8du9rJxPtccjWf7RG9")
            .with_env_var(
                "TEST_PUBKEY",
                "021607076d7a2cb148d542fb9644c04ffc22d2cca752f80755a0402a24c567b17a",
            )
            .with_env_var("DAEMON_URL", "http://test:test@127.0.0.1:7000")
            .with_env_var("COIN", "Komodo")
            .with_env_var("COIN_RPC_PORT", port.to_string())
            .with_wait_for(WaitFor::message_on_stdout("config is ready"));
        let container = docker.run(image);
        let mut conf_path = coin_daemon_data_dir(ticker, true);
        unwrap!(std::fs::create_dir_all(&conf_path));
        conf_path.push(format!("{}.conf", ticker));
        Command::new("docker")
            .arg("cp")
            .arg(format!("{}:/data/node_0/{}.conf", container.id(), ticker))
            .arg(&conf_path)
            .status()
            .expect("Failed to execute docker command");
        let timeout = now_ms() + 3000;
        loop {
            if conf_path.exists() {
                break;
            };
            assert!(now_ms() < timeout, "Test timed out");
        }
        UtxoDockerNode {
            container,
            ticker: ticker.into(),
            port,
        }
    }

    lazy_static! {
        static ref COINS_LOCK: Mutex<()> = Mutex::new(());
    }

    // generate random privkey, create a coin and fill it's address with 1000 coins
<<<<<<< HEAD
    fn generate_coin_with_random_privkey(ticker: &str, balance: u64) -> (MmArc, UtxoStandardCoin, [u8; 32])  {
=======
    fn generate_coin_with_random_privkey(ticker: &str, balance: u64) -> (MmArc, UtxoCoin, [u8; 32]) {
>>>>>>> 8c2bf3f9
        // prevent concurrent initialization since daemon RPC returns errors if send_to_address
        // is called concurrently (insufficient funds) and it also may return other errors
        // if previous transaction is not confirmed yet
        let ctx = MmCtxBuilder::new().into_mm_arc();
        let _lock = unwrap!(COINS_LOCK.lock());
        let timeout = (now_ms() / 1000) + 120; // timeout if test takes more than 120 seconds to run
        let conf = json!({"asset":ticker,"txversion":4,"overwintered":1,"txfee":1000});
        let req = json!({"method":"enable"});
        let priv_key = SecretKey::random(&mut rand4::thread_rng()).serialize();
<<<<<<< HEAD
        let coin = unwrap!(block_on(utxo_standard_coin_from_conf_and_request(&ctx, ticker, &conf, &req, &priv_key)));
=======
        let coin = unwrap!(block_on(utxo_coin_from_conf_and_request(
            &ctx, ticker, &conf, &req, &priv_key
        )));
        // TODO check what is it
>>>>>>> 8c2bf3f9
        fill_address(&coin, &coin.my_address().unwrap(), balance, timeout);
        (ctx, coin, priv_key)
    }

<<<<<<< HEAD
    fn fill_address(coin: &UtxoStandardCoin, address: &str, amount: u64, timeout: u64) {
        if let UtxoRpcClientEnum::Native(client) = &coin.as_ref().rpc_client {
            unwrap!(client.import_address(&coin.my_address().unwrap(), &coin.my_address().unwrap(), false).wait());
=======
    fn fill_address(coin: &UtxoCoin, address: &str, amount: u64, timeout: u64) {
        if let UtxoRpcClientEnum::Native(client) = &coin.rpc_client() {
            // TODO check it
            unwrap!(client
                .import_address(&coin.my_address().unwrap(), &unwrap!(coin.my_address()), false)
                .wait());
>>>>>>> 8c2bf3f9
            let hash = client.send_to_address(address, &amount.into()).wait().unwrap();
            let tx_bytes = client.get_transaction_bytes(hash).wait().unwrap();
            unwrap!(coin.wait_for_confirmations(&tx_bytes, 1, false, timeout, 1).wait());
            log!({ "{:02x}", tx_bytes });
            loop {
                let unspents = client
                    .list_unspent(0, std::i32::MAX, vec![coin.my_address().unwrap()])
                    .wait()
                    .unwrap();
                log!([unspents]);
                if !unspents.is_empty() {
                    break;
                }
                assert!(now_ms() / 1000 < timeout, "Test timed out");
                thread::sleep(Duration::from_secs(1));
            }
        };
    }

    #[test]
    fn test_search_for_swap_tx_spend_native_was_refunded_taker() {
        let timeout = (now_ms() / 1000) + 120; // timeout if test takes more than 120 seconds to run
        let (_ctx, coin, _) = generate_coin_with_random_privkey("MYCOIN", 1000);

        let time_lock = (now_ms() / 1000) as u32 - 3600;
        let tx = coin
            .send_taker_payment(time_lock, &*coin.my_public_key(), &[0; 20], 1.into())
            .wait()
            .unwrap();

        unwrap!(coin.wait_for_confirmations(&tx.tx_hex(), 1, false, timeout, 1).wait());

        let refund_tx = coin
            .send_taker_refunds_payment(&tx.tx_hex(), time_lock, &*coin.my_public_key(), &[0; 20])
            .wait()
            .unwrap();

        unwrap!(coin
            .wait_for_confirmations(&refund_tx.tx_hex(), 1, false, timeout, 1)
            .wait());

        let found = unwrap!(unwrap!(coin.search_for_swap_tx_spend_my(
            time_lock,
            &*coin.my_public_key(),
            &[0; 20],
            &tx.tx_hex(),
            0,
        )));
        assert_eq!(FoundSwapTxSpend::Refunded(refund_tx), found);
    }

    #[test]
    fn test_search_for_swap_tx_spend_native_was_refunded_maker() {
        let timeout = (now_ms() / 1000) + 120; // timeout if test takes more than 120 seconds to run
        let (_ctx, coin, _) = generate_coin_with_random_privkey("MYCOIN", 1000);

        let time_lock = (now_ms() / 1000) as u32 - 3600;
        let tx = coin
            .send_maker_payment(time_lock, &*coin.my_public_key(), &[0; 20], 1.into())
            .wait()
            .unwrap();

        unwrap!(coin.wait_for_confirmations(&tx.tx_hex(), 1, false, timeout, 1).wait());

        let refund_tx = coin
            .send_maker_refunds_payment(&tx.tx_hex(), time_lock, &*coin.my_public_key(), &[0; 20])
            .wait()
            .unwrap();

        unwrap!(coin
            .wait_for_confirmations(&refund_tx.tx_hex(), 1, false, timeout, 1)
            .wait());

        let found = unwrap!(unwrap!(coin.search_for_swap_tx_spend_my(
            time_lock,
            &*coin.my_public_key(),
            &[0; 20],
            &tx.tx_hex(),
            0,
        )));
        assert_eq!(FoundSwapTxSpend::Refunded(refund_tx), found);
    }

    #[test]
    fn test_search_for_taker_swap_tx_spend_native_was_spent_by_maker() {
        let timeout = (now_ms() / 1000) + 120; // timeout if test takes more than 120 seconds to run
        let (_ctx, coin, _) = generate_coin_with_random_privkey("MYCOIN", 1000);
        let secret = [0; 32];

        let time_lock = (now_ms() / 1000) as u32 - 3600;
        let tx = coin
            .send_taker_payment(time_lock, &*coin.my_public_key(), &*dhash160(&secret), 1.into())
            .wait()
            .unwrap();

        unwrap!(coin.wait_for_confirmations(&tx.tx_hex(), 1, false, timeout, 1).wait());

        let spend_tx = coin
            .send_maker_spends_taker_payment(&tx.tx_hex(), time_lock, &*coin.my_public_key(), &secret)
            .wait()
            .unwrap();

        unwrap!(coin
            .wait_for_confirmations(&spend_tx.tx_hex(), 1, false, timeout, 1)
            .wait());

        let found = unwrap!(unwrap!(coin.search_for_swap_tx_spend_my(
            time_lock,
            &*coin.my_public_key(),
            &*dhash160(&secret),
            &tx.tx_hex(),
            0,
        )));
        assert_eq!(FoundSwapTxSpend::Spent(spend_tx), found);
    }

    #[test]
    fn test_search_for_maker_swap_tx_spend_native_was_spent_by_taker() {
        let timeout = (now_ms() / 1000) + 120; // timeout if test takes more than 120 seconds to run
        let (_ctx, coin, _) = generate_coin_with_random_privkey("MYCOIN", 1000);
        let secret = [0; 32];

        let time_lock = (now_ms() / 1000) as u32 - 3600;
        let tx = coin
            .send_maker_payment(time_lock, &*coin.my_public_key(), &*dhash160(&secret), 1.into())
            .wait()
            .unwrap();

        unwrap!(coin.wait_for_confirmations(&tx.tx_hex(), 1, false, timeout, 1).wait());

        let spend_tx = coin
            .send_taker_spends_maker_payment(&tx.tx_hex(), time_lock, &*coin.my_public_key(), &secret)
            .wait()
            .unwrap();

        unwrap!(coin
            .wait_for_confirmations(&spend_tx.tx_hex(), 1, false, timeout, 1)
            .wait());

        let found = unwrap!(unwrap!(coin.search_for_swap_tx_spend_my(
            time_lock,
            &*coin.my_public_key(),
            &*dhash160(&secret),
            &tx.tx_hex(),
            0,
        )));
        assert_eq!(FoundSwapTxSpend::Spent(spend_tx), found);
    }

    // https://github.com/KomodoPlatform/atomicDEX-API/issues/554
    #[test]
    fn order_should_be_cancelled_when_entire_balance_is_withdrawn() {
        let (_ctx, _, priv_key) = generate_coin_with_random_privkey("MYCOIN", 1000);
        let coins = json! ([
            {"coin":"MYCOIN","asset":"MYCOIN","txversion":4,"overwintered":1,"txfee":1000,"protocol":"UTXO"},
            {"coin":"MYCOIN1","asset":"MYCOIN1","txversion":4,"overwintered":1,"txfee":1000,"protocol":"UTXO"},
        ]);
        let mut mm_bob = unwrap!(MarketMakerIt::start(
            json! ({
                "gui": "nogui",
                "netid": 9000,
                "dht": "on",  // Enable DHT without delay.
                "myipaddr": env::var ("BOB_TRADE_IP") .ok(),
                "rpcip": env::var ("BOB_TRADE_IP") .ok(),
                "canbind": env::var ("BOB_TRADE_PORT") .ok().map (|s| unwrap! (s.parse::<i64>())),
                "passphrase": format!("0x{}", hex::encode(priv_key)),
                "coins": coins,
                "rpc_password": "pass",
                "i_am_seed": true,
            }),
            "pass".to_string(),
            None,
        ));
        let (_bob_dump_log, _bob_dump_dashboard) = mm_dump(&mm_bob.log_path);
        unwrap!(block_on(
            mm_bob.wait_for_log(60., |log| log.contains(">>>>>>>>> DEX stats "))
        ));
        log!([block_on(enable_native(&mm_bob, "MYCOIN", vec![]))]);
        log!([block_on(enable_native(&mm_bob, "MYCOIN1", vec![]))]);
        let rc = unwrap!(block_on(mm_bob.rpc(json! ({
            "userpass": mm_bob.userpass,
            "method": "setprice",
            "base": "MYCOIN",
            "rel": "MYCOIN1",
            "price": 1,
            "volume": "999",
        }))));
        assert!(rc.0.is_success(), "!setprice: {}", rc.1);

        thread::sleep(Duration::from_secs(12));

        log!("Get MYCOIN/MYCOIN1 orderbook");
        let rc = unwrap!(block_on(mm_bob.rpc(json! ({
            "userpass": mm_bob.userpass,
            "method": "orderbook",
            "base": "MYCOIN",
            "rel": "MYCOIN1",
        }))));
        assert!(rc.0.is_success(), "!orderbook: {}", rc.1);

        let bob_orderbook: Json = unwrap!(json::from_str(&rc.1));
        log!("orderbook "[bob_orderbook]);
        let asks = bob_orderbook["asks"].as_array().unwrap();
        assert_eq!(asks.len(), 1, "MYCOIN/MYCOIN1 orderbook must have exactly 1 ask");

        let withdraw = unwrap!(block_on(mm_bob.rpc(json! ({
            "userpass": mm_bob.userpass,
            "method": "withdraw",
            "coin": "MYCOIN",
            "max": true,
            "to": "R9imXLs1hEcU9KbFDQq2hJEEJ1P5UoekaF",
        }))));
        assert!(withdraw.0.is_success(), "!withdraw: {}", withdraw.1);

        let withdraw: Json = unwrap!(json::from_str(&withdraw.1));

        let send_raw = unwrap!(block_on(mm_bob.rpc(json! ({
            "userpass": mm_bob.userpass,
            "method": "send_raw_transaction",
            "coin": "MYCOIN",
            "tx_hex": withdraw["tx_hex"],
        }))));
        assert!(send_raw.0.is_success(), "!send_raw: {}", send_raw.1);

        thread::sleep(Duration::from_secs(12));

        log!("Get MYCOIN/MYCOIN1 orderbook");
        let rc = unwrap!(block_on(mm_bob.rpc(json! ({
            "userpass": mm_bob.userpass,
            "method": "orderbook",
            "base": "MYCOIN",
            "rel": "MYCOIN1",
        }))));
        assert!(rc.0.is_success(), "!orderbook: {}", rc.1);

        let bob_orderbook: Json = unwrap!(json::from_str(&rc.1));
        log!("orderbook "(unwrap!(json::to_string(&bob_orderbook))));
        let asks = bob_orderbook["asks"].as_array().unwrap();
        assert_eq!(asks.len(), 0, "MYCOIN/MYCOIN1 orderbook must have exactly 0 asks");

        log!("Get my orders");
        let rc = unwrap!(block_on(mm_bob.rpc(json! ({
            "userpass": mm_bob.userpass,
            "method": "my_orders",
        }))));
        assert!(rc.0.is_success(), "!my_orders: {}", rc.1);
        let orders: Json = unwrap!(json::from_str(&rc.1));
        log!("my_orders "(unwrap!(json::to_string(&orders))));
        assert!(
            unwrap!(orders["result"]["maker_orders"].as_object()).is_empty(),
            "maker_orders must be empty"
        );

        unwrap!(block_on(mm_bob.stop()));
    }

    // https://github.com/KomodoPlatform/atomicDEX-API/issues/471
    #[test]
    fn test_match_and_trade_max() {
        let (_ctx, _, bob_priv_key) = generate_coin_with_random_privkey("MYCOIN", 1000);
        let (_ctx, _, alice_priv_key) = generate_coin_with_random_privkey("MYCOIN1", 2000);
        let coins = json! ([
            {"coin":"MYCOIN","asset":"MYCOIN","txversion":4,"overwintered":1,"txfee":1000,"protocol":"UTXO"},
            {"coin":"MYCOIN1","asset":"MYCOIN1","txversion":4,"overwintered":1,"txfee":1000,"protocol":"UTXO"},
        ]);
        let mut mm_bob = unwrap!(MarketMakerIt::start(
            json! ({
                "gui": "nogui",
                "netid": 9000,
                "dht": "on",  // Enable DHT without delay.
                "passphrase": format!("0x{}", hex::encode(bob_priv_key)),
                "coins": coins,
                "rpc_password": "pass",
                "i_am_seed": true,
            }),
            "pass".to_string(),
            None,
        ));
        let (_bob_dump_log, _bob_dump_dashboard) = mm_dump(&mm_bob.log_path);
        unwrap!(block_on(
            mm_bob.wait_for_log(22., |log| log.contains(">>>>>>>>> DEX stats "))
        ));

        let mut mm_alice = unwrap!(MarketMakerIt::start(
            json! ({
                "gui": "nogui",
                "netid": 9000,
                "dht": "on",  // Enable DHT without delay.
                "passphrase": format!("0x{}", hex::encode(alice_priv_key)),
                "coins": coins,
                "rpc_password": "pass",
                "seednodes": vec![format!("{}", mm_bob.ip)],
            }),
            "pass".to_string(),
            None,
        ));
        let (_alice_dump_log, _alice_dump_dashboard) = mm_dump(&mm_alice.log_path);
        unwrap!(block_on(
            mm_alice.wait_for_log(22., |log| log.contains(">>>>>>>>> DEX stats "))
        ));

        log!([block_on(enable_native(&mm_bob, "MYCOIN", vec![]))]);
        log!([block_on(enable_native(&mm_bob, "MYCOIN1", vec![]))]);
        log!([block_on(enable_native(&mm_alice, "MYCOIN", vec![]))]);
        log!([block_on(enable_native(&mm_alice, "MYCOIN1", vec![]))]);
        let rc = unwrap!(block_on(mm_bob.rpc(json! ({
            "userpass": mm_bob.userpass,
            "method": "setprice",
            "base": "MYCOIN",
            "rel": "MYCOIN1",
            "price": 1,
            "max": true,
        }))));
        assert!(rc.0.is_success(), "!setprice: {}", rc.1);

        thread::sleep(Duration::from_secs(12));

        log!("Get MYCOIN/MYCOIN1 orderbook");
        let rc = unwrap!(block_on(mm_bob.rpc(json! ({
            "userpass": mm_bob.userpass,
            "method": "orderbook",
            "base": "MYCOIN",
            "rel": "MYCOIN1",
        }))));
        assert!(rc.0.is_success(), "!orderbook: {}", rc.1);

        let bob_orderbook: Json = unwrap!(json::from_str(&rc.1));
        log!("orderbook "[bob_orderbook]);
        let asks = bob_orderbook["asks"].as_array().unwrap();
        assert_eq!(asks.len(), 1, "MYCOIN/MYCOIN1 orderbook must have exactly 1 ask");
        assert_eq!(asks[0]["maxvolume"], Json::from("999.99999"));

        let rc = unwrap!(block_on(mm_alice.rpc(json! ({
            "userpass": mm_alice.userpass,
            "method": "buy",
            "base": "MYCOIN",
            "rel": "MYCOIN1",
            "price": 1,
            "volume": "999.99999",
        }))));
        assert!(rc.0.is_success(), "!buy: {}", rc.1);

        unwrap!(block_on(mm_bob.wait_for_log(22., |log| {
            log.contains("Entering the maker_swap_loop MYCOIN/MYCOIN1")
        })));
        unwrap!(block_on(mm_alice.wait_for_log(22., |log| {
            log.contains("Entering the taker_swap_loop MYCOIN/MYCOIN1")
        })));
        unwrap!(block_on(mm_bob.stop()));
        unwrap!(block_on(mm_alice.stop()));
    }

    #[test]
    fn test_buy_when_coins_locked_by_other_swap() {
        let (_ctx, _, bob_priv_key) = generate_coin_with_random_privkey("MYCOIN", 1000);
        let (_ctx, _, alice_priv_key) = generate_coin_with_random_privkey("MYCOIN1", 2);
        let coins = json! ([
            {"coin":"MYCOIN","asset":"MYCOIN","txversion":4,"overwintered":1,"txfee":1000,"protocol":"UTXO"},
            {"coin":"MYCOIN1","asset":"MYCOIN1","txversion":4,"overwintered":1,"txfee":1000,"protocol":"UTXO"},
        ]);
        let mut mm_bob = unwrap!(MarketMakerIt::start(
            json! ({
                "gui": "nogui",
                "netid": 9000,
                "dht": "on",  // Enable DHT without delay.
                "passphrase": format!("0x{}", hex::encode(bob_priv_key)),
                "coins": coins,
                "rpc_password": "pass",
                "i_am_seed": true,
            }),
            "pass".to_string(),
            None,
        ));
        let (_bob_dump_log, _bob_dump_dashboard) = mm_dump(&mm_bob.log_path);
        unwrap!(block_on(
            mm_bob.wait_for_log(22., |log| log.contains(">>>>>>>>> DEX stats "))
        ));

        let mut mm_alice = unwrap!(MarketMakerIt::start(
            json! ({
                "gui": "nogui",
                "netid": 9000,
                "dht": "on",  // Enable DHT without delay.
                "passphrase": format!("0x{}", hex::encode(alice_priv_key)),
                "coins": coins,
                "rpc_password": "pass",
                "seednodes": vec![format!("{}", mm_bob.ip)],
            }),
            "pass".to_string(),
            None,
        ));
        let (_alice_dump_log, _alice_dump_dashboard) = mm_dump(&mm_alice.log_path);
        unwrap!(block_on(
            mm_alice.wait_for_log(22., |log| log.contains(">>>>>>>>> DEX stats "))
        ));

        log!([block_on(enable_native(&mm_bob, "MYCOIN", vec![]))]);
        log!([block_on(enable_native(&mm_bob, "MYCOIN1", vec![]))]);
        log!([block_on(enable_native(&mm_alice, "MYCOIN", vec![]))]);
        log!([block_on(enable_native(&mm_alice, "MYCOIN1", vec![]))]);
        let rc = unwrap!(block_on(mm_bob.rpc(json! ({
            "userpass": mm_bob.userpass,
            "method": "setprice",
            "base": "MYCOIN",
            "rel": "MYCOIN1",
            "price": 1,
            "max": true,
        }))));
        assert!(rc.0.is_success(), "!setprice: {}", rc.1);

        let rc = unwrap!(block_on(mm_alice.rpc(json! ({
            "userpass": mm_alice.userpass,
            "method": "buy",
            "base": "MYCOIN",
            "rel": "MYCOIN1",
            "price": 1,
            // the result of equation x + x / 777 + 0.00002 = 1
            "volume": {
                "numer":"77698446",
                "denom":"77800000"
            },
        }))));
        assert!(rc.0.is_success(), "!buy: {}", rc.1);

        unwrap!(block_on(mm_bob.wait_for_log(22., |log| {
            log.contains("Entering the maker_swap_loop MYCOIN/MYCOIN1")
        })));
        unwrap!(block_on(mm_alice.wait_for_log(22., |log| {
            log.contains("Entering the taker_swap_loop MYCOIN/MYCOIN1")
        })));

        let rc = unwrap!(block_on(mm_alice.rpc(json! ({
            "userpass": mm_alice.userpass,
            "method": "buy",
            "base": "MYCOIN",
            "rel": "MYCOIN1",
            "price": 1,
            // it is slightly more than previous volume so it should fail
            // because the total sum of used funds will be slightly more than available 2
            "volume": {
                "numer":"77698447",
                "denom":"77800000"
            },
        }))));
        assert!(!rc.0.is_success(), "buy success, but should fail: {}", rc.1);
        assert!(rc.1.contains("is larger than available 1"));
        unwrap!(block_on(mm_bob.stop()));
        unwrap!(block_on(mm_alice.stop()));
    }

    #[test]
    fn test_sell_when_coins_locked_by_other_swap() {
        let (_ctx, _, bob_priv_key) = generate_coin_with_random_privkey("MYCOIN", 1000);
        let (_ctx, _, alice_priv_key) = generate_coin_with_random_privkey("MYCOIN1", 2);
        let coins = json! ([
            {"coin":"MYCOIN","asset":"MYCOIN","txversion":4,"overwintered":1,"txfee":1000,"protocol":"UTXO"},
            {"coin":"MYCOIN1","asset":"MYCOIN1","txversion":4,"overwintered":1,"txfee":1000,"protocol":"UTXO"},
        ]);
        let mut mm_bob = unwrap!(MarketMakerIt::start(
            json! ({
                "gui": "nogui",
                "netid": 9000,
                "dht": "on",  // Enable DHT without delay.
                "passphrase": format!("0x{}", hex::encode(bob_priv_key)),
                "coins": coins,
                "rpc_password": "pass",
                "i_am_seed": true,
            }),
            "pass".to_string(),
            None,
        ));
        let (_bob_dump_log, _bob_dump_dashboard) = mm_dump(&mm_bob.log_path);
        unwrap!(block_on(
            mm_bob.wait_for_log(22., |log| log.contains(">>>>>>>>> DEX stats "))
        ));

        let mut mm_alice = unwrap!(MarketMakerIt::start(
            json! ({
                "gui": "nogui",
                "netid": 9000,
                "dht": "on",  // Enable DHT without delay.
                "passphrase": format!("0x{}", hex::encode(alice_priv_key)),
                "coins": coins,
                "rpc_password": "pass",
                "seednodes": vec![format!("{}", mm_bob.ip)],
            }),
            "pass".to_string(),
            None,
        ));
        let (_alice_dump_log, _alice_dump_dashboard) = mm_dump(&mm_alice.log_path);
        unwrap!(block_on(
            mm_alice.wait_for_log(22., |log| log.contains(">>>>>>>>> DEX stats "))
        ));

        log!([block_on(enable_native(&mm_bob, "MYCOIN", vec![]))]);
        log!([block_on(enable_native(&mm_bob, "MYCOIN1", vec![]))]);
        log!([block_on(enable_native(&mm_alice, "MYCOIN", vec![]))]);
        log!([block_on(enable_native(&mm_alice, "MYCOIN1", vec![]))]);
        let rc = unwrap!(block_on(mm_bob.rpc(json! ({
            "userpass": mm_bob.userpass,
            "method": "setprice",
            "base": "MYCOIN",
            "rel": "MYCOIN1",
            "price": 1,
            "max": true,
        }))));
        assert!(rc.0.is_success(), "!setprice: {}", rc.1);

        let rc = unwrap!(block_on(mm_alice.rpc(json! ({
            "userpass": mm_alice.userpass,
            "method": "sell",
            "base": "MYCOIN1",
            "rel": "MYCOIN",
            "price": 1,
            // the result of equation x + x / 777 + 0.00002 = 1
            "volume": {
                "numer":"77698446",
                "denom":"77800000"
            },
        }))));
        assert!(rc.0.is_success(), "!sell: {}", rc.1);

        unwrap!(block_on(mm_bob.wait_for_log(22., |log| {
            log.contains("Entering the maker_swap_loop MYCOIN/MYCOIN1")
        })));
        unwrap!(block_on(mm_alice.wait_for_log(22., |log| {
            log.contains("Entering the taker_swap_loop MYCOIN/MYCOIN1")
        })));

        let rc = unwrap!(block_on(mm_alice.rpc(json! ({
            "userpass": mm_alice.userpass,
            "method": "sell",
            "base": "MYCOIN1",
            "rel": "MYCOIN",
            "price": 1,
            // it is slightly more than previous volume so it should fail
            // because the total sum of used funds will be slightly more than available 2
            "volume": {
                "numer":"77698447",
                "denom":"77800000"
            },
        }))));
        assert!(!rc.0.is_success(), "sell success, but should fail: {}", rc.1);
        assert!(rc.1.contains("is larger than available 1"));
        unwrap!(block_on(mm_bob.stop()));
        unwrap!(block_on(mm_alice.stop()));
    }

    #[test]
    fn test_buy_max() {
        let (_ctx, _, alice_priv_key) = generate_coin_with_random_privkey("MYCOIN1", 1);
        let coins = json! ([
            {"coin":"MYCOIN","asset":"MYCOIN","txversion":4,"overwintered":1,"txfee":1000,"protocol":"UTXO"},
            {"coin":"MYCOIN1","asset":"MYCOIN1","txversion":4,"overwintered":1,"txfee":1000,"protocol":"UTXO"},
        ]);
        let mut mm_alice = unwrap!(MarketMakerIt::start(
            json! ({
                "gui": "nogui",
                "netid": 9000,
                "dht": "on",  // Enable DHT without delay.
                "passphrase": format!("0x{}", hex::encode(alice_priv_key)),
                "coins": coins,
                "rpc_password": "pass",
                "i_am_see": true,
            }),
            "pass".to_string(),
            None,
        ));
        let (_alice_dump_log, _alice_dump_dashboard) = mm_dump(&mm_alice.log_path);
        unwrap!(block_on(
            mm_alice.wait_for_log(22., |log| log.contains(">>>>>>>>> DEX stats "))
        ));

        log!([block_on(enable_native(&mm_alice, "MYCOIN", vec![]))]);
        log!([block_on(enable_native(&mm_alice, "MYCOIN1", vec![]))]);
        let rc = unwrap!(block_on(mm_alice.rpc(json! ({
            "userpass": mm_alice.userpass,
            "method": "buy",
            "base": "MYCOIN",
            "rel": "MYCOIN1",
            "price": 1,
            // the result of equation x + x / 777 + 0.00002 = 1
            "volume": {
                "numer":"77698446",
                "denom":"77800000"
            },
        }))));
        assert!(rc.0.is_success(), "!buy: {}", rc.1);

        let rc = unwrap!(block_on(mm_alice.rpc(json! ({
            "userpass": mm_alice.userpass,
            "method": "buy",
            "base": "MYCOIN",
            "rel": "MYCOIN1",
            "price": 1,
            // it is slightly more than previous volume so it should fail
            "volume": {
                "numer":"77698447",
                "denom":"77800000"
            },
        }))));
        assert!(!rc.0.is_success(), "buy success, but should fail: {}", rc.1);
        // assert! (rc.1.contains("MYCOIN1 balance 1 is too low"));
        unwrap!(block_on(mm_alice.stop()));
    }

    #[test]
    fn test_get_max_taker_vol() {
        let (_ctx, _, alice_priv_key) = generate_coin_with_random_privkey("MYCOIN1", 1);
        let coins = json! ([
            {"coin":"MYCOIN","asset":"MYCOIN","txversion":4,"overwintered":1,"txfee":1000,"protocol":"UTXO"},
            {"coin":"MYCOIN1","asset":"MYCOIN1","txversion":4,"overwintered":1,"txfee":1000,"protocol":"UTXO"},
        ]);
        let mut mm_alice = unwrap!(MarketMakerIt::start(
            json! ({
                "gui": "nogui",
                "netid": 9000,
                "dht": "on",  // Enable DHT without delay.
                "passphrase": format!("0x{}", hex::encode(alice_priv_key)),
                "coins": coins,
                "rpc_password": "pass",
                "i_am_see": true,
            }),
            "pass".to_string(),
            None,
        ));
        let (_alice_dump_log, _alice_dump_dashboard) = mm_dump(&mm_alice.log_path);
        unwrap!(block_on(
            mm_alice.wait_for_log(22., |log| log.contains(">>>>>>>>> DEX stats "))
        ));

        log!([block_on(enable_native(&mm_alice, "MYCOIN1", vec![]))]);
        let rc = unwrap!(block_on(mm_alice.rpc(json! ({
            "userpass": mm_alice.userpass,
            "method": "max_taker_vol",
            "coin": "MYCOIN1",
        }))));
        assert!(rc.0.is_success(), "!max_taker_vol: {}", rc.1);
        let json: Json = json::from_str(&rc.1).unwrap();
        // the result of equation x + x / 777 + 0.00002 = 1
        assert_eq!(json["result"]["numer"], Json::from("38849223"));
        assert_eq!(json["result"]["denom"], Json::from("38900000"));
        unwrap!(block_on(mm_alice.stop()));
    }

    #[test]
    fn test_set_price_max() {
        let (_ctx, _, alice_priv_key) = generate_coin_with_random_privkey("MYCOIN", 1);
        let coins = json! ([
            {"coin":"MYCOIN","asset":"MYCOIN","txversion":4,"overwintered":1,"txfee":1000,"protocol":"UTXO"},
            {"coin":"MYCOIN1","asset":"MYCOIN1","txversion":4,"overwintered":1,"txfee":1000,"protocol":"UTXO"},
        ]);
        let mut mm_alice = unwrap!(MarketMakerIt::start(
            json! ({
                "gui": "nogui",
                "netid": 9000,
                "dht": "on",  // Enable DHT without delay.
                "passphrase": format!("0x{}", hex::encode(alice_priv_key)),
                "coins": coins,
                "rpc_password": "pass",
                "i_am_see": true,
            }),
            "pass".to_string(),
            None,
        ));
        let (_alice_dump_log, _alice_dump_dashboard) = mm_dump(&mm_alice.log_path);
        unwrap!(block_on(
            mm_alice.wait_for_log(22., |log| log.contains(">>>>>>>>> DEX stats "))
        ));

        log!([block_on(enable_native(&mm_alice, "MYCOIN", vec![]))]);
        log!([block_on(enable_native(&mm_alice, "MYCOIN1", vec![]))]);
        let rc = unwrap!(block_on(mm_alice.rpc(json! ({
            "userpass": mm_alice.userpass,
            "method": "setprice",
            "base": "MYCOIN",
            "rel": "MYCOIN1",
            "price": 1,
            // the result of equation x + 0.00001 = 1
            "volume": {
                "numer":"99999",
                "denom":"100000"
            },
        }))));
        assert!(rc.0.is_success(), "!setprice: {}", rc.1);

        let rc = unwrap!(block_on(mm_alice.rpc(json! ({
            "userpass": mm_alice.userpass,
            "method": "setprice",
            "base": "MYCOIN",
            "rel": "MYCOIN1",
            "price": 1,
            // it is slightly more than previous volume so it should fail
            "volume": {
                "numer":"100000",
                "denom":"100000"
            },
        }))));
        assert!(!rc.0.is_success(), "setprice success, but should fail: {}", rc.1);
        unwrap!(block_on(mm_alice.stop()));
    }

    #[test]
    fn swaps_should_stop_on_stop_rpc() {
        let (_ctx, _, bob_priv_key) = generate_coin_with_random_privkey("MYCOIN", 1000);
        let (_ctx, _, alice_priv_key) = generate_coin_with_random_privkey("MYCOIN1", 2000);
        let coins = json! ([
            {"coin":"MYCOIN","asset":"MYCOIN","txversion":4,"overwintered":1,"txfee":1000,"protocol":"UTXO"},
            {"coin":"MYCOIN1","asset":"MYCOIN1","txversion":4,"overwintered":1,"txfee":1000,"protocol":"UTXO"},
        ]);
        let mut mm_bob = unwrap!(MarketMakerIt::start(
            json! ({
                "gui": "nogui",
                "netid": 9000,
                "dht": "on",  // Enable DHT without delay.
                "passphrase": format!("0x{}", hex::encode(bob_priv_key)),
                "coins": coins,
                "rpc_password": "pass",
                "i_am_seed": true,
            }),
            "pass".to_string(),
            None,
        ));
        let (_bob_dump_log, _bob_dump_dashboard) = mm_dump(&mm_bob.log_path);
        unwrap!(block_on(
            mm_bob.wait_for_log(22., |log| log.contains(">>>>>>>>> DEX stats "))
        ));

        let mut mm_alice = unwrap!(MarketMakerIt::start(
            json! ({
                "gui": "nogui",
                "netid": 9000,
                "dht": "on",  // Enable DHT without delay.
                "passphrase": format!("0x{}", hex::encode(alice_priv_key)),
                "coins": coins,
                "rpc_password": "pass",
                "seednodes": vec![format!("{}", mm_bob.ip)],
            }),
            "pass".to_string(),
            None,
        ));
        let (_alice_dump_log, _alice_dump_dashboard) = mm_dump(&mm_alice.log_path);
        unwrap!(block_on(
            mm_alice.wait_for_log(22., |log| log.contains(">>>>>>>>> DEX stats "))
        ));

        log!([block_on(enable_native(&mm_bob, "MYCOIN", vec![]))]);
        log!([block_on(enable_native(&mm_bob, "MYCOIN1", vec![]))]);
        log!([block_on(enable_native(&mm_alice, "MYCOIN", vec![]))]);
        log!([block_on(enable_native(&mm_alice, "MYCOIN1", vec![]))]);
        let rc = unwrap!(block_on(mm_bob.rpc(json! ({
            "userpass": mm_bob.userpass,
            "method": "setprice",
            "base": "MYCOIN",
            "rel": "MYCOIN1",
            "price": 1,
            "max": true,
        }))));
        assert!(rc.0.is_success(), "!setprice: {}", rc.1);
        let mut uuids = Vec::with_capacity(3);

        for _ in 0..3 {
            let rc = unwrap!(block_on(mm_alice.rpc(json! ({
                "userpass": mm_alice.userpass,
                "method": "buy",
                "base": "MYCOIN",
                "rel": "MYCOIN1",
                "price": 1,
                "volume": "1",
            }))));
            assert!(rc.0.is_success(), "!buy: {}", rc.1);
            let buy: Json = json::from_str(&rc.1).unwrap();
            uuids.push(buy["result"]["uuid"].as_str().unwrap().to_owned());
        }
        for uuid in uuids.iter() {
            unwrap!(block_on(mm_bob.wait_for_log(22., |log| log.contains(&format!(
                "Entering the maker_swap_loop MYCOIN/MYCOIN1 with uuid: {}",
                uuid
            )))));
            unwrap!(block_on(mm_alice.wait_for_log(22., |log| log.contains(&format!(
                "Entering the taker_swap_loop MYCOIN/MYCOIN1 with uuid: {}",
                uuid
            )))));
        }
        unwrap!(block_on(mm_bob.stop()));
        unwrap!(block_on(mm_alice.stop()));
        for uuid in uuids {
            unwrap!(block_on(mm_bob.wait_for_log_after_stop(22., |log| {
                log.contains(&format!("swap {} stopped", uuid))
            })));
            unwrap!(block_on(mm_alice.wait_for_log_after_stop(22., |log| {
                log.contains(&format!("swap {} stopped", uuid))
            })));
        }
    }
}<|MERGE_RESOLUTION|>--- conflicted
+++ resolved
@@ -56,20 +56,9 @@
     mod swaps_file_lock_tests;
 
     use bitcrypto::ChecksumType;
-<<<<<<< HEAD
-    use common::block_on;
-    use common::{
-        file_lock::FileLock,
-        for_tests::{enable_native, MarketMakerIt, new_mm2_temp_folder_path, mm_dump},
-        mm_ctx::{MmArc, MmCtxBuilder}
-    };
-    use coins::{FoundSwapTxSpend, MarketCoinOps, SwapOps};
-    use coins::utxo::{coin_daemon_data_dir, dhash160, UtxoCoinCommonOps, zcash_params_path};
-    use coins::utxo::utxo_standard::{UtxoStandardCoin, utxo_standard_coin_from_conf_and_request};
-=======
->>>>>>> 8c2bf3f9
     use coins::utxo::rpc_clients::{UtxoRpcClientEnum, UtxoRpcClientOps};
-    use coins::utxo::{coin_daemon_data_dir, dhash160, utxo_coin_from_conf_and_request, zcash_params_path, UtxoCoin};
+    use coins::utxo::utxo_standard::{utxo_standard_coin_from_conf_and_request, UtxoStandardCoin};
+    use coins::utxo::{coin_daemon_data_dir, dhash160, zcash_params_path, UtxoCoinCommonOps};
     use coins::{FoundSwapTxSpend, MarketCoinOps, SwapOps};
     use common::block_on;
     use common::{file_lock::FileLock,
@@ -170,18 +159,10 @@
             let ctx = MmCtxBuilder::new().into_mm_arc();
             let conf = json!({"asset":self.ticker, "txfee": 1000});
             let req = json!({"method":"enable"});
-<<<<<<< HEAD
-            let priv_key = unwrap!(hex::decode("809465b17d0a4ddb3e4c69e8f23c2cabad868f51f8bed5c765ad1d6516c3306f"));
-            let coin = unwrap!(block_on(utxo_standard_coin_from_conf_and_request(&ctx, &self.ticker, &conf, &req, &priv_key)));
-            let timeout = now_ms() + 30000;
-            loop {
-                match coin.as_ref().rpc_client.get_block_count().wait() {
-                    Ok(n) => if n > 1 { break },
-=======
             let priv_key = unwrap!(hex::decode(
                 "809465b17d0a4ddb3e4c69e8f23c2cabad868f51f8bed5c765ad1d6516c3306f"
             ));
-            let coin = unwrap!(block_on(utxo_coin_from_conf_and_request(
+            let coin = unwrap!(block_on(utxo_standard_coin_from_conf_and_request(
                 &ctx,
                 &self.ticker,
                 &conf,
@@ -190,13 +171,12 @@
             )));
             let timeout = now_ms() + 30000;
             loop {
-                match coin.rpc_client().get_block_count().wait() {
+                match coin.as_ref().rpc_client.get_block_count().wait() {
                     Ok(n) => {
                         if n > 1 {
                             break;
                         }
                     },
->>>>>>> 8c2bf3f9
                     Err(e) => log!([e]),
                 }
                 assert!(now_ms() < timeout, "Test timed out");
@@ -255,11 +235,7 @@
     }
 
     // generate random privkey, create a coin and fill it's address with 1000 coins
-<<<<<<< HEAD
-    fn generate_coin_with_random_privkey(ticker: &str, balance: u64) -> (MmArc, UtxoStandardCoin, [u8; 32])  {
-=======
-    fn generate_coin_with_random_privkey(ticker: &str, balance: u64) -> (MmArc, UtxoCoin, [u8; 32]) {
->>>>>>> 8c2bf3f9
+    fn generate_coin_with_random_privkey(ticker: &str, balance: u64) -> (MmArc, UtxoStandardCoin, [u8; 32]) {
         // prevent concurrent initialization since daemon RPC returns errors if send_to_address
         // is called concurrently (insufficient funds) and it also may return other errors
         // if previous transaction is not confirmed yet
@@ -269,30 +245,18 @@
         let conf = json!({"asset":ticker,"txversion":4,"overwintered":1,"txfee":1000});
         let req = json!({"method":"enable"});
         let priv_key = SecretKey::random(&mut rand4::thread_rng()).serialize();
-<<<<<<< HEAD
-        let coin = unwrap!(block_on(utxo_standard_coin_from_conf_and_request(&ctx, ticker, &conf, &req, &priv_key)));
-=======
-        let coin = unwrap!(block_on(utxo_coin_from_conf_and_request(
+        let coin = unwrap!(block_on(utxo_standard_coin_from_conf_and_request(
             &ctx, ticker, &conf, &req, &priv_key
         )));
-        // TODO check what is it
->>>>>>> 8c2bf3f9
         fill_address(&coin, &coin.my_address().unwrap(), balance, timeout);
         (ctx, coin, priv_key)
     }
 
-<<<<<<< HEAD
     fn fill_address(coin: &UtxoStandardCoin, address: &str, amount: u64, timeout: u64) {
         if let UtxoRpcClientEnum::Native(client) = &coin.as_ref().rpc_client {
-            unwrap!(client.import_address(&coin.my_address().unwrap(), &coin.my_address().unwrap(), false).wait());
-=======
-    fn fill_address(coin: &UtxoCoin, address: &str, amount: u64, timeout: u64) {
-        if let UtxoRpcClientEnum::Native(client) = &coin.rpc_client() {
-            // TODO check it
             unwrap!(client
-                .import_address(&coin.my_address().unwrap(), &unwrap!(coin.my_address()), false)
+                .import_address(&coin.my_address().unwrap(), &coin.my_address().unwrap(), false)
                 .wait());
->>>>>>> 8c2bf3f9
             let hash = client.send_to_address(address, &amount.into()).wait().unwrap();
             let tx_bytes = client.get_transaction_bytes(hash).wait().unwrap();
             unwrap!(coin.wait_for_confirmations(&tx_bytes, 1, false, timeout, 1).wait());
