--- conflicted
+++ resolved
@@ -68,13 +68,8 @@
     use chain::OutPoint;
     use coins::utxo::rpc_clients::{UnspentInfo, UtxoRpcClientEnum, UtxoRpcClientOps};
     use coins::utxo::utxo_standard::{utxo_standard_coin_from_conf_and_request, UtxoStandardCoin};
-<<<<<<< HEAD
-    use coins::utxo::{coin_daemon_data_dir, dhash160, zcash_params_path, UtxoCommonOps};
-    use coins::{FoundSwapTxSpend, MarketCoinOps, SwapOps, TransactionEnum};
-=======
     use coins::utxo::{coin_daemon_data_dir, dhash160, zcash_params_path, UtxoCoinFields, UtxoCommonOps};
-    use coins::{FoundSwapTxSpend, MarketCoinOps, SwapOps};
->>>>>>> b6b92825
+    use coins::{FoundSwapTxSpend, MarketCoinOps, MmCoin, SwapOps, TransactionEnum};
     use common::block_on;
     use common::for_tests::enable_electrum;
     use common::{file_lock::FileLock,
@@ -83,19 +78,15 @@
     use futures01::Future;
     use gstuff::now_ms;
     use keys::{KeyPair, Private};
-<<<<<<< HEAD
     use primitives::hash::H160;
+    use qrc20_tests::{qtum_docker_node, QtumDockerOps, QTUM_REGTEST_DOCKER_IMAGE};
     use secp256k1::{PublicKey, SecretKey};
-=======
-    use qrc20_tests::{qtum_docker_node, QtumDockerOps, QTUM_REGTEST_DOCKER_IMAGE};
-    use secp256k1::SecretKey;
->>>>>>> b6b92825
     use serde_json::{self as json, Value as Json};
     use std::collections::HashMap;
     use std::env;
     use std::io::{BufRead, BufReader};
     use std::process::Command;
-    use std::sync::{Mutex, MutexGuard};
+    use std::sync::Mutex;
     use std::thread;
     use std::time::Duration;
     use test::{test_main, StaticBenchFn, StaticTestFn, TestDescAndFn};
@@ -103,15 +94,13 @@
     use testcontainers::images::generic::{GenericImage, WaitFor};
     use testcontainers::{Container, Docker, Image};
 
-<<<<<<< HEAD
     fn rmd160_from_priv(privkey: [u8; 32]) -> H160 {
         let secret = SecretKey::parse(&privkey).unwrap();
         let public = PublicKey::from_secret_key(&secret);
         dhash160(&public.serialize_compressed())
     }
-=======
+
     const UTXO_ASSET_DOCKER_IMAGE: &str = "artempikulin/testblockchain";
->>>>>>> b6b92825
 
     // AP: custom test runner is intended to initialize the required environment (e.g. coin daemons in the docker containers)
     // and then gracefully clear it by dropping the RAII docker container handlers
@@ -301,23 +290,10 @@
         static ref COINS_LOCK: Mutex<()> = Mutex::new(());
     }
 
-<<<<<<< HEAD
-    // generate random privkey, create a coin and fill it's address with 1000 coins
-    fn generate_coin_with_random_privkey(ticker: &str, balance: BigDecimal) -> (MmArc, UtxoStandardCoin, [u8; 32]) {
-        let ctx = MmCtxBuilder::new().into_mm_arc();
-        let timeout = (now_ms() / 1000) + 120; // timeout if test takes more than 120 seconds to run
-        let conf = json!({"asset":ticker,"txversion":4,"overwintered":1,"txfee":1000});
-=======
     /// Build asset `UtxoStandardCoin` from ticker and privkey without filling the balance.
-    ///
-    /// Note this function takes the locked `COINS_LOCK` to prevent concurrent initialization.
-    /// It's required since daemon RPC returns errors if send_to_address
-    /// is called concurrently (insufficient funds) and it also may return other errors
-    /// if previous transaction is not confirmed yet.
-    fn utxo_coin_from_privkey(ticker: &str, priv_key: &[u8], _lock: &MutexGuard<'_, ()>) -> (MmArc, UtxoStandardCoin) {
+    fn utxo_coin_from_privkey(ticker: &str, priv_key: &[u8]) -> (MmArc, UtxoStandardCoin) {
         let ctx = MmCtxBuilder::new().into_mm_arc();
         let conf = json!({"asset":ticker,"txversion":4,"overwintered":1,"txfee":1000,"network":"regtest"});
->>>>>>> b6b92825
         let req = json!({"method":"enable"});
         let coin = unwrap!(block_on(utxo_standard_coin_from_conf_and_request(
             &ctx, ticker, &conf, &req, priv_key
@@ -328,25 +304,14 @@
 
     /// Generate random privkey, create a coin and fill it's address with the specified balance.
     fn generate_coin_with_random_privkey(ticker: &str, balance: BigDecimal) -> (MmArc, UtxoStandardCoin, [u8; 32]) {
-        let lock = unwrap!(COINS_LOCK.lock());
         let priv_key = SecretKey::random(&mut rand4::thread_rng()).serialize();
-        let (ctx, coin) = utxo_coin_from_privkey(ticker, &priv_key, &lock);
+        let (ctx, coin) = utxo_coin_from_privkey(ticker, &priv_key);
         let timeout = (now_ms() / 1000) + 120; // timeout if test takes more than 120 seconds to run
-        fill_address(&coin, balance, timeout);
+        let my_address = coin.my_address().expect("!my_address");
+        fill_address(&coin, &my_address, balance, timeout);
         (ctx, coin, priv_key)
     }
 
-<<<<<<< HEAD
-    fn fill_address(coin: &UtxoStandardCoin, address: &str, amount: BigDecimal, timeout: u64) {
-        // prevent concurrent fill since daemon RPC returns errors if send_to_address
-        // is called concurrently (insufficient funds) and it also may return other errors
-        // if previous transaction is not confirmed yet
-        let _lock = unwrap!(COINS_LOCK.lock());
-
-        if let UtxoRpcClientEnum::Native(client) = &coin.as_ref().rpc_client {
-            unwrap!(client.import_address(address, address, false).wait());
-            let hash = client.send_to_address(address, &amount).wait().unwrap();
-=======
     fn import_address<T>(coin: &T)
     where
         T: MarketCoinOps + AsRef<UtxoCoinFields>,
@@ -360,25 +325,24 @@
         }
     }
 
-    fn fill_address<T>(coin: &T, amount: BigDecimal, timeout: u64)
+    fn fill_address<T>(coin: &T, address: &str, amount: BigDecimal, timeout: u64)
     where
         T: MarketCoinOps + AsRef<UtxoCoinFields>,
     {
-        let my_address = coin.my_address().unwrap();
+        // prevent concurrent fill since daemon RPC returns errors if send_to_address
+        // is called concurrently (insufficient funds) and it also may return other errors
+        // if previous transaction is not confirmed yet
+        let _lock = unwrap!(COINS_LOCK.lock());
+
         if let UtxoRpcClientEnum::Native(client) = &coin.as_ref().rpc_client {
-            unwrap!(client.import_address(&my_address, &my_address, false).wait());
-            let hash = client.send_to_address(&my_address, &amount).wait().unwrap();
->>>>>>> b6b92825
+            unwrap!(client.import_address(address, address, false).wait());
+            let hash = client.send_to_address(address, &amount).wait().unwrap();
             let tx_bytes = client.get_transaction_bytes(hash).wait().unwrap();
             unwrap!(coin.wait_for_confirmations(&tx_bytes, 1, false, timeout, 1).wait());
             log!({ "{:02x}", tx_bytes });
             loop {
                 let unspents = client
-<<<<<<< HEAD
                     .list_unspent_impl(0, std::i32::MAX, vec![address.to_string()])
-=======
-                    .list_unspent(0, std::i32::MAX, vec![my_address.clone()])
->>>>>>> b6b92825
                     .wait()
                     .unwrap();
                 if !unspents.is_empty() {
@@ -536,7 +500,13 @@
         let mut sent_tx = vec![];
         for i in 0..100 {
             let tx = coin
-                .send_maker_payment(time_lock + i, &*coin.my_public_key(), &*dhash160(&secret), 1.into())
+                .send_maker_payment(
+                    time_lock + i,
+                    &*coin.my_public_key(),
+                    &*dhash160(&secret),
+                    1.into(),
+                    &coin.swap_contract_address(),
+                )
                 .wait()
                 .unwrap();
             if let TransactionEnum::UtxoTx(tx) = tx {
