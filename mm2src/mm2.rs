/******************************************************************************
 * Copyright © 2014-2018 The SuperNET Developers.                             *
 *                                                                            *
 * See the AUTHORS, DEVELOPER-AGREEMENT and LICENSE files at                  *
 * the top-level directory of this distribution for the individual copyright  *
 * holder information and the developer policies on copyright and licensing.  *
 *                                                                            *
 * Unless otherwise agreed in a custom licensing agreement, no part of the    *
 * SuperNET software, including this file may be copied, modified, propagated *
 * or distributed except according to the terms contained in the LICENSE file *
 *                                                                            *
 * Removal or modification of this copyright notice is prohibited.            *
 *                                                                            *
 ******************************************************************************/
//
//  mm2.rs
//  marketmaker
//
//  Copyright © 2017-2018 SuperNET. All rights reserved.
//

use common::{lp_queue_command, bitcoin_priv2wif, lp, os, BitcoinCtx, CJSON, MM_VERSION};
use common::lp::{_bits256 as bits256};
use common::mm_ctx::MmCtx;

use gstuff::{now_ms, slurp};

use libc::{c_char, c_int, c_void};

use rand::random;

use serde_json::{self as json, Value as Json};

use std::env;
use std::ffi::{CStr, CString, OsString};
use std::io::{self, Write};
use std::mem::{zeroed};
use std::process::exit;
use std::ptr::{null};
use std::str::from_utf8_unchecked;
use std::slice::from_raw_parts;
use std::str;

#[path = "crash_reports.rs"]
pub mod crash_reports;
use self::crash_reports::init_crash_reports;

#[path = "lp_native_dex.rs"]
mod lp_native_dex;
use self::lp_native_dex::{lp_init};

#[path = "lp_network.rs"]
pub mod lp_network;

#[path = "lp_ordermatch.rs"]
pub mod lp_ordermatch;
<<<<<<< HEAD
=======

>>>>>>> 8ec04158
#[path = "lp_swap.rs"]
pub mod lp_swap;
#[path = "rpc.rs"]
pub mod rpc;

#[cfg(test)]
#[path = "mm2_tests.rs"]
mod mm2_tests;
/*
#include "LP_nativeDEX.c"

void LP_ports(uint16_t *pullportp,uint16_t *pubportp,uint16_t *busportp,uint16_t netid)
{
    int32_t netmod,netdiv; uint16_t otherports;
    *pullportp = *pubportp = *busportp = 0;
    if ( netid < 0 )
        netid = 0;
    else if ( netid > (65535-40-LP_RPCPORT)/4 )
    {
        printf("netid.%d overflow vs max netid.%d 14420?\n",netid,(65535-40-LP_RPCPORT)/4);
        exit(-1);
    }
    if ( netid != 0 )
    {
        netmod = (netid % 10);
        netdiv = (netid / 10);
        otherports = (netdiv * 40) + (LP_RPCPORT + netmod);
    } else otherports = LP_RPCPORT;
    *pullportp = otherports + 10;
    *pubportp = otherports + 20;
    *busportp = otherports + 30;
    printf("RPCport.%d remoteport.%d, nanoports %d %d %d\n",RPC_port,RPC_port-1,*pullportp,*pubportp,*busportp);
}
*/
fn lp_main (c_conf: CJSON, conf: Json) -> Result<(), String> {
    // Redirects the C stdout to the log.
    let c_log_path_buf: CString;
    let c_log_path = if conf["log"].is_null() {null()} else {
        let log = try_s! (conf["log"].as_str().ok_or ("log is not a string"));
        c_log_path_buf = try_s! (CString::new (log));
        c_log_path_buf.as_ptr()
    };
    unsafe {lp::unbuffered_output_support (c_log_path)};

    if !conf["rpc_password"].is_null() {
        if !conf["rpc_password"].is_string() {
            return ERR!("rpc_password must be string");
        }

        if conf["rpc_password"].as_str() == Some("") {
            return ERR!("rpc_password must not be empty");
        }
    }

    let (mut pullport, mut pubport, mut busport) = (0, 0, 0);
    if conf["passphrase"].is_string() {
        let profitmargin = conf["profitmargin"].as_f64();
        unsafe {lp::LP_profitratio += profitmargin.unwrap_or (0.)};
        let netid = conf["netid"].as_u64().unwrap_or (0) as u16;
        unsafe {lp::LP_ports (&mut pullport, &mut pubport, &mut busport, netid)};
        try_s! (lp_init (pullport, pubport, conf, c_conf));
        Ok(())
    } else {ERR! ("!passphrase")}
}

fn help() {
    // Removed options:
    // "client" - In MM2 anyone can be a Maker, the "client" option is no longer applicable.

    pintln! (
        "Command-line options.\n"
        "The first command-line argument is special and designates the mode.\n"
        "\n"
        "  help                  ..  Display this message.\n"
        "  btc2kmd {WIF or BTC}  ..  Convert a BTC WIF into a KMD WIF.\n"
        "  events                ..  Listen to a feed coming from a separate MM daemon and print it to stdout.\n"
        "  vanity {substring}    ..  Tries to find an address with the given substring.\n"
        "  nxt                   ..  Query the local NXT client (port 7876) regarding the SuperNET account in NXT.\n"
        "  {JSON configuration}  ..  Run the MarketMaker daemon.\n"
        "\n"
        "Some (but not all) of the JSON configuration parameters (* - required):\n"
        "\n"
        "  canbind        ..  If > 1000 and < 65536, initializes the `LP_fixed_pairport`.\n"
        // We don't want to break the existing RPC API,
        // so the "refrel=coinmarketcap" designator will act as autoselect,
        // using the CoinGecko behind the scenes unless the "cmc_key" is given.
        // In the future, when MM2 is more widely used and thus we're working more tighly with the GUIs (BarterDEX, HyperDEX, dICO),
        // we might add the "refrel=cmc" and "refrel=coingecko" RPC options.
        "  cmc_key        ..  CoinMarketCap Professional API Key. Switches from CoinGecko to CoinMarketCap.\n"
        "                     The Key can be obtained from 'https://pro.coinmarketcap.com/account'.\n"
        "                     NB: The 'coins' command-line configuration must have the lowercased coin names in the 'name' field,\n"
      r#"                     {"coins": [{"name": "dash", "coin": "DASH", ...}, ...], ...}."# "\n"
        // cf. https://github.com/atomiclabs/hyperdex/blob/1d4ed3234b482e769124725c7e979eef5cd72d24/app/marketmaker/supported-currencies.js#L12
        "  coins          ..  Information about the currencies: their ticker symbols, names, ports, addresses, etc.\n"
        "                     If the field isn't present on the command line then we try loading it from the 'coins' file.\n"
        "  dbdir          ..  MM database path. 'DB' by default.\n"
        "  log            ..  File path. Redirect (as of now only a part of) the log there.\n"
        "  myipaddr       ..  IP address to bind to for P2P networking.\n"
        "  netid          ..  Subnetwork. Affects ports and keys.\n"
        "  passphrase *   ..  Wallet seed.\n"
        "  profitmargin   ..  Adds to `LP_profitratio`.\n"
        // cf. https://github.com/atomiclabs/hyperdex/pull/563/commits/6d17c0c994693b768e30130855c679a7849a2b27
        "  rpccors        ..  Access-Control-Allow-Origin header value to be used in all the RPC responses.\n"
        "                     Default is currently 'http://localhost:3000'\n"
        "  rpcip          ..  IP address to bind to for RPC server. Overrides the 127.0.0.1 default\n"
        "  rpc_password   ..  RPC password used to authorize non-public RPC calls\n"
        "                     MM generates password from passphrase if this field is not set\n"
        "  rpc_local_only ..  MM forbids some RPC requests from not loopback (localhost) IPs as additional security measure.\n"
        "                     Defaults to `true`, set `false` to disable. `Use with caution`.\n"
        "  rpcport        ..  If > 1000 overrides the 7783 default.\n"
        "  userhome       ..  System home directory of a user ('/root' by default).\n"
        "  wif            ..  `1` to add WIFs to the information we provide about a coin.\n"
        "\n"
        // Generated from https://github.com/KomodoPlatform/Documentation (PR to dev branch).
        // SHossain: "this would be the URL we would recommend and it will be maintained
        //            Please let @gcharang or me know if anything needs updating there".
        // P.S.
        // siddhartha-crypto and artemii235 worked on updating the docs here:
        // https://github.com/KomodoPlatform/developer-docs/tree/mm/docs/basic-docs/atomic-swap-dex
        "See also the online documentation at https://docs.komodoplatform.com/barterDEX/barterDEX-API.html."
    )
}

pub fn mm2_main() {
    init_crash_reports();
    unsafe {os::OS_init()};
    log!({"BarterDEX MarketMaker {}", MM_VERSION});

    // Temporarily simulate `argv[]` for the C version of the main method.
    let args: Vec<String> = env::args().map (|mut arg| {arg.push ('\0'); arg}) .collect();
    let mut args: Vec<*const c_char> = args.iter().map (|s| s.as_ptr() as *const c_char) .collect();
    args.push (null());

    let args_os: Vec<OsString> = env::args_os().collect();

    // NB: The first argument is special, being used as the mode switcher.
    // The other arguments might be used to pass the data to the various MM modes,
    // we're not checking them for the mode switches in order not to risk [untrusted] data being mistaken for a mode switch.
    let first_arg = args_os.get (1) .and_then (|arg| arg.to_str());

    if first_arg == Some ("btc2kmd") && args_os.get (2) .is_some() {
        match btc2kmd (unwrap! (args_os[2].to_str(), "Bad argument encoding")) {
            Ok (output) => log! ((output)),
            Err (err) => log! ({"btc2kmd error] {}", err})
        }
        return
    }

    if let Err (err) = events (&args_os) {log! ({"events error] {}", err}); return}

    let second_arg = args_os.get (2) .and_then (|arg| arg.to_str());
    if first_arg == Some ("vanity") && second_arg.is_some() {vanity (unwrap! (second_arg)); return}

    if first_arg == Some ("--help") || first_arg == Some ("-h") || first_arg == Some ("help") {help(); return}
    if cfg! (windows) && first_arg == Some ("/?") {help(); return}

    if let Err (err) = run_lp_main (first_arg) {
        log! ((err));
        exit (1);
    }
}

// TODO: `btc2kmd` is *pure*, it doesn't use shared state,
// though some of the underlying functions (`LP_convaddress`) do (the hash of cryptocurrencies is shared).
// Should mark it as shallowly pure.

/// Implements the "btc2kmd" command line utility.
fn btc2kmd (wif_or_btc: &str) -> Result<String, String> {
    extern "C" {
        fn LP_wifstr_valid (symbol: *const u8, wifstr: *const u8) -> i32;
        fn LP_convaddress (symbol: *const u8, address: *const u8, dest: *const u8) -> *const c_char;
        fn bitcoin_wif2priv (symbol: *const u8, wiftaddr: u8, addrtypep: *mut u8, privkeyp: *mut bits256, wifstr: *const c_char) -> i32;
    }

    let wif_or_btc_z = format! ("{}\0", wif_or_btc);
    /* (this line helps the IDE diff to match the old and new code)
    if ( strstr(argv[0],"btc2kmd") != 0 && argv[1] != 0 )
    */
    let mut privkey: bits256 = unsafe {zeroed()};
    let mut checkkey: bits256 = unsafe {zeroed()};
    let mut tmptype = 0;
    let mut kmdwif: [c_char; 64] = unsafe {zeroed()};
    if unsafe {LP_wifstr_valid (b"BTC\0".as_ptr(), wif_or_btc_z.as_ptr())} > 0 {
        let rc = unsafe {bitcoin_wif2priv (b"BTC\0".as_ptr(), 0, &mut tmptype, &mut privkey, wif_or_btc_z.as_ptr() as *const i8)};
        if rc < 0 {return ERR! ("!bitcoin_wif2priv")}
        let rc = unsafe {bitcoin_priv2wif (b"KMD\0".as_ptr(), 0, kmdwif.as_mut_ptr(), privkey, 188)};
        if rc < 0 {return ERR! ("!bitcoin_priv2wif")}
        let rc = unsafe {bitcoin_wif2priv (b"KMD\0".as_ptr(), 0, &mut tmptype, &mut checkkey, kmdwif.as_ptr())};
        if rc < 0 {return ERR! ("!bitcoin_wif2priv")}
        let kmdwif = try_s! (unsafe {CStr::from_ptr (kmdwif.as_ptr())} .to_str());
        if privkey == checkkey {
            Ok (format! ("BTC {} -> KMD {}: privkey {}", wif_or_btc, kmdwif, privkey))
        } else {
            Err (format! ("ERROR BTC {} {} != KMD {} {}", wif_or_btc, privkey, kmdwif, checkkey))
        }
    } else {
        let retstr = unsafe {LP_convaddress(b"BTC\0".as_ptr(), wif_or_btc_z.as_ptr(), b"KMD\0".as_ptr())};
        if retstr == null() {return ERR! ("LP_convaddress")}
        Ok (unwrap! (unsafe {CStr::from_ptr (retstr)} .to_str()) .into())
    }
}

/// Implements the `mm2 events` mode.  
/// If the command-line arguments match the events mode and everything else works then this function will never return.
fn events (args_os: &[OsString]) -> Result<(), String> {
    use common::nn::*;

    /*
    else if ( argv[1] != 0 && strcmp(argv[1],"events") == 0 )
    */
    if args_os.get (1) .and_then (|arg| arg.to_str()) .unwrap_or ("") == "events" {
        let ipc_endpoint = unsafe {nn_socket (AF_SP as c_int, NN_PAIR as c_int)};
        if ipc_endpoint < 0 {return ERR! ("!nn_socket")}
        let rc = unsafe {nn_connect (ipc_endpoint, "ws://127.0.0.1:5555\0".as_ptr() as *const c_char)};
        if rc < 0 {return ERR! ("!nn_connect")}
        loop {
            let mut buf: [u8; 1000000] = unsafe {zeroed()};
            let len = unsafe {nn_recv (ipc_endpoint, buf.as_mut_ptr() as *mut c_void, buf.len() - 1, 0)};
            if len >= 0 {
                let len = len as usize;
                assert! (len < buf.len());
                let stdout = io::stdout();
                let mut stdout = stdout.lock();
                try_s! (stdout.write_all (&buf[0..len]));
            }
        }
    }
    Ok(())
}

fn vanity (substring: &str) {
    extern "C" {
        fn bitcoin_priv2pub (
            ctx: *mut BitcoinCtx, symbol: *const u8, pubkey33: *mut u8, coinaddr: *mut u8,
            privkey: bits256, taddr: u8, addrtype: u8);
    }
    /*
    else if ( argv[1] != 0 && strcmp(argv[1],"vanity") == 0 && argv[2] != 0 )
    */
    let mut pubkey33: [u8; 33] = unsafe {zeroed()};
    let mut coinaddr: [u8; 64] = unsafe {zeroed()};
    let mut wifstr: [c_char; 128] = unsafe {zeroed()};
    let mut privkey: bits256 = unsafe {zeroed()};
    unsafe {lp::LP_mutex_init()};
    let ctx = MmCtx::new (json! ({}));
    unwrap! (coins::lp_initcoins (&ctx));
    let timestamp = now_ms() / 1000;
    log! ({"start vanitygen ({}).{} t.{}", substring, substring.len(), timestamp});
    for i in 0..1000000000 {
        privkey.bytes = random();
        unsafe {bitcoin_priv2pub (ctx.btc_ctx(), "KMD\0".as_ptr(), pubkey33.as_mut_ptr(), coinaddr.as_mut_ptr(), privkey, 0, 60)};
        let coinaddr = unsafe {from_utf8_unchecked (from_raw_parts (coinaddr.as_ptr(), 34))};
        if &coinaddr[1 .. substring.len()] == &substring[0 .. substring.len() - 1] {  // Print on near match.
            unsafe {bitcoin_priv2wif ("KMD\0".as_ptr(), 0, wifstr.as_mut_ptr(), privkey, 188)};
            let wifstr = unwrap! (unsafe {CStr::from_ptr (wifstr.as_ptr())} .to_str());
            log! ({"i.{} {} -> {} wif.{}", i, privkey, coinaddr, wifstr});
            if coinaddr.as_bytes()[substring.len()] == substring.as_bytes()[substring.len() - 1] {break}  // Stop on full match.
        }
    }
    log! ({"done vanitygen.({}) done {} elapsed {}\n", substring, now_ms() / 1000, now_ms() / 1000 - timestamp});
}

/// Parses the `first_arg` as JSON and starts LP_main.
/// Attempts to load the config from `MM2.json` file if `first_arg` is None
fn run_lp_main (first_arg: Option<&str>) -> Result<(), String> {
    let conf_from_file = slurp(&"MM2.json");
    let conf = match first_arg {
        Some(s) => s,
        None => {
            if conf_from_file.is_empty() {
                return ERR!("Config is not set from command line arg and MM2.json file doesn't exist.");
            }
            try_s!(std::str::from_utf8(&conf_from_file))
        }
    };

    let c_conf = match CJSON::from_str (conf) {
        Ok (json) => json,
        Err (err) => return ERR! ("couldnt parse.({}).{}", conf, err)
    };
    let mut conf: Json = match json::from_str(conf) {
        Ok (json) => json,
        Err (err) => return ERR! ("couldnt parse.({}).{}", conf, err)
    };

    if conf["coins"].is_null() {
        let coins_from_file = slurp(&std::path::Path::new("coins"));
        if coins_from_file.is_empty() {
            return ERR!("No coins are set in JSON config and 'coins' file doesn't exist");
        }
        conf["coins"] = try_s!(json::from_slice(&coins_from_file));
    }

    if conf["docker"] == 1 {
        unsafe {lp::DOCKERFLAG = 1}
    } else if conf["docker"].is_string() {
        let ip_port = unwrap! (CString::new (unwrap! (conf["docker"].as_str())));
        unsafe {lp::DOCKERFLAG = os::calc_ipbits (ip_port.as_ptr() as *mut c_char) as u32}
    }

    try_s! (lp_main (c_conf, conf));
    Ok(())
}<|MERGE_RESOLUTION|>--- conflicted
+++ resolved
@@ -54,10 +54,6 @@
 
 #[path = "lp_ordermatch.rs"]
 pub mod lp_ordermatch;
-<<<<<<< HEAD
-=======
-
->>>>>>> 8ec04158
 #[path = "lp_swap.rs"]
 pub mod lp_swap;
 #[path = "rpc.rs"]
