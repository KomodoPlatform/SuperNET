--- conflicted
+++ resolved
@@ -37,15 +37,9 @@
 
 use crate::mm2::lp_ordermatch::{buy, cancel_all_orders, cancel_order, my_orders, order_status, orderbook, sell,
                                 set_price};
-<<<<<<< HEAD
-use crate::mm2::lp_swap::{active_swaps_rpc, coins_needed_for_kick_start, import_swaps, list_banned_pubkeys,
-                          max_taker_vol, my_recent_swaps, my_swap_status, recover_funds_of_swap, stats_swap_status,
-                          trade_preimage, unban_pubkeys};
-=======
 use crate::mm2::lp_swap::{active_swaps_rpc, all_swaps_uuids_by_filter, coins_needed_for_kick_start, import_swaps,
                           list_banned_pubkeys, max_taker_vol, my_recent_swaps, my_swap_status, recover_funds_of_swap,
-                          stats_swap_status, unban_pubkeys};
->>>>>>> 9dc6aea6
+                          stats_swap_status, trade_preimage, unban_pubkeys};
 
 #[path = "rpc/lp_commands.rs"] pub mod lp_commands;
 use self::lp_commands::*;
