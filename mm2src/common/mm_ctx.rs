use async_std::future::timeout;
use bytes::Bytes;
<<<<<<< HEAD
use crate::executor::spawn;
use crossbeam::{channel, Sender, Receiver};
use futures::{
    channel::mpsc,
    channel::oneshot,
    compat::Compat,
    prelude::*,
};
=======
use crossbeam::{channel, Receiver, Sender};
use futures::channel::mpsc;
use futures::compat::Compat;
>>>>>>> 8a284f02
use gstuff::Constructible;
#[cfg(not(feature = "native"))] use http::Response;
use keys::{DisplayLayout, KeyPair, Private};
use primitives::hash::H160;
use rand::Rng;
use serde_bencode::de::from_bytes as bdecode;
use serde_bencode::ser::to_bytes as bencode;
use serde_bytes::ByteBuf;
use serde_json::{self as json, Value as Json};
use std::any::Any;
use std::collections::hash_map::{Entry, HashMap};
use std::collections::HashSet;
use std::fmt;
use std::net::IpAddr;
#[cfg(feature = "native")] use std::net::SocketAddr;
use std::ops::Deref;
use std::path::{Path, PathBuf};
use std::sync::{Arc, Mutex, Weak};
use std::time::Duration;

use crate::executor::Timer;
use crate::log::{self, LogState};
use crate::mm_metrics::{prometheus, MetricsArc};
use crate::{bits256, small_rng, QueuedCommand};

/// Default interval to export and record metrics to log.
const EXPORT_METRICS_INTERVAL: f64 = 5. * 60.;

<<<<<<< HEAD
pub enum P2PCommand {
    // Topics list and oneshot Receiver to notify the subscribing side
    // whether the topic mesh has at least 1 peer
    Subscribe(String, oneshot::Sender<()>),
    // Publish the message with topic
    Publish(Vec<(String, Vec<u8>)>),
    // Send messages to specific connected peers
    SendToPeers(Vec<(String, Vec<u8>)>, Vec<String>),
}
=======
type StopListenerCallback = Box<dyn FnMut() -> Result<(), String>>;
>>>>>>> 8a284f02

/// MarketMaker state, shared between the various MarketMaker threads.
///
/// Every MarketMaker has one and only one instance of `MmCtx`.
///
/// Should fully replace `LP_globals`.
///
/// *Not* a singleton: we should be able to run multiple MarketMakers instances in a process.
///
/// Any function directly using `MmCtx` is automatically a stateful function.
/// In the future we might want to replace direct state access with traceable and replayable
/// state modifications
/// (cf. https://github.com/artemii235/SuperNET/blob/mm2-dice/mm2src/README.md#purely-functional-core).
///
/// `MmCtx` never moves in memory (and it isn't `Send`), it is created and then destroyed in place
/// (this invariant should make it a bit simpler thinking about aliasing and thread-safety,
/// particularly of the C structures during the gradual port).
/// Only the pointers (`MmArc`, `MmWeak`) can be moved around.
///
/// Threads only have the non-`mut` access to `MmCtx`, allowing us to directly share certain fields.
pub struct MmCtx {
    /// MM command-line configuration.
    pub conf: Json,
    /// Human-readable log and status dashboard.
    pub log: log::LogArc,
    /// Tools and methods and to collect and export the MM metrics.
    pub metrics: MetricsArc,
    /// Set to true after `lp_passphrase_init`, indicating that we have a usable state.
    ///
    /// Should be refactored away in the future. State should always be valid.
    /// If there are things that are loaded in background then they should be separately optional,
    /// without invalidating the entire state.
    pub initialized: Constructible<bool>,
    /// True if the RPC HTTP server was started.
    pub rpc_started: Constructible<bool>,
    /// True if the MarketMaker instance needs to stop.
    pub stop: Constructible<bool>,
    /// Unique context identifier, allowing us to more easily pass the context through the FFI boundaries.  
    /// 0 if the handler ID is allocated yet.
    pub ffi_handle: Constructible<u32>,
    /// Callbacks to invoke from `fn stop`.
    pub stop_listeners: Mutex<Vec<StopListenerCallback>>,
    /// The context belonging to the `portfolio` crate: `PortfolioContext`.
    pub portfolio_ctx: Mutex<Option<Arc<dyn Any + 'static + Send + Sync>>>,
    /// The context belonging to the `ordermatch` mod: `OrdermatchContext`.
    pub ordermatch_ctx: Mutex<Option<Arc<dyn Any + 'static + Send + Sync>>>,
    /// The context belonging to the `peers` crate: `PeersContext`.
    pub peers_ctx: Mutex<Option<Arc<dyn Any + 'static + Send + Sync>>>,
    pub peer_id: Constructible<String>,
    /// The context belonging to the `http_fallback` mod: `HttpFallbackContext`.
    pub http_fallback_ctx: Mutex<Option<Arc<dyn Any + 'static + Send + Sync>>>,
    /// The context belonging to the `coins` crate: `CoinsContext`.
    pub coins_ctx: Mutex<Option<Arc<dyn Any + 'static + Send + Sync>>>,
    /// The context belonging to the `prices` mod: `PricesContext`.
    pub prices_ctx: Mutex<Option<Arc<dyn Any + 'static + Send + Sync>>>,
    /// Seednode P2P message bus channel.
    pub seednode_p2p_channel: (Sender<Vec<u8>>, Receiver<Vec<u8>>),
    /// Standard node P2P message bus channel.
    pub client_p2p_channel: (Sender<Vec<u8>>, Receiver<Vec<u8>>),
    /// `lp_queue_command` shares messages with `lp_command_q_loop` via this channel.  
    /// The messages are usually the JSON broadcasts from the seed nodes.
    pub command_queue: mpsc::UnboundedSender<QueuedCommand>,
    pub gossip_sub_cmd_queue: Constructible<mpsc::UnboundedSender<P2PCommand>>,
    /// The end of the `command_queue` channel taken by `lp_command_q_loop`.
    pub command_queueʳ: Mutex<Option<mpsc::UnboundedReceiver<QueuedCommand>>>,
    /// Broadcast `lp_queue_command` messages saved for WASM.
    pub command_queueʰ: Mutex<Option<Vec<(u64, String)>>>,
    /// RIPEMD160(SHA256(x)) where x is secp256k1 pubkey derived from passphrase.
    /// Replacement of `lp::G.LP_myrmd160`.
    pub rmd160: Constructible<H160>,
    /// Seed node IPs, initialized in `fn lp_initpeers`.
    pub seeds: Mutex<Vec<IpAddr>>,
    /// secp256k1 key pair derived from passphrase.
    /// cf. `key_pair_from_seed`.
    /// Replacement of `lp::G.LP_privkey`.
    pub secp256k1_key_pair: Constructible<KeyPair>,
    /// Coins that should be enabled to kick start the interrupted swaps and orders.
    pub coins_needed_for_kick_start: Mutex<HashSet<String>>,
    /// The context belonging to the `lp_swap` mod: `SwapsContext`.
    pub swaps_ctx: Mutex<Option<Arc<dyn Any + 'static + Send + Sync>>>,
    pub gossipsub_ctx: Mutex<Option<Arc<dyn Any + 'static + Send + Sync>>>,
}
impl MmCtx {
    pub fn with_log_state(log: LogState) -> MmCtx {
        let (command_queue, command_queueʳ) = mpsc::unbounded();
        MmCtx {
            conf: Json::Object(json::Map::new()),
            log: log::LogArc::new(log),
            metrics: MetricsArc::new(),
            initialized: Constructible::default(),
            rpc_started: Constructible::default(),
            stop: Constructible::default(),
            ffi_handle: Constructible::default(),
<<<<<<< HEAD
            stop_listeners: Mutex::new (Vec::new()),
            portfolio_ctx: Mutex::new (None),
            ordermatch_ctx: Mutex::new (None),
            peers_ctx: Mutex::new (None),
            peer_id: Constructible::default(),
            http_fallback_ctx: Mutex::new (None),
            coins_ctx: Mutex::new (None),
            prices_ctx: Mutex::new (None),
            seednode_p2p_channel: channel::unbounded(),
            client_p2p_channel: channel::unbounded(),
            command_queue,
            gossip_sub_cmd_queue: Constructible::default(),
            command_queueʳ: Mutex::new (Some (command_queueʳ)),
            command_queueʰ: Mutex::new (None),
=======
            stop_listeners: Mutex::new(Vec::new()),
            portfolio_ctx: Mutex::new(None),
            ordermatch_ctx: Mutex::new(None),
            peers_ctx: Mutex::new(None),
            http_fallback_ctx: Mutex::new(None),
            coins_ctx: Mutex::new(None),
            prices_ctx: Mutex::new(None),
            seednode_p2p_channel: channel::unbounded(),
            client_p2p_channel: channel::unbounded(),
            command_queue,
            command_queueʳ: Mutex::new(Some(command_queueʳ)),
            command_queueʰ: Mutex::new(None),
>>>>>>> 8a284f02
            rmd160: Constructible::default(),
            seeds: Mutex::new(Vec::new()),
            secp256k1_key_pair: Constructible::default(),
<<<<<<< HEAD
            coins_needed_for_kick_start: Mutex::new (HashSet::new()),
            swaps_ctx: Mutex::new (None),
            gossipsub_ctx: Mutex::new (None),
=======
            coins_needed_for_kick_start: Mutex::new(HashSet::new()),
            swaps_ctx: Mutex::new(None),
>>>>>>> 8a284f02
        }
    }

    pub fn rmd160(&self) -> &H160 {
        lazy_static! {
            static ref DEFAULT: H160 = [0; 20].into();
        }
        self.rmd160.or(&|| &*DEFAULT)
    }

    #[cfg(feature = "native")]
    pub fn rpc_ip_port(&self) -> Result<SocketAddr, String> {
        let port = self.conf["rpcport"].as_u64().unwrap_or(7783);
        if port < 1000 {
            return ERR!("rpcport < 1000");
        }
        if port > u16::max_value() as u64 {
            return ERR!("rpcport > u16");
        }

        let rpcip = if !self.conf["rpcip"].is_null() {
            try_s!(self.conf["rpcip"].as_str().ok_or("rpcip is not a string"))
        } else {
            "127.0.0.1"
        }
        .to_string();
        let ip: IpAddr = try_s!(rpcip.parse());
        Ok(SocketAddr::new(ip, port as u16))
    }

    /// MM database path.  
    /// Defaults to a relative "DB".
    ///
    /// Can be changed via the "dbdir" configuration field, for example:
    ///
    ///     "dbdir": "c:/Users/mm2user/.mm2-db"
    ///
    /// No checks in this method, the paths should be checked in the `fn fix_directories` instead.
    pub fn dbdir(&self) -> PathBuf {
        let path = if let Some(dbdir) = self.conf["dbdir"].as_str() {
            let dbdir = dbdir.trim();
            if !dbdir.is_empty() {
                Path::new(dbdir)
            } else {
                Path::new("DB")
            }
        } else {
            Path::new("DB")
        };
        path.join(hex::encode(&**self.rmd160()))
    }

    pub fn netid(&self) -> u16 {
        let big = self.conf["netid"].as_u64().unwrap_or(0);
        if big > u16::max_value().into() {
            panic!("netid {} is too big", big)
        }
        big as u16
    }

    pub fn stop(&self) {
        if self.stop.pin(true).is_ok() {
            let mut stop_listeners = unwrap!(self.stop_listeners.lock(), "Can't lock stop_listeners");
            // NB: It is important that we `drain` the `stop_listeners` rather than simply iterating over them
            // because otherwise there might be reference counting instances remaining in a listener
            // that would prevent the contexts from properly `Drop`ping.
            for mut listener in stop_listeners.drain(..) {
                if let Err(err) = listener() {
                    log! ({"MmCtx::stop] Listener error: {}", err})
                }
            }
        }
    }

    /// True if the MarketMaker instance needs to stop.
    pub fn is_stopping(&self) -> bool { self.stop.copy_or(false) }

    /// Register a callback to be invoked when the MM receives the "stop" request.  
    /// The callback is invoked immediately if the MM is stopped already.
    pub fn on_stop(&self, mut cb: Box<dyn FnMut() -> Result<(), String>>) {
        let mut stop_listeners = unwrap!(self.stop_listeners.lock(), "Can't lock stop_listeners");
        if self.stop.copy_or(false) {
            if let Err(err) = cb() {
                log! ({"MmCtx::on_stop] Listener error: {}", err})
            }
        } else {
            stop_listeners.push(cb)
        }
    }

    /// Sends the P2P message to a processing thread
    #[cfg(feature = "native")]
<<<<<<< HEAD
    pub fn broadcast_p2p_msg(&self, topic: String, msg: Vec<u8>) {
        let mut tx = self.gossip_sub_cmd_queue.or(&|| panic!()).clone();
        spawn(async move {
            tx.send(P2PCommand::Publish(vec![(topic, msg)])).await.unwrap();
        });
=======
    pub fn broadcast_p2p_msg(&self, msg: &str) {
        let i_am_seed = self.conf["i_am_seed"].as_bool().unwrap_or(false);
        if i_am_seed {
            unwrap!(self.seednode_p2p_channel.0.send(msg.to_owned().into_bytes()));
        } else {
            unwrap!(self.client_p2p_channel.0.send(msg.to_owned().into_bytes()));
        }
>>>>>>> 8a284f02
    }

    #[cfg(not(feature = "native"))]
    pub fn broadcast_p2p_msg(&self, msg: &str) {
        use crate::executor::spawn;
        use crate::{helperᶜ, BroadcastP2pMessageArgs};

        let args = BroadcastP2pMessageArgs {
            ctx: self.ffi_handle.copy_or(0),
            msg: msg.into(),
        };
        let args = unwrap!(bencode(&args));
        spawn(async move {
            let rc = helperᶜ("broadcast_p2p_msg", args).await;
            if let Err(err) = rc {
                log!("!broadcast_p2p_msg: "(err))
            }
        });
    }

    /// Get a reference to the secp256k1 key pair.
    /// Panics if the key pair is not available.
    pub fn secp256k1_key_pair(&self) -> &KeyPair {
        match self.secp256k1_key_pair.as_option() {
            Some(pair) => pair,
            None => panic!("secp256k1_key_pair not available"),
        }
    }

    /// This is our public ID, allowing us to be different from other peers.
    /// This should also be our public key which we'd use for message verification.
    pub fn public_id(&self) -> Result<bits256, String> {
        self.secp256k1_key_pair
            .ok_or(ERRL!("Public ID is not yet available"))
            .map(|keypair| {
                let public = keypair.public(); // Compressed public key is going to be 33 bytes.
                                               // First byte is a prefix, https://davidederosa.com/basic-blockchain-programming/elliptic-curve-keys/.
                bits256 {
                    bytes: *array_ref!(public, 1, 32),
                }
            })
    }

    pub fn gui(&self) -> Option<&str> { self.conf["gui"].as_str() }
}
impl Default for MmCtx {
    fn default() -> Self { Self::with_log_state(LogState::in_memory()) }
}

// We don't want to send `MmCtx` across threads, it will only obstruct the normal use case
// (and might result in undefined behavior if there's a C struct or value in the context that is aliased from the various MM threads).
// Only the `MmArc` is `Send`.
// Also, `MmCtx` not being `Send` allows us to easily keep various C pointers on the context,
// which will likely come useful during the gradual port.
//not-implemented-on-stable// impl !Send for MmCtx {}

pub struct MmArc(pub Arc<MmCtx>);
// NB: Explicit `Send` and `Sync` marks here should become unnecessary later,
// after we finish the initial port and replace the C values with the corresponding Rust alternatives.
unsafe impl Send for MmArc {}
unsafe impl Sync for MmArc {}
impl Clone for MmArc {
    fn clone(&self) -> MmArc { MmArc(self.0.clone()) }
}
impl Deref for MmArc {
    type Target = MmCtx;
    fn deref(&self) -> &MmCtx { &*self.0 }
}

<<<<<<< HEAD
impl MmArc {
    #[cfg(feature = "native")]
    pub async fn subscribe_to_p2p_topic(&self, topic: String) -> Result<(), String> {
        let mut gossip_sub_tx = self.gossip_sub_cmd_queue.or(&|| panic!()).clone();
        let (tx, rx) = oneshot::channel();
        gossip_sub_tx.send(P2PCommand::Subscribe(topic, tx)).await.unwrap();
        let received = try_s!(timeout(Duration::from_secs(10), rx).await);
        received.map_err(|e| ERRL!("{:?}", e))
    }
}

#[derive(Clone)]
pub struct MmWeak (Weak<MmCtx>);
=======
#[derive(Clone, Default)]
pub struct MmWeak(Weak<MmCtx>);
>>>>>>> 8a284f02
// Same as `MmArc`.
unsafe impl Send for MmWeak {}
unsafe impl Sync for MmWeak {}

impl MmWeak {
    /// Create a default MmWeak without allocating any memory.
    pub fn new() -> MmWeak { MmWeak::default() }

    pub fn dropped(&self) -> bool { self.0.strong_count() == 0 }
}

impl fmt::Debug for MmWeak {
    fn fmt(&self, ft: &mut fmt::Formatter) -> Result<(), fmt::Error> {
        let ctx = MmArc::from_weak(self);
        wite! (ft, "MmWeak("
            if let Some (ctx) = ctx {
                match ctx.ffi_handle() {
                    Ok (k) => {(k)}
                    Err (err) => {"err " (err)}
                }
            } else {'-'}
        ')')
    }
}

lazy_static! {
    /// A map from a unique context ID to the corresponding MM context, facilitating context access across the FFI boundaries.
    /// NB: The entries are not removed in order to keep the FFI handlers unique.
    pub static ref MM_CTX_FFI: Mutex<HashMap<u32, MmWeak>> = Mutex::new (HashMap::default());
}

/// Portable core sharing its context with the native helpers.
///
/// In the integration tests we're using this to create new native contexts.
#[derive(Serialize, Deserialize)]
struct PortableCtx {
    // Sending the `conf` as a string in order for bencode not to mess with JSON, and for wire readability.
    conf: String,
    secp256k1_key_pair: ByteBuf,
    ffi_handle: Option<u32>,
}

#[derive(Serialize, Deserialize, Debug)]
struct NativeCtx {
    ffi_handle: u32,
}

impl MmArc {
    /// Unique context identifier, allowing us to more easily pass the context through the FFI boundaries.
    pub fn ffi_handle(&self) -> Result<u32, String> {
        let mut mm_ctx_ffi = try_s!(MM_CTX_FFI.lock());
        if let Some(have) = self.ffi_handle.as_option() {
            return Ok(*have);
        }
        let mut tries = 0;
        let mut rng = small_rng();
        loop {
            if tries > 999 {
                panic!("MmArc] out of RIDs")
            } else {
                tries += 1
            }
            let rid: u32 = rng.gen();
            if rid == 0 {
                continue;
            }
            match mm_ctx_ffi.entry(rid) {
                Entry::Occupied(_) => continue, // Try another ID.
                Entry::Vacant(ve) => {
                    ve.insert(self.weak());
                    try_s!(self.ffi_handle.pin(rid));
                    return Ok(rid);
                },
            }
        }
    }

    #[cfg(not(feature = "native"))]
    pub async fn send_to_helpers(&self) -> Result<(), String> {
        use crate::helperᶜ;

        let ctxʷ = PortableCtx {
            conf: try_s!(json::to_string(&self.conf)),
            secp256k1_key_pair: match self.secp256k1_key_pair.as_option() {
                Some(k) => ByteBuf::from(k.private().layout()),
                None => ByteBuf::new(),
            },
            ffi_handle: self.ffi_handle.as_option().copied(),
        };
        let ctxᵇ = try_s!(bencode(&ctxʷ));
        let hr = try_s!(helperᶜ("ctx2helpers", ctxᵇ).await);

        // Remember the context ID used by the native helpers in order to simplify consecutive syncs.
        let ctxⁿ: NativeCtx = try_s!(bdecode(&hr));
        if let Some(ffi_handle) = self.ffi_handle.as_option().copied() {
            if ffi_handle != ctxⁿ.ffi_handle {
                return ERR!("ffi_handle mismatch");
            }
        } else {
            try_s!(self.ffi_handle.pin(ctxⁿ.ffi_handle));
        }

        Ok(())
    }

    /// Tries getting access to the MM context.  
    /// Fails if an invalid MM context handler is passed (no such context or dropped context).
    pub fn from_ffi_handle(ffi_handle: u32) -> Result<MmArc, String> {
        if ffi_handle == 0 {
            return ERR!("MmArc] Zeroed ffi_handle");
        }
        let mm_ctx_ffi = try_s!(MM_CTX_FFI.lock());
        match mm_ctx_ffi.get(&ffi_handle) {
            Some(weak) => match MmArc::from_weak(weak) {
                Some(ctx) => Ok(ctx),
                None => ERR!("MmArc] ffi_handle {} is dead", ffi_handle),
            },
            None => ERR!("MmArc] ffi_handle {} does not exists", ffi_handle),
        }
    }

    /// Generates a weak link, to track the context without prolonging its life.
    pub fn weak(&self) -> MmWeak { MmWeak(Arc::downgrade(&self.0)) }

    /// Tries to obtain the MM context from the weak link.
    pub fn from_weak(weak: &MmWeak) -> Option<MmArc> { weak.0.upgrade().map(MmArc) }

    /// Init metrics with dashboard.
    pub fn init_metrics(&self) -> Result<(), String> {
        let interval = self.conf["metrics_interval"]
            .as_f64()
            .unwrap_or(EXPORT_METRICS_INTERVAL);

        if interval == 0.0 {
            try_s!(self.metrics.init());
        } else {
            try_s!(self.metrics.init_with_dashboard(self.log.weak(), interval));
        }

        let prometheusport = match self.conf["prometheusport"].as_u64() {
            Some(port) => port,
            _ => return Ok(()),
        };

        let address: SocketAddr = try_s!(format!("127.0.0.1:{}", prometheusport).parse());

        let credentials =
            self.conf["prometheus_credentials"]
                .as_str()
                .map(|userpass| prometheus::PrometheusCredentials {
                    userpass: userpass.into(),
                });

        let ctx = self.weak();

        // Make the callback. When the context will be dropped, the shutdown_detector will be executed.
        let shutdown_detector = async move {
            while !ctx.dropped() {
                Timer::sleep(0.5).await
            }

            Ok::<_, ()>(())
        };
        let shutdown_detector = Compat::new(Box::pin(shutdown_detector));

        prometheus::spawn_prometheus_exporter(self.metrics.weak(), address, shutdown_detector, credentials)
    }
}

/// Receives a subset of a portable context in order to recreate a native copy of it.  
/// Can be invoked with the same context multiple times, synchronizing some of the fields.  
/// As of now we're expecting a one-to-one pairing between the portable and the native versions of MM
/// so the uniqueness of the `ffi_handle` is not a concern yet.
#[cfg(feature = "native")]
pub async fn ctx2helpers(main_ctx: MmArc, req: Bytes) -> Result<Vec<u8>, String> {
    let ctxʷ: PortableCtx = try_s!(bdecode(&req));
    let private = try_s!(Private::from_layout(&ctxʷ.secp256k1_key_pair[..]));
    let main_key = try_s!(main_ctx.secp256k1_key_pair.as_option().ok_or("No key"));

    if *main_key.private() == private {
        // We have a match with the primary native context, the one configured on the command line.
        let res = try_s!(bencode(&NativeCtx {
            ffi_handle: try_s!(main_ctx.ffi_handle())
        }));
        return Ok(res);
    }

    if let Some(ffi_handle) = ctxʷ.ffi_handle {
        if let Ok(ctx) = MmArc::from_ffi_handle(ffi_handle) {
            let key = try_s!(ctx.secp256k1_key_pair.as_option().ok_or("No key"));
            if *key.private() != private {
                return ERR!("key mismatch");
            }
            let res = try_s!(bencode(&NativeCtx {
                ffi_handle: try_s!(ctx.ffi_handle())
            }));
            return Ok(res);
        }
    }

    // Create a native copy of the portable context.

    let pair: Option<KeyPair> = if ctxʷ.secp256k1_key_pair.is_empty() {
        None
    } else {
        let private = try_s!(Private::from_layout(&ctxʷ.secp256k1_key_pair[..]));
        Some(try_s!(KeyPair::from_private(private)))
    };

    let ctx = MmCtx {
        conf: try_s!(json::from_str(&ctxʷ.conf)),
        secp256k1_key_pair: pair.into(),
        ffi_handle: ctxʷ.ffi_handle.into(),
        ..MmCtx::with_log_state(LogState::in_memory())
    };
    let ctx = MmArc(Arc::new(ctx));
    if let Some(ffi_handle) = ctxʷ.ffi_handle {
        let mut ctx_ffi = try_s!(MM_CTX_FFI.lock());
        if ctx_ffi.contains_key(&ffi_handle) {
            return ERR!("ID race");
        }
        ctx_ffi.insert(ffi_handle, ctx.weak());
    }
    let res = try_s!(bencode(&NativeCtx {
        ffi_handle: try_s!(ctx.ffi_handle())
    }));
    Arc::into_raw(ctx.0); // Leak.

    Ok(res)
}

/// Helps getting a crate context from a corresponding `MmCtx` field.
///
/// * `ctx_field` - A dedicated crate context field in `MmCtx`, such as the `MmCtx::portfolio_ctx`.
/// * `constructor` - Generates the initial crate context.
pub fn from_ctx<T, C>(
    ctx_field: &Mutex<Option<Arc<dyn Any + 'static + Send + Sync>>>,
    constructor: C,
) -> Result<Arc<T>, String>
where
    C: FnOnce() -> Result<T, String>,
    T: 'static + Send + Sync,
{
    let mut ctx_field = try_s!(ctx_field.lock());
    if let Some(ref ctx) = *ctx_field {
        let ctx: Arc<T> = match ctx.clone().downcast() {
            Ok(p) => p,
            Err(_) => return ERR!("Error casting the context field"),
        };
        return Ok(ctx);
    }
    let arc = Arc::new(try_s!(constructor()));
    *ctx_field = Some(arc.clone());
    Ok(arc)
}

#[derive(Default)]
pub struct MmCtxBuilder {
    conf: Option<Json>,
    key_pair: Option<KeyPair>,
}

impl MmCtxBuilder {
    pub fn new() -> Self { MmCtxBuilder::default() }

    pub fn with_conf(mut self, conf: Json) -> Self {
        self.conf = Some(conf);
        self
    }

    pub fn with_secp256k1_key_pair(mut self, key_pair: KeyPair) -> Self {
        self.key_pair = Some(key_pair);
        self
    }

    pub fn into_mm_arc(self) -> MmArc {
        // NB: We avoid recreating LogState
        // in order not to interfere with the integration tests checking LogState drop on shutdown.
        let log = if let Some(ref conf) = self.conf {
            LogState::mm(conf)
        } else {
            LogState::in_memory()
        };
        let mut ctx = MmCtx::with_log_state(log);
        if let Some(conf) = self.conf {
            ctx.conf = conf
        }

        if let Some(key_pair) = self.key_pair {
            unwrap!(ctx.rmd160.pin(key_pair.public().address_hash()));
            unwrap!(ctx.secp256k1_key_pair.pin(key_pair));
        }

        MmArc(Arc::new(ctx))
    }
}<|MERGE_RESOLUTION|>--- conflicted
+++ resolved
@@ -1,6 +1,5 @@
 use async_std::future::timeout;
 use bytes::Bytes;
-<<<<<<< HEAD
 use crate::executor::spawn;
 use crossbeam::{channel, Sender, Receiver};
 use futures::{
@@ -9,11 +8,6 @@
     compat::Compat,
     prelude::*,
 };
-=======
-use crossbeam::{channel, Receiver, Sender};
-use futures::channel::mpsc;
-use futures::compat::Compat;
->>>>>>> 8a284f02
 use gstuff::Constructible;
 #[cfg(not(feature = "native"))] use http::Response;
 use keys::{DisplayLayout, KeyPair, Private};
@@ -42,7 +36,6 @@
 /// Default interval to export and record metrics to log.
 const EXPORT_METRICS_INTERVAL: f64 = 5. * 60.;
 
-<<<<<<< HEAD
 pub enum P2PCommand {
     // Topics list and oneshot Receiver to notify the subscribing side
     // whether the topic mesh has at least 1 peer
@@ -52,9 +45,8 @@
     // Send messages to specific connected peers
     SendToPeers(Vec<(String, Vec<u8>)>, Vec<String>),
 }
-=======
+
 type StopListenerCallback = Box<dyn FnMut() -> Result<(), String>>;
->>>>>>> 8a284f02
 
 /// MarketMaker state, shared between the various MarketMaker threads.
 ///
@@ -148,7 +140,6 @@
             rpc_started: Constructible::default(),
             stop: Constructible::default(),
             ffi_handle: Constructible::default(),
-<<<<<<< HEAD
             stop_listeners: Mutex::new (Vec::new()),
             portfolio_ctx: Mutex::new (None),
             ordermatch_ctx: Mutex::new (None),
@@ -163,31 +154,12 @@
             gossip_sub_cmd_queue: Constructible::default(),
             command_queueʳ: Mutex::new (Some (command_queueʳ)),
             command_queueʰ: Mutex::new (None),
-=======
-            stop_listeners: Mutex::new(Vec::new()),
-            portfolio_ctx: Mutex::new(None),
-            ordermatch_ctx: Mutex::new(None),
-            peers_ctx: Mutex::new(None),
-            http_fallback_ctx: Mutex::new(None),
-            coins_ctx: Mutex::new(None),
-            prices_ctx: Mutex::new(None),
-            seednode_p2p_channel: channel::unbounded(),
-            client_p2p_channel: channel::unbounded(),
-            command_queue,
-            command_queueʳ: Mutex::new(Some(command_queueʳ)),
-            command_queueʰ: Mutex::new(None),
->>>>>>> 8a284f02
             rmd160: Constructible::default(),
             seeds: Mutex::new(Vec::new()),
             secp256k1_key_pair: Constructible::default(),
-<<<<<<< HEAD
             coins_needed_for_kick_start: Mutex::new (HashSet::new()),
             swaps_ctx: Mutex::new (None),
             gossipsub_ctx: Mutex::new (None),
-=======
-            coins_needed_for_kick_start: Mutex::new(HashSet::new()),
-            swaps_ctx: Mutex::new(None),
->>>>>>> 8a284f02
         }
     }
 
@@ -280,21 +252,11 @@
 
     /// Sends the P2P message to a processing thread
     #[cfg(feature = "native")]
-<<<<<<< HEAD
     pub fn broadcast_p2p_msg(&self, topic: String, msg: Vec<u8>) {
         let mut tx = self.gossip_sub_cmd_queue.or(&|| panic!()).clone();
         spawn(async move {
             tx.send(P2PCommand::Publish(vec![(topic, msg)])).await.unwrap();
         });
-=======
-    pub fn broadcast_p2p_msg(&self, msg: &str) {
-        let i_am_seed = self.conf["i_am_seed"].as_bool().unwrap_or(false);
-        if i_am_seed {
-            unwrap!(self.seednode_p2p_channel.0.send(msg.to_owned().into_bytes()));
-        } else {
-            unwrap!(self.client_p2p_channel.0.send(msg.to_owned().into_bytes()));
-        }
->>>>>>> 8a284f02
     }
 
     #[cfg(not(feature = "native"))]
@@ -364,7 +326,6 @@
     fn deref(&self) -> &MmCtx { &*self.0 }
 }
 
-<<<<<<< HEAD
 impl MmArc {
     #[cfg(feature = "native")]
     pub async fn subscribe_to_p2p_topic(&self, topic: String) -> Result<(), String> {
@@ -376,12 +337,8 @@
     }
 }
 
-#[derive(Clone)]
-pub struct MmWeak (Weak<MmCtx>);
-=======
 #[derive(Clone, Default)]
 pub struct MmWeak(Weak<MmCtx>);
->>>>>>> 8a284f02
 // Same as `MmArc`.
 unsafe impl Send for MmWeak {}
 unsafe impl Sync for MmWeak {}
