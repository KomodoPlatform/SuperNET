--- conflicted
+++ resolved
@@ -127,40 +127,10 @@
 
     fn send_request<T: DeserializeOwned + Send + 'static>(&self, request: JsonRpcRequest) -> RpcRes<T> {
         let client_info = self.client_info();
-<<<<<<< HEAD
-        let request_f = self.transport(request.clone()).map_err({
-            let client_info = client_info.clone();
-            let request = request.clone();
-            move |e| JsonRpcError {
-                client_info,
-                request,
-                error: JsonRpcErrorType::Transport(e),
-            }
-        });
-        Box::new(request_f.and_then(move |(addr, response)| -> Result<T, JsonRpcError> {
-            if !response.error.is_null() {
-                return Err(JsonRpcError {
-                    client_info,
-                    request,
-                    error: JsonRpcErrorType::Response(addr, response.error),
-                });
-            }
-
-            match json::from_value(response.result.clone()) {
-                Ok(res) => Ok(res),
-                Err(e) => Err(JsonRpcError {
-                    client_info,
-                    request,
-                    error: JsonRpcErrorType::Parse(
-                        addr,
-                        ERRL!("error {:?} parsing result from response {:?}", e, response),
-                    ),
-                }),
-            }
-        }))
-=======
-        Box::new(self.transport(request.clone())
-            .then(move |result| process_transport_result(result, client_info, request)))
+        Box::new(
+            self.transport(request.clone())
+                .then(move |result| process_transport_result(result, client_info, request)),
+        )
     }
 }
 
@@ -168,10 +138,16 @@
 pub trait JsonRpcMultiClient: JsonRpcClient {
     fn transport_exact(&self, to_addr: String, request: JsonRpcRequest) -> JsonRpcResponseFut;
 
-    fn send_request_to<T: DeserializeOwned + Send + 'static>(&self, to_addr: &str, request: JsonRpcRequest) -> RpcRes<T> {
+    fn send_request_to<T: DeserializeOwned + Send + 'static>(
+        &self,
+        to_addr: &str,
+        request: JsonRpcRequest,
+    ) -> RpcRes<T> {
         let client_info = self.client_info();
-        Box::new(self.transport_exact(to_addr.to_owned(), request.clone())
-            .then(move |result| process_transport_result(result, client_info, request)))
+        Box::new(
+            self.transport_exact(to_addr.to_owned(), request.clone())
+                .then(move |result| process_transport_result(result, client_info, request)),
+        )
     }
 }
 
@@ -182,11 +158,13 @@
 ) -> Result<T, JsonRpcError> {
     let (remote_addr, response) = match result {
         Ok(r) => r,
-        Err(e) => return Err(JsonRpcError {
-            client_info,
-            request,
-            error: JsonRpcErrorType::Transport(e),
-        })
+        Err(e) => {
+            return Err(JsonRpcError {
+                client_info,
+                request,
+                error: JsonRpcErrorType::Transport(e),
+            })
+        },
     };
 
     if !response.error.is_null() {
@@ -195,13 +173,14 @@
             request,
             error: JsonRpcErrorType::Response(remote_addr, response.error),
         });
->>>>>>> 08d013c6
     }
 
-    json::from_value(response.result.clone())
-        .map_err(|e| JsonRpcError {
-            client_info,
-            request,
-            error: JsonRpcErrorType::Parse(remote_addr, ERRL!("error {:?} parsing result from response {:?}", e, response)),
-        })
+    json::from_value(response.result.clone()).map_err(|e| JsonRpcError {
+        client_info,
+        request,
+        error: JsonRpcErrorType::Parse(
+            remote_addr,
+            ERRL!("error {:?} parsing result from response {:?}", e, response),
+        ),
+    })
 }