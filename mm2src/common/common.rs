//! A common dependency for subcrates.
//!
//!                   common
//!                     ^
//!                     |
//!     subcrate A   ---+---   subcrate B
//!         ^                      ^
//!         |                      |
//!         +-----------+----------+
//!                     |
//!                   binary

#![allow(uncommon_codepoints)]
#![feature(non_ascii_idents, integer_atomics, panic_info_message)]
#![feature(async_closure)]
#![feature(hash_raw_entry)]
#![feature(optin_builtin_traits)]
#![feature(drain_filter)]
#![feature(const_fn)]
#![cfg_attr(target_arch = "wasm32", allow(unused_imports))]
#![cfg_attr(target_arch = "wasm32", allow(dead_code))]

#[macro_use] extern crate arrayref;
#[macro_use] extern crate fomat_macros;
#[macro_use] extern crate gstuff;
#[macro_use] extern crate lazy_static;
#[macro_use] extern crate serde_derive;
#[macro_use] extern crate serde_json;

/// Fills a C character array with a zero-terminated C string,
/// returning an error if the string is too large.
#[macro_export]
#[allow(unused_unsafe)]
macro_rules! safecopy {
    ($to: expr, $format: expr, $($args: tt)+) => {{
        use ::std::io::Write;
        let to: &mut [i8] = &mut $to[..];  // Check the type.
        let to: &mut [u8] = unsafe {::std::mem::transmute (to)};  // c_char to Rust.
        let mut wr = ::std::io::Cursor::new (to);
        write! (&mut wr, concat! ($format, "\0"), $($args)+)
    }}
}

/// Implements a `From` for `enum` with a variant name matching the name of the type stored.
///
/// This is helpful as a workaround for the lack of datasort refinements.  
/// And also as a simpler alternative to `enum_dispatch` and `enum_derive`.
///
///     enum Color {Red (Red)}
///     ifrom! (Color, Red);
#[macro_export]
macro_rules! ifrom {
    ($enum: ident, $id: ident) => {
        impl From<$id> for $enum {
            fn from(t: $id) -> $enum { $enum::$id(t) }
        }
    };
}

pub mod crash_reports;
#[macro_use]
pub mod jsonrpc_client;
#[macro_use]
pub mod log;
#[macro_use]
pub mod mm_metrics;

pub mod big_int_str;
pub mod custom_futures;
pub mod duplex_mutex;
pub mod file_lock;
#[cfg(not(target_arch = "wasm32"))] pub mod for_c;
#[cfg(target_arch = "wasm32")] pub mod header;
pub mod iguana_utils;
pub mod mm_ctx;
pub mod mm_number;
pub mod privkey;
pub mod seri;

use atomic::Atomic;
use bigdecimal::BigDecimal;
#[cfg(all(not(target_arch = "wasm32"), not(windows)))]
use findshlibs::{IterationControl, Segment, SharedLibrary, TargetSharedLibrary};
use futures::compat::Future01CompatExt;
use futures::future::FutureExt;
use futures::task::Waker;
#[cfg(target_arch = "wasm32")]
use futures::task::{Context, Poll as Poll03};
use futures01::{future, task::Task, Future};
use gstuff::binprint;
#[cfg(not(target_arch = "wasm32"))]
pub use gstuff::{now_float, now_ms};
use hex::FromHex;
use http::header::{HeaderValue, CONTENT_TYPE};
use http::{HeaderMap, Request, Response, StatusCode};
#[cfg(not(target_arch = "wasm32"))] use libc::{free, malloc};
use parking_lot::{Mutex as PaMutex, MutexGuard as PaMutexGuard};
use rand::{rngs::SmallRng, SeedableRng};
use serde::{de, ser};
use serde_bytes::ByteBuf;
use serde_json::{self as json, Value as Json};
use std::collections::HashMap;
use std::env::{self, args};
use std::ffi::{CStr, OsStr};
use std::fmt::{self, Write as FmtWrite};
use std::fs;
use std::fs::DirEntry;
use std::future::Future as Future03;
use std::intrinsics::copy;
use std::io::{Read, Write};
use std::mem::{forget, size_of, zeroed};
use std::net::SocketAddr;
use std::ops::{Add, Deref, Div, RangeInclusive};
use std::os::raw::{c_char, c_void};
use std::path::{Path, PathBuf};
#[cfg(target_arch = "wasm32")] use std::pin::Pin;
use std::ptr::read_volatile;
use std::sync::atomic::{AtomicUsize, Ordering};
use std::sync::{Arc, Mutex};
use std::time::UNIX_EPOCH;
use uuid::Uuid;
#[cfg(target_arch = "wasm32")] use wasm_bindgen::prelude::*;

pub use num_bigint::BigInt;
#[cfg(not(target_arch = "wasm32"))] pub use rusqlite;

pub const MM_DATETIME: &str = env!("MM_DATETIME");
pub const MM_VERSION: &str = env!("MM_VERSION");

pub const SATOSHIS: u64 = 100_000_000;

pub const DEX_FEE_ADDR_PUBKEY: &str = "03bc2c7ba671bae4a6fc835244c9762b41647b9827d4780a89a949b984a8ddcc06";
lazy_static! {
    pub static ref DEX_FEE_ADDR_RAW_PUBKEY: Vec<u8> =
        hex::decode(DEX_FEE_ADDR_PUBKEY).expect("DEX_FEE_ADDR_PUBKEY is expected to be a hexadecimal string");
}

/// Converts u64 satoshis to f64
pub fn sat_to_f(sat: u64) -> f64 { sat as f64 / SATOSHIS as f64 }

#[allow(non_camel_case_types)]
#[derive(Clone, Copy, Eq, Hash, PartialEq)]
#[repr(transparent)]
pub struct bits256 {
    pub bytes: [u8; 32],
}

impl Default for bits256 {
    fn default() -> bits256 {
        bits256 {
            bytes: unsafe { zeroed() },
        }
    }
}

impl fmt::Display for bits256 {
    fn fmt(&self, fm: &mut fmt::Formatter) -> fmt::Result {
        for &ch in self.bytes.iter() {
            fn hex_from_digit(num: u8) -> char {
                if num < 10 {
                    (b'0' + num) as char
                } else {
                    (b'a' + num - 10) as char
                }
            }
            fm.write_char(hex_from_digit(ch / 16))?;
            fm.write_char(hex_from_digit(ch % 16))?;
        }
        Ok(())
    }
}

impl ser::Serialize for bits256 {
    fn serialize<S>(&self, se: S) -> Result<S::Ok, S::Error>
    where
        S: ser::Serializer,
    {
        se.serialize_bytes(&self.bytes[..])
    }
}

impl<'de> de::Deserialize<'de> for bits256 {
    fn deserialize<D>(deserializer: D) -> Result<bits256, D::Error>
    where
        D: de::Deserializer<'de>,
    {
        struct Bits256Visitor;
        impl<'de> de::Visitor<'de> for Bits256Visitor {
            type Value = bits256;
            fn expecting(&self, fm: &mut fmt::Formatter) -> fmt::Result { fm.write_str("a byte array") }
            fn visit_seq<S>(self, mut seq: S) -> Result<bits256, S::Error>
            where
                S: de::SeqAccess<'de>,
            {
                let mut bytes: [u8; 32] = [0; 32];
                let mut pos = 0;
                while let Some(byte) = seq.next_element()? {
                    if pos >= bytes.len() {
                        return Err(de::Error::custom("bytes length > 32"));
                    }
                    bytes[pos] = byte;
                    pos += 1;
                }
                Ok(bits256 { bytes })
            }
            fn visit_bytes<E>(self, v: &[u8]) -> Result<Self::Value, E>
            where
                E: de::Error,
            {
                if v.len() != 32 {
                    return Err(de::Error::custom("bytes length <> 32"));
                }
                Ok(bits256 {
                    bytes: *array_ref![v, 0, 32],
                })
            }
        }
        deserializer.deserialize_bytes(Bits256Visitor)
    }
}

impl fmt::Debug for bits256 {
    fn fmt(&self, f: &mut fmt::Formatter) -> fmt::Result { (self as &dyn fmt::Display).fmt(f) }
}

impl From<[u8; 32]> for bits256 {
    fn from(bytes: [u8; 32]) -> Self { bits256 { bytes } }
}

impl bits256 {
    /// Returns true if the hash is not zero.  
    /// Port of `#define bits256_nonz`.
    pub fn nonz(&self) -> bool { self.bytes.iter().any(|ch| *ch != 0) }
}

pub fn nonz(k: [u8; 32]) -> bool { k.iter().any(|ch| *ch != 0) }

/// Decodes a HEX string into a 32-bytes array.  
/// But only if the HEX string is 64 characters long, returning a zeroed array otherwise.  
/// (Use `fn nonz` to check if the array is zeroed).  
/// A port of cJSON.c/jbits256.
pub fn jbits256(json: &Json) -> Result<bits256, String> {
    if let Some(hex) = json.as_str() {
        if hex.len() == 64 {
            //try_s! (::common::iguana_utils::decode_hex (unsafe {&mut hash.bytes[..]}, hex.as_bytes()));
            let bytes: [u8; 32] = try_s!(FromHex::from_hex(hex));
            return Ok(bits256::from(bytes));
        }
    }
    Ok(unsafe { zeroed() })
}

pub const SATOSHIDEN: i64 = 100_000_000;
pub fn dstr(x: i64, decimals: u8) -> f64 { x as f64 / 10.0_f64.powf(decimals as f64) }

/// Apparently helps to workaround `double` fluctuations occuring on *certain* systems.
/// cf. https://stackoverflow.com/questions/19804472/double-randomly-adds-0-000000000000001.
/// Not sure it's needed in Rust, the floating point operations should be determenistic here,
/// but better safe than sorry.
pub const SMALLVAL: f64 = 0.000_000_000_000_001; // 1e-15f64

/// Helps sharing a string slice with C code by allocating a zero-terminated string with the C standard library allocator.
///
/// The difference from `CString` is that the memory is then *owned* by the C code instead of being temporarily borrowed,
/// that is it doesn't need to be recycled in Rust.
/// Plus we don't check the slice for zeroes, most of our code doesn't need that extra check.
#[cfg(not(target_arch = "wasm32"))]
pub fn str_to_malloc(s: &str) -> *mut c_char { slice_to_malloc(s.as_bytes()) as *mut c_char }

/// Helps sharing a byte slice with C code by allocating a zero-terminated string with the C standard library allocator.
#[cfg(not(target_arch = "wasm32"))]
pub fn slice_to_malloc(bytes: &[u8]) -> *mut u8 {
    unsafe {
        let buf = malloc(bytes.len() + 1) as *mut u8;
        copy(bytes.as_ptr(), buf, bytes.len());
        *buf.add(bytes.len()) = 0;
        buf
    }
}

/// Converts *mut c_char to Rust String
/// Doesn't free the allocated memory
/// It's responsibility of the caller to free the memory when required
/// Returns error in case of null pointer input
#[allow(clippy::missing_safety_doc)]
pub unsafe fn c_char_to_string(ptr: *mut c_char) -> Result<String, String> {
    if !ptr.is_null() {
        let res_str = try_s!(CStr::from_ptr(ptr).to_str());
        let res_str = String::from(res_str);
        Ok(res_str)
    } else {
        ERR!("Tried to convert null pointer to Rust String!")
    }
}

/// Frees C raw pointer
/// Does nothing in case of null pointer input
#[cfg(not(target_arch = "wasm32"))]
pub fn free_c_ptr(ptr: *mut c_void) {
    unsafe {
        if !ptr.is_null() {
            free(ptr as *mut libc::c_void);
        }
    }
}

/// Use the value, preventing the compiler and linker from optimizing it away.
pub fn black_box<T>(v: T) -> T {
    // https://github.com/rust-lang/rfcs/issues/1484#issuecomment-240853111
    //std::hint::black_box (v)

    let ret = unsafe { read_volatile(&v) };
    forget(v);
    ret
}

/// Attempts to remove the `Path` on `drop`.
#[derive(Debug)]
pub struct RaiiRm<'a>(pub &'a Path);
impl<'a> AsRef<Path> for RaiiRm<'a> {
    fn as_ref(&self) -> &Path { self.0 }
}
impl<'a> Drop for RaiiRm<'a> {
    fn drop(&mut self) { let _ = fs::remove_file(self); }
}

/// Using a static buffer in order to minimize the chance of heap and stack allocations in the signal handler.
fn trace_buf() -> PaMutexGuard<'static, [u8; 256]> {
    static TRACE_BUF: PaMutex<[u8; 256]> = PaMutex::new([0; 256]);
    TRACE_BUF.lock()
}

fn trace_name_buf() -> PaMutexGuard<'static, [u8; 128]> {
    static TRACE_NAME_BUF: PaMutex<[u8; 128]> = PaMutex::new([0; 128]);
    TRACE_NAME_BUF.lock()
}

/// Formats a stack frame.
/// Some common and less than useful frames are skipped.
pub fn stack_trace_frame(instr_ptr: *mut c_void, buf: &mut dyn Write, symbol: &backtrace::Symbol) {
    let filename = match symbol.filename() {
        Some(path) => match path.components().rev().next() {
            Some(c) => c.as_os_str().to_string_lossy(),
            None => "??".into(),
        },
        None => "??".into(),
    };
    let lineno = symbol.lineno().unwrap_or(0);
    let name = match symbol.name() {
        Some(name) => name,
        None => SymbolName::new(&[]),
    };
    let mut name_buf = trace_name_buf();
    let name = gstring!(name_buf, {
        let _ = write!(name_buf, "{}", name); // NB: `fmt` is different from `SymbolName::as_str`.
    });

    // Skip common and less than informative frames.

    match name {
        "mm2::crash_reports::rust_seh_handler"
        | "veh_exception_filter"
        | "common::stack_trace"
        | "common::log_stacktrace"
        // Super-main on Windows.
        | "__scrt_common_main_seh" => return,
        _ => (),
    }

    match filename.as_ref() {
        "boxed.rs" | "panic.rs" => return,
        _ => (),
    }

    if name.starts_with("alloc::")
        || name.starts_with("backtrace::")
        || name.starts_with("common::set_panic_hook")
        || name.starts_with("common::stack_trace")
        || name.starts_with("core::ops::")
        || name.starts_with("futures::")
        || name.starts_with("hyper::")
        || name.starts_with("mm2::crash_reports::signal_handler")
        || name.starts_with("panic_unwind::")
        || name.starts_with("std::")
        || name.starts_with("scoped_tls::")
        || name.starts_with("test::run_test::")
        || name.starts_with("tokio::")
        || name.starts_with("tokio_core::")
        || name.starts_with("tokio_reactor::")
        || name.starts_with("tokio_executor::")
        || name.starts_with("tokio_timer::")
    {
        return;
    }

    let _ = writeln!(buf, "  {}:{}] {} {:?}", filename, lineno, name, instr_ptr);
}

/// Generates a string with the current stack trace.
///
/// To get a simple stack trace:
///
///     let mut trace = String::with_capacity (4096);
///     stack_trace (&mut stack_trace_frame, &mut |l| trace.push_str (l));
///
/// * `format` - Generates the string representation of a frame.
/// * `output` - Function used to print the stack trace.
///              Printing immediately, without buffering, should make the tracing somewhat more reliable.
pub fn stack_trace(
    format: &mut dyn FnMut(*mut c_void, &mut dyn Write, &backtrace::Symbol),
    output: &mut dyn FnMut(&str),
) {
    // cf. https://github.com/rust-lang/rust/pull/64154 (standard library backtrace)

    backtrace::trace(|frame| {
        backtrace::resolve(frame.ip(), |symbol| {
            let mut trace_buf = trace_buf();
            let trace = gstring!(trace_buf, {
                // frame.ip() is next instruction pointer typically so offset(-1) points to current instruction
                format(frame.ip().wrapping_offset(-1), trace_buf, symbol);
            });
            output(trace);
        });
        true
    });

    // not(wasm) and not(windows)
    #[cfg(not(any(target_arch = "wasm32", windows)))]
    output_pc_mem_addr(output)
}

// not(wasm) and not(windows)
#[cfg(not(any(target_arch = "wasm32", windows)))]
fn output_pc_mem_addr(output: &mut dyn FnMut(&str)) {
    TargetSharedLibrary::each(|shlib| {
        let mut trace_buf = trace_buf();
        let name = gstring!(trace_buf, {
            let _ = write!(
                trace_buf,
                "Virtual memory addresses of {}",
                shlib.name().to_string_lossy()
            );
        });
        output(name);
        for seg in shlib.segments() {
            let segment = gstring!(trace_buf, {
                let _ = write!(
                    trace_buf,
                    "  {}:{}",
                    seg.name(),
                    seg.actual_virtual_memory_address(shlib)
                );
            });
            output(segment);
        }
        // First TargetSharedLibrary is initial executable, we are not interested in other libs
        IterationControl::Break
    });
}

/// Sets our own panic handler using patched backtrace crate. It was discovered that standard Rust panic
/// handlers print only "unknown" in Android backtraces which is not helpful.
/// Using custom hook with patched backtrace version solves this issue.
/// NB: https://github.com/rust-lang/backtrace-rs/issues/227
#[cfg(not(target_arch = "wasm32"))]
pub fn set_panic_hook() {
    use std::panic::{set_hook, PanicInfo};

    thread_local! {static ENTERED: Atomic<bool> = Atomic::new (false);}

    set_hook(Box::new(|info: &PanicInfo| {
        // Stack tracing and logging might panic (in `println!` for example).
        // Let us detect this and do nothing on second panic.
        // We'll likely still get a crash after the hook is finished
        // (experimenting with this I'm getting the "thread panicked while panicking. aborting." on Windows)
        // but that crash will have a better stack trace compared to the one with deep hook recursion.
        if let Ok(Err(_)) = ENTERED.try_with(|e| e.compare_exchange(false, true, Ordering::Relaxed, Ordering::Relaxed))
        {
            return;
        }

        let mut trace = String::new();
        stack_trace(&mut stack_trace_frame, &mut |l| trace.push_str(l));
        log!((info));
        log!("backtrace\n"(trace));

        let _ = ENTERED.try_with(|e| e.compare_exchange(true, false, Ordering::Relaxed, Ordering::Relaxed));
    }))
}

/// Simulates the panic-in-panic crash.
pub fn double_panic_crash() {
    struct Panicker;
    impl Drop for Panicker {
        fn drop(&mut self) { panic!("panic in drop") }
    }
    let panicker = Panicker;
    if 1 < 2 {
        panic!("first panic")
    }
    drop(panicker) // Delays the drop.
}

/// Tries to detect if we're running under a test, allowing us to be lazy and *delay* some costly operations.
///
/// Note that the code SHOULD behave uniformely regardless of where it's invoked from
/// (nondeterminism breaks POLA and we don't know how the code will be used in the future)
/// but in certain cases we have a leeway of adjusting to being run from a test
/// without breaking any invariants or expectations.
/// For instance, DHT might take unknown time to initialize, and by delaying this initialization in the tests
/// we can avoid the unnecessary overhead of DHT initializaion and destruction while maintaining the contract.
pub fn is_a_test_drill() -> bool {
    // Stack tracing would sometimes crash on Windows, doesn't worth the risk here.
    if cfg!(windows) {
        return false;
    }

    let mut trace = String::with_capacity(1024);
    stack_trace(
        &mut |_ptr, mut fwr, sym| {
            if let Some(name) = sym.name() {
                let _ = witeln!(fwr, (name));
            }
        },
        &mut |tr| trace.push_str(tr),
    );

    if trace.contains("\nmm2::main\n") || trace.contains("\nmm2::run_lp_main\n") {
        return false;
    }

    if let Some(executable) = args().next() {
        if executable.ends_with(r"\mm2.exe") {
            return false;
        }
        if executable.ends_with("/mm2") {
            return false;
        }
    }

    true
}

pub type SlurpRes = Result<(StatusCode, HeaderMap, Vec<u8>), String>;

/// RPC response, returned by the RPC handlers.  
/// NB: By default the future is executed on the shared asynchronous reactor (`CORE`),
/// the handler is responsible for spawning the future on another reactor if it doesn't fit the `CORE` well.
pub type HyRes = Box<dyn Future<Item = Response<Vec<u8>>, Error = String> + Send>;

#[derive(Debug, Deserialize, Serialize)]
struct HostedHttpRequest {
    method: String,
    uri: String,
    headers: HashMap<String, String>,
    body: Vec<u8>,
}

#[derive(Debug, Deserialize, Serialize)]
struct HostedHttpResponse {
    status: u16,
    headers: HashMap<String, String>,
    body: Vec<u8>,
}

// To improve git history and ease of exploratory refactoring
// we're splitting the code in place with conditional compilation.
// wio stands for "web I/O" or "wasm I/O",
// it contains the parts which aren't directly available with WASM.

#[cfg(target_arch = "wasm32")]
pub mod wio {
    use super::SlurpRes;
    use futures::channel::oneshot::{channel, Receiver, Sender};
    use futures::compat::Compat;
    use futures::future::FutureExt;
    use futures::lock::Mutex;
    use futures01::future::IntoFuture;
    use http::header::{HeaderName, HeaderValue};
    use http::{HeaderMap, Method, Request, StatusCode};
    use rand::Rng;
    use serde_bencode::de::from_bytes as bdecode;
    use serde_bencode::ser::to_bytes as bencode;
    use std::collections::HashMap;
    use std::os::raw::c_char;
    use std::str::FromStr;

    pub async fn slurp_reqʹ(request: Request<Vec<u8>>) -> Result<(StatusCode, HeaderMap, Vec<u8>), String> {
        let (parts, body) = request.into_parts();

        let hhreq = super::HostedHttpRequest {
            method: parts.method.as_str().to_owned(),
            uri: fomat!((parts.uri)),
            headers: parts
                .headers
                .iter()
                .filter_map(|(name, value)| {
                    let name = name.as_str().to_owned();
                    let v = match value.to_str() {
                        Ok(ascii) => ascii,
                        Err(err) => {
                            log! ("!ascii '" (name) "': " (err));
                            return None;
                        },
                    };
                    Some((name, v.to_owned()))
                })
                .collect(),
            body,
        };

        let hhreq = try_s!(bencode(&hhreq));
        let hhres = try_s!(super::helperᶜ("slurp_req", hhreq).await);
        let hhres: super::HostedHttpResponse = try_s!(bdecode(&hhres));
        let status = try_s!(StatusCode::from_u16(hhres.status));

        let mut headers = HeaderMap::<HeaderValue>::with_capacity(hhres.headers.len());
        for (n, v) in hhres.headers {
            headers.insert(
                try_s!(HeaderName::from_str(&n[..])),
                try_s!(HeaderValue::from_str(&v[..])),
            );
        }

        Ok((status, headers, hhres.body))
    }

    pub async fn slurp_req(request: Request<Vec<u8>>) -> SlurpRes { slurp_reqʹ(request).await }
}

#[cfg(not(target_arch = "wasm32"))]
pub mod wio {
    use crate::SlurpRes;
    use futures::compat::Future01CompatExt;
    use futures::executor::ThreadPool;
    use futures01::sync::oneshot::{self, Receiver};
    use futures01::{Async, Future, Poll};
    use futures_cpupool::CpuPool;
    use gstuff::{duration_to_float, now_float};
    use http::{HeaderMap, Request, StatusCode};
    use hyper::client::HttpConnector;
    use hyper::{Body, Client};
    use hyper_rustls::HttpsConnector;
    use std::fmt;
    use std::sync::Mutex;
    use std::thread::JoinHandle;
    use std::time::Duration;
    use tokio::runtime::Runtime;

    fn start_core_thread() -> MM2Runtime { MM2Runtime(Runtime::new().unwrap()) }

    pub struct MM2Runtime(pub Runtime);

    lazy_static! {
        /// Shared asynchronous reactor.
        pub static ref CORE: MM2Runtime = start_core_thread();
        /// Shared CPU pool to run intensive/sleeping requests on a separate thread.
        ///
        /// Deprecated, prefer the futures 0.3 `POOL` instead.
        pub static ref CPUPOOL: CpuPool = CpuPool::new(8);
        /// Shared CPU pool to run intensive/sleeping requests on s separate thread.
        pub static ref POOL: Mutex<ThreadPool> = Mutex::new(ThreadPool::builder()
            .pool_size(8)
            .name_prefix("POOL")
            .create().expect("!ThreadPool"));
    }

    impl<Fut: std::future::Future<Output = ()> + Send + 'static> hyper::rt::Executor<Fut> for &MM2Runtime {
        fn execute(&self, fut: Fut) { self.0.spawn(fut); }
    }

    /// With a shared reactor drives the future `f` to completion.
    ///
    /// NB: This function is only useful if you need to get the results of the execution.
    /// If the results are not necessary then a future can be scheduled directly on the reactor:
    ///
    ///     CORE.spawn (|_| f);
    pub fn drive<F, R, E>(f: F) -> Receiver<Result<R, E>>
    where
        F: Future<Item = R, Error = E> + Send + 'static,
        R: Send + 'static,
        E: Send + 'static,
    {
        let (sx, rx) = oneshot::channel();
        CORE.0.spawn(
            f.then(move |fr: Result<R, E>| -> Result<(), ()> {
                let _ = sx.send(fr);
                Ok(())
            })
            .compat(),
        );
        rx
    }

    pub fn drive03<F, O>(f: F) -> futures::channel::oneshot::Receiver<O>
    where
        F: std::future::Future<Output = O> + Send + 'static,
        O: Send + 'static,
    {
        let (sx, rx) = futures::channel::oneshot::channel();
        CORE.0.spawn(async move {
            let res = f.await;
            if sx.send(res).is_err() {
                log!("drive03 receiver is dropped");
            };
        });
        rx
    }

    /// With a shared reactor drives the future `f` to completion.
    ///
    /// Similar to `fn drive`, but returns a stringified error,
    /// allowing us to collapse the `Receiver` and return the `R` directly.
    pub fn drive_s<F, R, E>(f: F) -> impl Future<Item = R, Error = String>
    where
        F: Future<Item = R, Error = E> + Send + 'static,
        R: Send + 'static,
        E: fmt::Display + Send + 'static,
    {
        drive(f).then(move |r| -> Result<R, String> {
            let r = try_s!(r); // Peel the `Receiver`.
            let r = try_s!(r); // `E` to `String`.
            Ok(r)
        })
    }

    /// Finishes with the "timeout" error if the underlying future isn't ready withing the given timeframe.
    ///
    /// NB: Tokio timers (in `tokio::timer`) only seem to work under the Tokio runtime,
    /// which is unfortunate as we want the different futures executed on the different reactors
    /// depending on how much they're I/O-bound, CPU-bound or blocking.
    /// Unlike the Tokio timers this `Timeout` implementation works with any reactor.
    /// Another option to consider is https://github.com/alexcrichton/futures-timer.
    /// P.S. The older `0.1` version of the `tokio::timer` might work NP, it works in other parts of our code.
    ///      The new version, on the other hand, requires the Tokio runtime (https://tokio.rs/blog/2018-03-timers/).
    /// P.S. We could try using the `futures-timer` crate instead, but note that it is currently under-maintained,
    ///      https://github.com/rustasync/futures-timer/issues/9#issuecomment-400802515.
    pub struct Timeout<R> {
        fut: Box<dyn Future<Item = R, Error = String>>,
        started: f64,
        timeout: f64,
        monitor: Option<JoinHandle<()>>,
    }
    impl<R> Future for Timeout<R> {
        type Item = R;
        type Error = String;
        fn poll(&mut self) -> Poll<R, String> {
            match self.fut.poll() {
                Err(err) => Err(err),
                Ok(Async::Ready(r)) => Ok(Async::Ready(r)),
                Ok(Async::NotReady) => {
                    let now = now_float();
                    if now >= self.started + self.timeout {
                        Err(format!("timeout ({:.1} > {:.1})", now - self.started, self.timeout))
                    } else {
                        // Start waking up this future until it has a chance to timeout.
                        // For now it's just a basic separate thread. Will probably optimize later.
                        if self.monitor.is_none() {
                            let task = futures01::task::current();
                            let deadline = self.started + self.timeout;
                            self.monitor = Some(
                                std::thread::Builder::new()
                                    .name("timeout monitor".into())
                                    .spawn(move || loop {
                                        std::thread::sleep(Duration::from_secs(1));
                                        task.notify();
                                        if now_float() > deadline + 2. {
                                            break;
                                        }
                                    })
                                    .unwrap(),
                            );
                        }
                        Ok(Async::NotReady)
                    }
                },
            }
        }
    }
    impl<R> Timeout<R> {
        pub fn new(fut: Box<dyn Future<Item = R, Error = String>>, timeout: Duration) -> Timeout<R> {
            Timeout {
                fut,
                started: now_float(),
                timeout: duration_to_float(timeout),
                monitor: None,
            }
        }
    }

    unsafe impl<R> Send for Timeout<R> {}

    /// Initialize the crate.
    pub fn init() {
        // Pre-allocate the stack trace buffer in order to avoid allocating it from a signal handler.
        super::black_box(&*super::trace_buf());
        super::black_box(&*super::trace_name_buf());
    }

    lazy_static! {
        /// NB: With a shared client there is a possibility that keep-alive connections will be reused.
        pub static ref HYPER: Client<HttpsConnector<HttpConnector>> = {
            let https = HttpsConnector::new();
            Client::builder()
                .executor(&*CORE)
                // Hyper had a lot of Keep-Alive bugs over the years and I suspect
                // that with the shared client we might be getting errno 10054
                // due to a closed Keep-Alive connection mismanagement.
                // (To solve this problem Hyper should proactively close the Keep-Alive
                // connections after a configurable amount of time has passed since
                // their creation, thus saving us from trying to use the connections
                // closed on the other side. I wonder if we can implement this strategy
                // ourselves with a custom connector or something).
                // Performance of Keep-Alive in the Hyper client is questionable as well,
                // should measure it on a case-by-case basis when we need it.
                .pool_max_idle_per_host(0)
                .build (https)
        };
    }

    /// Executes a Hyper request, returning the response status, headers and body.
    pub async fn slurp_req(request: Request<Vec<u8>>) -> SlurpRes {
        let (head, body) = request.into_parts();
        let request = Request::from_parts(head, Body::from(body));

        let request_f = HYPER.request(request);
        let response = try_s!(try_s!(drive03(request_f).await));
        let status = response.status();
        let headers = response.headers().clone();
        let body = response.into_body();
        let output = try_s!(hyper::body::to_bytes(body).await);
        Ok((status, headers, output.to_vec()))
    }

    pub async fn slurp_reqʹ(request: Request<Vec<u8>>) -> Result<(StatusCode, HeaderMap, Vec<u8>), String> {
        slurp_req(request).await
    }
}

pub mod lazy {
    #[cfg(test)] use super::block_on;
    use async_trait::async_trait;
    use std::future::Future;

    /// Wrapper of lazily evaluated variables.
    /// A `LazyLocal` object initializes the [`LazyLocal::inner`] value once
    /// on [`LazyLocal::get()`] or [`LazyLocal::get_mut()`] calls using [`LazyLocal::constructor`] callback.
    pub struct LazyLocal<'a, T> {
        inner: Option<T>,
        constructor: Option<Box<dyn FnOnce() -> T + 'a>>,
    }

    impl<'a, T> LazyLocal<'a, T> {
        pub fn with_constructor(constructor: impl FnOnce() -> T + 'a) -> Self {
            Self {
                inner: None,
                constructor: Some(Box::new(constructor)),
            }
        }

        pub fn is_initialized(&self) -> bool { self.inner.is_some() }

        /// Initialize the [`LazyLocal::inner`] value if it is not yet and get the immutable reference on it.
        pub fn get(&mut self) -> &T { self.get_mut() }

        /// Initialize the [`LazyLocal::inner`] value if it is not yet and get the mutable reference on it.
        pub fn get_mut(&mut self) -> &mut T {
            match self.inner {
                Some(ref mut inner) => inner,
                None => {
                    let mut constructor = None;
                    std::mem::swap(&mut self.constructor, &mut constructor);
                    let constructor = constructor.expect("constructor is used already");
                    self.inner = Some(constructor());
                    self.inner.as_mut().unwrap()
                },
            }
        }
    }

    /// Searches for an element of an iterator that satisfies a predicate function.
    /// `find_lazy()` takes a closure that returns `true` or `false`.
    /// It applies this closure to each execution result of the futures stored within iterator, and if any of them return
    /// `true`, then `find_lazy()` returns [`Some(element)`]. If they all return
    /// `false`, it returns [`None`].
    #[async_trait]
    pub trait FindLazy: Iterator {
        type FutureOutput;

        async fn find_lazy<F>(self, f: F) -> Option<Self::FutureOutput>
        where
            F: FnMut(&Self::FutureOutput) -> bool + Send;
    }

    /// Is equivalent to `FindLazy` except a predicate function can modify a return element.
    #[async_trait]
    pub trait FindMapLazy: Iterator {
        type FutureOutput;

        async fn find_map_lazy<M, F>(self, f: F) -> Option<M>
        where
            F: FnMut(Self::FutureOutput) -> Option<M> + Send;
    }

    /// Implement the `FindLazy` for iterator of futures.
    #[async_trait]
    impl<T, I> FindLazy for I
    where
        T: Future + Send + 'static,
        I: Iterator<Item = T> + Send,
    {
        type FutureOutput = T::Output;

        async fn find_lazy<F>(mut self, mut f: F) -> Option<Self::FutureOutput>
        where
            F: FnMut(&Self::FutureOutput) -> bool + Send,
        {
            for item in self {
                let result = item.await;
                if f(&result) {
                    return Some(result);
                }
            }
            None
        }
    }

    /// Implement the `FindMapLazy` for iterators of futures.
    #[async_trait]
    impl<T, I> FindMapLazy for I
    where
        T: Future + Send + 'static,
        I: Iterator<Item = T> + Send,
    {
        type FutureOutput = T::Output;

        async fn find_map_lazy<M, F>(mut self, mut f: F) -> Option<M>
        where
            F: FnMut(Self::FutureOutput) -> Option<M> + Send,
        {
            for item in self {
                let mres = f(item.await);
                if mres.is_some() {
                    return mres;
                }
            }
            None
        }
    }

    #[cfg(test)]
    async fn future_helper(msg: &str, panic: bool) -> String {
        if panic {
            panic!("This future must not be executed");
        }

        msg.into()
    }

    #[test]
    fn test_lazy_local() {
        let template = "Default".to_string();
        let mut local = LazyLocal::with_constructor(|| template.clone());

        assert!(!local.is_initialized());
        assert!(local.constructor.is_some());
        assert_eq!(local.inner, None);

        assert_eq!(local.get(), &template);
        assert!(local.is_initialized());
        assert!(local.constructor.is_none());
        assert_eq!(local.get_mut(), &template);

        *local.get_mut() = "Another string".into();
        assert_eq!(local.get(), "Another string");
    }

    #[test]
    fn test_find_lazy() {
        let futures = vec![
            future_helper("say", false),
            future_helper("hello", false),
            future_helper("world", true), // this future must not be executed
        ];

        let actual = block_on(futures.into_iter().find_lazy(|x| x == "hello"));
        assert_eq!(actual, Some("hello".into()));
    }

    #[test]
    fn test_find_map_lazy() {
        let futures = vec![
            future_helper("say", false),
            future_helper("hello", false),
            future_helper("world", true), // this future must not be executed
        ];

        let actual =
            block_on(
                futures
                    .into_iter()
                    .find_map_lazy(|x| if x == "hello" { Some(x.to_uppercase()) } else { None }),
            );
        assert_eq!(actual, Some("HELLO".into()));
    }
}

#[cfg(not(target_arch = "wasm32"))]
pub mod executor {
    use futures::task::Context;
    use futures::task::Poll as Poll03;
    use futures::Future as Future03;
    use gstuff::now_float;
    use std::pin::Pin;
    use std::thread;
    use std::time::Duration;

    pub fn spawn(future: impl Future03<Output = ()> + Send + 'static) { crate::wio::CORE.0.spawn(future); }

    pub fn spawn_boxed(future: Box<dyn Future03<Output = ()> + Send + Unpin + 'static>) { spawn(future); }

    /// Schedule the given `future` to be executed shortly after the given `utc` time is reached.
    pub fn spawn_after(utc: f64, future: impl Future03<Output = ()> + Send + 'static) {
        use crossbeam::channel;
        use gstuff::Constructible;
        use std::collections::BTreeMap;
        use std::sync::Once;

        type SheduleChannelItem = (f64, Pin<Box<dyn Future03<Output = ()> + Send + 'static>>);
        static START: Once = Once::new();
        static SCHEDULE: Constructible<channel::Sender<SheduleChannelItem>> = Constructible::new();
        START.call_once(|| {
            thread::Builder::new()
                .name("spawn_after".into())
                .spawn(move || {
                    let (tx, rx) = channel::bounded(0);
                    SCHEDULE.pin(tx).expect("spawn_after] Can't pin the channel");
                    type Task = Pin<Box<dyn Future03<Output = ()> + Send + 'static>>;
                    let mut tasks: BTreeMap<Duration, Vec<Task>> = BTreeMap::new();
                    let mut ready = Vec::with_capacity(4);
                    loop {
                        let now = Duration::from_secs_f64(now_float());
                        let mut next_stop = Duration::from_secs_f64(0.1);
                        for (utc, _) in tasks.iter() {
                            if *utc <= now {
                                ready.push(*utc)
                            } else {
                                next_stop = *utc - now;
                                break;
                            }
                        }
                        for utc in ready.drain(..) {
                            let v = match tasks.remove(&utc) {
                                Some(v) => v,
                                None => continue,
                            };
                            //log! ("spawn_after] spawning " (v.len()) " tasks at " [utc]);
                            for f in v {
                                spawn(f)
                            }
                        }
                        let (utc, f) = match rx.recv_timeout(next_stop) {
                            Ok(t) => t,
                            Err(channel::RecvTimeoutError::Disconnected) => break,
                            Err(channel::RecvTimeoutError::Timeout) => continue,
                        };
                        tasks
                            .entry(Duration::from_secs_f64(utc))
                            .or_insert_with(Vec::new)
                            .push(f)
                    }
                })
                .expect("Can't spawn a spawn_after thread");
        });
        loop {
            match SCHEDULE.as_option() {
                None => {
                    thread::yield_now();
                    continue;
                },
                Some(tx) => {
                    tx.send((utc, Box::pin(future))).expect("Can't reach spawn_after");
                    break;
                },
            }
        }
    }

    /// A future that completes at a given time.  
    pub struct Timer {
        till_utc: f64,
    }

    impl Timer {
        pub fn till(till_utc: f64) -> Timer { Timer { till_utc } }
        pub fn sleep(seconds: f64) -> Timer {
            Timer {
                till_utc: now_float() + seconds,
            }
        }
        pub fn till_utc(&self) -> f64 { self.till_utc }
    }

    impl Future03 for Timer {
        type Output = ();
        fn poll(self: Pin<&mut Self>, cx: &mut Context) -> Poll03<Self::Output> {
            let delta = self.till_utc - now_float();
            if delta <= 0. {
                return Poll03::Ready(());
            }
            // NB: We should get a new `Waker` on every `poll` in case the future migrates between executors.
            // cf. https://rust-lang.github.io/async-book/02_execution/03_wakeups.html
            let waker = cx.waker().clone();
            spawn_after(self.till_utc, async move { waker.wake() });
            Poll03::Pending
        }
    }

    #[test]
    fn test_timer() {
        let started = now_float();
        let ti = Timer::sleep(0.2);
        let delta = now_float() - started;
        assert!(delta < 0.04, "{}", delta);
        super::block_on(ti);
        let delta = now_float() - started;
        println!("time delta is {}", delta);
        assert!(delta > 0.2);
        assert!(delta < 0.4)
    }
}

#[cfg(target_arch = "wasm32")] pub mod executor;

/// Returns a JSON error HyRes on a failure.
#[macro_export]
macro_rules! try_h {
    ($e: expr) => {
        match $e {
            Ok(ok) => ok,
            Err(err) => return $crate::rpc_err_response(500, &ERRL!("{}", err)),
        }
    };
}

/// Maps an error by applying a `map_f` expression to an error within `exp` and return the result on a failure.
///
/// Unlike `$exp.map_err($map_f)` this macro applies `ERRL` to an error before the `map_f` is called.
#[macro_export]
macro_rules! try_map {
    ($exp: expr, $map_f: expr) => {
        match $exp {
            Ok(x) => x,
            Err(e) => {
                let err = ERRL!("{}", e);
                return Err($map_f(err));
            },
        }
    };
}

#[macro_export]
macro_rules! source {
    () => {
        $crate::TraceSource::new(gstuff::filename(file!()), line!())
    };
}

pub struct TraceSource {
    filename: &'static str,
    line: u32,
}

impl TraceSource {
    pub fn new(filename: &'static str, line: u32) -> TraceSource { TraceSource { filename, line } }

    pub fn with_msg(&self, msg: &str) -> String { format!("{}:{}] {}", self.filename, self.line, msg) }
}

pub trait Traceable {
    fn trace(self, source: TraceSource) -> Self;
}

impl<T, E: Traceable> Traceable for Result<T, E> {
    fn trace(self, source: TraceSource) -> Self { self.map_err(|e| e.trace(source)) }
}

/// Executes a GET request, returning the response status, headers and body.
pub async fn slurp_url(url: &str) -> SlurpRes {
    wio::slurp_req(try_s!(Request::builder().uri(url).body(Vec::new()))).await
}

#[test]
fn test_slurp_req() {
    let (status, headers, body) = block_on(slurp_url("https://httpbin.org/get")).unwrap();
    assert!(status.is_success(), format!("{:?} {:?} {:?}", status, headers, body));
}

/// Fetch URL by HTTPS and parse JSON response
pub async fn fetch_json<T>(url: &str) -> Result<T, String>
where
    T: serde::de::DeserializeOwned + Send + 'static,
{
    let result = try_s!(slurp_url(url).await);
    let result = try_s!(serde_json::from_slice(&result.2));
    Ok(result)
}

/// Send POST JSON HTTPS request and parse response
pub async fn post_json<T>(url: &str, json: String) -> Result<T, String>
where
    T: serde::de::DeserializeOwned + Send + 'static,
{
    let request = try_s!(Request::builder()
        .method("POST")
        .uri(url)
        .header(CONTENT_TYPE, HeaderValue::from_static("application/json"))
        .body(json.into()));

    let result = try_s!(wio::slurp_req(request).await);
    let result = try_s!(serde_json::from_slice(&result.2));
    Ok(result)
}

/// Wraps a JSON string into the `HyRes` RPC response future.
pub fn rpc_response<T>(status: u16, body: T) -> HyRes
where
    Vec<u8>: From<T>,
{
    let rf = match Response::builder()
        .status(status)
        .header(CONTENT_TYPE, HeaderValue::from_static("application/json"))
        .body(Vec::from(body))
    {
        Ok(r) => future::ok::<Response<Vec<u8>>, String>(r),
        Err(err) => future::err::<Response<Vec<u8>>, String>(ERRL!("{}", err)),
    };
    Box::new(rf)
}

#[derive(Serialize)]
struct ErrResponse {
    error: String,
}

/// Converts the given `err` message into the `{error: $err}` JSON string.
pub fn err_to_rpc_json_string(err: &str) -> String {
    let err = ErrResponse { error: err.to_owned() };
    json::to_string(&err).unwrap()
}

pub fn err_tp_rpc_json(error: String) -> Json { json::to_value(ErrResponse { error }).unwrap() }

/// Returns the `{error: $msg}` JSON response with the given HTTP `status`.
/// Also logs the error (if possible).
pub fn rpc_err_response(status: u16, msg: &str) -> HyRes {
    // TODO: Like in most other places, we should check for a thread-local access to the proper log here.
    // Might be a good idea to use emoji too, like "🤒" or "🤐" or "😕".
    // TODO: Consider turning this into a macros or merging with `try_h` in order to retain the `line!`.
    log! ({"RPC error response: {}", msg});

    rpc_response(status, err_to_rpc_json_string(msg))
}

/// A closure that would (re)start a `Future` to synchronize with an external resource in `RefreshedExternalResource`.
type ExternalResourceSync<R> =
    Box<dyn Fn() -> Box<dyn Future<Item = R, Error = String> + Send + 'static> + Send + 'static>;

/// Memory space accessible to the `Future` tail spawned by the `RefreshedExternalResource`.
struct RerShelf<R: Send + 'static> {
    /// The time when the `Future` generated by `sync` has filled this shell.
    time: f64,
    /// Results of the `sync`-generated `Future`.
    result: Result<R, String>,
}

/// Often we have an external resource that we need a fresh copy of.
/// (Or the other way around, when there is an external resource that we need to periodically update or synchronize with).
/// Particular property of such resources is that they might be unavailable,
/// might be slow due to resource overload or network congestion,
/// need to be resynchronized periodically
/// while being nice to the resource by maintaining rate limits.
///
/// Some of these resources are naturally singleton.
/// For exampe, we have only one "bittrex.com" and we need not multiple copies of its market data withing the process.
///
/// This helper here will organize the handling of such synchronization, periodically starting the synchronization `Future`,
/// restarting it on timeout, maintaining rate limits.
pub struct RefreshedExternalResource<R: Send + 'static> {
    sync: Mutex<ExternalResourceSync<R>>,
    /// Rate limit in the form of the desired number of seconds between the syncs.
    every_n_sec: f64,
    /// Start a new `Future` and drop the old one if it fails to finish after this number of seconds.
    timeout_sec: f64,
    /// The time (in f64 seconds) when we last (re)started the `sync`.
    /// We want `AtomicU64` but it isn't yet stable.
    last_start: AtomicUsize,
    shelf: Arc<Mutex<Option<RerShelf<R>>>>,
    /// The `Future`s interested in the next update.  
    /// When there is an updated the `Task::notify` gets invoked once and then the `Task` is removed from the `listeners` list.
    listeners: Arc<Mutex<Vec<Task>>>,
}
impl<R: Send + 'static> RefreshedExternalResource<R> {
    /// New instance of the external resource tracker.
    ///
    /// * `every_n_sec` - Desired number of seconds between the syncs.
    /// * `timeout_sec` - Start a new `sync` and drop the old `Future` if it fails to finish after this number of seconds.
    ///                   Automatically bumped to be at least `every_n_sec` large.
    /// * `sync` - Generates the `Future` that should synchronize with the external resource in background.
    ///            Note that we'll tail the `Future`, polling the tail from the shared asynchronous reactor;
    ///            *spawn* the `Future` onto a different reactor if the shared asynchronous reactor is not the best option.
    pub fn new(every_n_sec: f64, timeout_sec: f64, sync: ExternalResourceSync<R>) -> RefreshedExternalResource<R> {
        assert_eq!(size_of::<usize>(), 8);
        RefreshedExternalResource {
            sync: Mutex::new(sync),
            every_n_sec,
            timeout_sec: timeout_sec.max(every_n_sec),
            last_start: AtomicUsize::new(0f64.to_bits() as usize),
            shelf: Arc::new(Mutex::new(None)),
            listeners: Arc::new(Mutex::new(Vec::new())),
        }
    }

    pub fn add_listeners(&self, mut tasks: Vec<Task>) -> Result<(), String> {
        let mut listeners = try_s!(self.listeners.lock());
        listeners.append(&mut tasks);
        Ok(())
    }

    /// Performs the maintenance operations necessary to periodically refresh the resource.
    pub fn tick(&self) -> Result<(), String> {
        let now = now_float();
        let last_finish = match *try_s!(self.shelf.lock()) {
            Some(ref rer_shelf) => rer_shelf.time,
            None => 0.,
        };
        let last_start = f64::from_bits(self.last_start.load(Ordering::Relaxed) as u64);

        if now - last_start > self.timeout_sec || (last_finish > last_start && now - last_start > self.every_n_sec) {
            self.last_start.store(now.to_bits() as usize, Ordering::Relaxed);
            let sync = try_s!(self.sync.lock());
            let f = (*sync)();
            let shelf_tx = self.shelf.clone();
            let listeners = self.listeners.clone();
            let f = f.then(move |result| -> Result<(), ()> {
                let mut shelf = match shelf_tx.lock() {
                    Ok(l) => l,
                    Err(err) => {
                        log! ({"RefreshedExternalResource::tick] Can't lock the shelf: {}", err});
                        return Err(());
                    },
                };
                let shelf_time = match *shelf {
                    Some(ref r) => r.time,
                    None => 0.,
                };
                if now > shelf_time {
                    // This check prevents out-of-order shelf updates.
                    *shelf = Some(RerShelf {
                        time: now_float(),
                        result,
                    });
                    drop(shelf); // Don't hold the lock unnecessarily.
                    {
                        let mut listeners = match listeners.lock() {
                            Ok(l) => l,
                            Err(err) => {
                                log! ({"RefreshedExternalResource::tick] Can't lock the listeners: {}", err});
                                return Err(());
                            },
                        };
                        for task in listeners.drain(..) {
                            task.notify()
                        }
                    }
                }
                Ok(())
            });
            executor::spawn(f.compat().map(|_| ())); // Polls `f` in background.
        }

        Ok(())
    }

    /// The time, in seconds since UNIX epoch, when the refresh `Future` resolved.
    pub fn last_finish(&self) -> Result<f64, String> {
        Ok(match *try_s!(self.shelf.lock()) {
            Some(ref rer_shelf) => rer_shelf.time,
            None => 0.,
        })
    }

    pub fn with_result<V, F: FnMut(Option<&Result<R, String>>) -> Result<V, String>>(
        &self,
        mut cb: F,
    ) -> Result<V, String> {
        let shelf = try_s!(self.shelf.lock());
        match *shelf {
            Some(ref rer_shelf) => cb(Some(&rer_shelf.result)),
            None => cb(None),
        }
    }
}

/// From<io::Error> is required to be implemented by futures-timer timeout.
/// We can't implement it for String directly due to Rust restrictions.
/// So this solution looks like simplest at least for now. We have to remap errors to get proper type.
pub struct StringError(pub String);

impl From<std::io::Error> for StringError {
    fn from(e: std::io::Error) -> StringError { StringError(ERRL!("{}", e)) }
}

#[derive(Clone, Debug)]
pub struct P2PMessage {
    pub from: SocketAddr,
    pub content: String,
}

impl P2PMessage {
    pub fn from_string_with_default_addr(content: String) -> P2PMessage {
        P2PMessage {
            from: SocketAddr::new([0; 4].into(), 0),
            content,
        }
    }

    pub fn from_serialize_with_default_addr<T: serde::Serialize>(msg: &T) -> P2PMessage {
        P2PMessage {
            from: SocketAddr::new([0; 4].into(), 0),
            content: serde_json::to_string(msg).unwrap(),
        }
    }
}

#[derive(Debug)]
pub struct QueuedCommand {
    pub response_sock: i32,
    pub stats_json_only: i32,
    pub queue_id: u32,
    pub msg: P2PMessage,
    // retstrp: *mut *mut c_char,
}

pub fn var(name: &str) -> Result<String, String> {
    /// Obtains the environment variable `name` from the host, copying it into `rbuf`.
    /// Returns the length of the value copied to `rbuf` or -1 if there was an error.
    #[cfg(target_arch = "wasm32")]
    #[wasm_bindgen(raw_module = "../../../js/defined-in-js.js")]
    extern "C" {
        pub fn host_env(name: *const c_char, nameˡ: i32, rbuf: *mut c_char, rcap: i32) -> i32;
    }

    #[cfg(not(target_arch = "wasm32"))]
    {
        match std::env::var(name) {
            Ok(v) => Ok(v),
            Err(_err) => ERR!("No {}", name),
        }
    }

    #[cfg(target_arch = "wasm32")]
    {
        // Get the environment variable from the host.
        use std::mem::zeroed;
        use std::str::from_utf8;

        let mut buf: [u8; 4096] = unsafe { zeroed() };
        let rc = host_env(
            name.as_ptr() as *const c_char,
            name.len() as i32,
            buf.as_mut_ptr() as *mut c_char,
            buf.len() as i32,
        );
        if rc <= 0 {
            return ERR!("No {}", name);
        }
        let s = try_s!(from_utf8(&buf[0..rc as usize]));
        Ok(String::from(s))
    }
}

pub fn block_on<F>(f: F) -> F::Output
where
    F: Future03,
{
    if var("TRACE_BLOCK_ON").map(|v| v == "true") == Ok(true) {
        let mut trace = String::with_capacity(4096);
        stack_trace(&mut stack_trace_frame, &mut |l| trace.push_str(l));
        log!("block_on at\n"(trace));
    }

    futures::executor::block_on(f)
}

use backtrace::SymbolName;

#[cfg(target_arch = "wasm32")]
pub fn now_ms() -> u64 {
    #[wasm_bindgen(raw_module = "../../../js/defined-in-js.js")]
    extern "C" {
        pub fn date_now() -> f64;
    }
    date_now() as u64
}
#[cfg(target_arch = "wasm32")]
pub fn now_float() -> f64 {
    use gstuff::duration_to_float;
    use std::time::Duration;
    duration_to_float(Duration::from_millis(now_ms()))
}

#[cfg(not(target_arch = "wasm32"))]
pub fn slurp(path: &dyn AsRef<Path>) -> Result<Vec<u8>, String> { Ok(gstuff::slurp(path)) }

#[cfg(not(target_arch = "wasm32"))]
pub fn safe_slurp(path: &dyn AsRef<Path>) -> Result<Vec<u8>, String> {
    let mut file = match std::fs::File::open(path) {
        Ok(f) => f,
        Err(ref err) if err.kind() == std::io::ErrorKind::NotFound => return Ok(Vec::new()),
        Err(err) => return ERR!("Can't open {:?}: {}", path.as_ref(), err),
    };
    let mut buf = Vec::new();
    try_s!(file.read_to_end(&mut buf));
    Ok(buf)
}

#[cfg(target_arch = "wasm32")]
pub fn slurp(path: &dyn AsRef<Path>) -> Result<Vec<u8>, String> {
    use std::mem::MaybeUninit;

    #[wasm_bindgen(raw_module = "../../../js/defined-in-js.js")]
    extern "C" {
        pub fn host_slurp(path_p: *const c_char, path_l: i32, rbuf: *mut c_char, rcap: i32) -> i32;
    }

    let path = try_s!(path.as_ref().to_str().ok_or("slurp: path not unicode"));
    let mut rbuf: [u8; 262144] = unsafe { MaybeUninit::uninit().assume_init() };
    let rc = host_slurp(
        path.as_ptr() as *const c_char,
        path.len() as i32,
        rbuf.as_mut_ptr() as *mut c_char,
        rbuf.len() as i32,
    );
    if rc < 0 {
        return ERR!("!host_slurp: {}", rc);
    }
    Ok(Vec::from(&rbuf[..rc as usize]))
}

#[cfg(not(target_arch = "wasm32"))]
pub fn temp_dir() -> PathBuf { env::temp_dir() }

#[cfg(target_arch = "wasm32")]
pub fn temp_dir() -> PathBuf {
    #[wasm_bindgen(raw_module = "../../../js/defined-in-js.js")]
    extern "C" {
        pub fn temp_dir(rbuf: *mut c_char, rcap: i32) -> i32;
    }
    let mut buf: [u8; 4096] = unsafe { zeroed() };
    let rc = temp_dir(buf.as_mut_ptr() as *mut c_char, buf.len() as i32);
    if rc <= 0 {
        panic!("!temp_dir")
    }
    let path = std::str::from_utf8(&buf[0..rc as usize]).unwrap();
    Path::new(path).into()
}

#[cfg(not(target_arch = "wasm32"))]
pub fn remove_file(path: &dyn AsRef<Path>) -> Result<(), String> {
    try_s!(fs::remove_file(path));
    Ok(())
}

#[cfg(target_arch = "wasm32")]
pub fn remove_file(path: &dyn AsRef<Path>) -> Result<(), String> {
    use std::os::raw::c_char;

    #[wasm_bindgen(raw_module = "../../../js/defined-in-js.js")]
    extern "C" {
        pub fn host_rm(ptr: *const c_char, len: i32) -> i32;
    }

    let path = try_s!(path.as_ref().to_str().ok_or("Non-unicode path"));
    let rc = host_rm(path.as_ptr() as *const c_char, path.len() as i32);
    if rc != 0 {
        return ERR!("!host_rm: {}", rc);
    }
    Ok(())
}

#[cfg(not(target_arch = "wasm32"))]
pub fn write(path: &dyn AsRef<Path>, contents: &dyn AsRef<[u8]>) -> Result<(), String> {
    try_s!(fs::write(path, contents));
    Ok(())
}

#[cfg(target_arch = "wasm32")]
pub fn write(path: &dyn AsRef<Path>, contents: &dyn AsRef<[u8]>) -> Result<(), String> {
    use std::os::raw::c_char;

    #[wasm_bindgen(raw_module = "../../../js/defined-in-js.js")]
    extern "C" {
        pub fn host_write(path_p: *const c_char, path_l: i32, ptr: *const c_char, len: i32) -> i32;
    }

    let path = try_s!(path.as_ref().to_str().ok_or("Non-unicode path"));
    let content = contents.as_ref();
    let rc = host_write(
        path.as_ptr() as *const c_char,
        path.len() as i32,
        content.as_ptr() as *const c_char,
        content.len() as i32,
    );
    if rc != 0 {
        return ERR!("!host_write: {}", rc);
    }
    Ok(())
}

/// Read a folder and return a list of files with their last-modified ms timestamps.
#[cfg(not(target_arch = "wasm32"))]
pub fn read_dir(dir: &dyn AsRef<Path>) -> Result<Vec<(u64, PathBuf)>, String> {
    let entries = try_s!(dir.as_ref().read_dir())
        .filter_map(|dir_entry| {
            let entry = match dir_entry {
                Ok(ent) => ent,
                Err(e) => {
                    log!("Error " (e) " reading from dir " (dir.as_ref().display()));
                    return None;
                },
            };

            let metadata = match entry.metadata() {
                Ok(m) => m,
                Err(e) => {
                    log!("Error " (e) " getting file " (entry.path().display()) " meta");
                    return None;
                },
            };

            let m_time = match metadata.modified() {
                Ok(time) => time,
                Err(e) => {
                    log!("Error " (e) " getting file " (entry.path().display()) " m_time");
                    return None;
                },
            };

            let lm = m_time.duration_since(UNIX_EPOCH).expect("!duration_since").as_millis();
            assert!(lm < u64::max_value() as u128);
            let lm = lm as u64;

            let path = entry.path();
            if path.extension() == Some(OsStr::new("json")) {
                Some((lm, path))
            } else {
                None
            }
        })
        .collect();

    Ok(entries)
}

#[cfg(target_arch = "wasm32")]
pub fn read_dir(dir: &dyn AsRef<Path>) -> Result<Vec<(u64, PathBuf)>, String> {
    use std::mem::MaybeUninit;

    #[wasm_bindgen(raw_module = "../../../js/defined-in-js.js")]
    extern "C" {
        pub fn host_read_dir(path_p: *const c_char, path_l: i32, rbuf: *mut c_char, rcap: i32) -> i32;
    }

    let path = try_s!(dir.as_ref().to_str().ok_or("read_dir: dir path not unicode"));
    let mut rbuf: [u8; 262144] = unsafe { MaybeUninit::uninit().assume_init() };
    let rc = host_read_dir(
        path.as_ptr() as *const c_char,
        path.len() as i32,
        rbuf.as_mut_ptr() as *mut c_char,
        rbuf.len() as i32,
    );
    if rc <= 0 {
        return ERR!("!host_read_dir: {}", rc);
    }
    let jens: Vec<(u64, String)> = try_s!(json::from_slice(&rbuf[..rc as usize]));

    let mut entries: Vec<(u64, PathBuf)> = Vec::with_capacity(jens.len());
    for (lm, name) in jens {
        let path = dir.as_ref().join(name);
        entries.push((lm, path))
    }

    Ok(entries)
}

/// If the `MM_LOG` variable is present then tries to open that file.  
/// Prints a warning to `stdout` if there's a problem opening the file.  
/// Returns `None` if `MM_LOG` variable is not present or if the specified path can't be opened.
fn open_log_file() -> Option<fs::File> {
    let mm_log = match var("MM_LOG") {
        Ok(v) => v,
        Err(_) => return None,
    };

    // For security reasons we want the log path to always end with ".log".
    if !mm_log.ends_with(".log") {
        println!("open_log_file] MM_LOG doesn't end with '.log'");
        return None;
    }

    match fs::OpenOptions::new().append(true).create(true).open(&mm_log) {
        Ok(f) => Some(f),
        Err(err) => {
            println!("open_log_file] Can't open {}: {}", mm_log, err);
            None
        },
    }
}

#[cfg(not(target_arch = "wasm32"))]
pub fn writeln(line: &str) {
    use std::panic::catch_unwind;

    lazy_static! {
        static ref LOG_FILE: Mutex<Option<fs::File>> = Mutex::new(open_log_file());
    }

    // `catch_unwind` protects the tests from error
    //
    //     thread 'CORE' panicked at 'cannot access stdout during shutdown'
    //
    // (which might be related to https://github.com/rust-lang/rust/issues/29488).
    let _ = catch_unwind(|| {
        if let Ok(mut log_file) = LOG_FILE.lock() {
            if let Some(ref mut log_file) = *log_file {
                let _ = witeln!(log_file, (line));
                return;
            }
        }
        println!("{}", line);
    });
}

#[cfg(target_arch = "wasm32")]
static mut PROCESS_LOG_TAIL: [u8; 0x10000] = [0; 0x10000];

#[cfg(target_arch = "wasm32")]
static TAIL_CUR: Atomic<usize> = Atomic::new(0);

<<<<<<< HEAD
/// Keep a tail of the log in RAM for the integration tests.
#[cfg(target_arch = "wasm32")]
pub fn append_log_tail(line: &str) {
=======
#[cfg(all(not(feature = "native"), not(feature = "w-bindgen")))]
pub fn writeln(line: &str) {
    use std::ffi::CString;

    extern "C" {
        pub fn console_log(ptr: *const c_char, len: i32);
    }
    let lineᶜ = CString::new(line).unwrap();
    unsafe { console_log(lineᶜ.as_ptr(), line.len() as i32) }

    // Keep a tail of the log in RAM for the integration tests.
>>>>>>> 70794051
    unsafe {
        if line.len() < PROCESS_LOG_TAIL.len() {
            let posⁱ = TAIL_CUR.load(Ordering::Relaxed);
            let posⱼ = posⁱ + line.len();
            let (posˢ, posⱼ) = if posⱼ > PROCESS_LOG_TAIL.len() {
                (0, line.len())
            } else {
                (posⁱ, posⱼ)
            };
            if TAIL_CUR
                .compare_exchange(posⁱ, posⱼ, Ordering::Relaxed, Ordering::Relaxed)
                .is_ok()
            {
                for (cur, ix) in (posˢ..posⱼ).zip(0..line.len()) {
                    PROCESS_LOG_TAIL[cur] = line.as_bytes()[ix]
                }
            }
        }
    }
}

#[cfg(target_arch = "wasm32")]
pub fn writeln(line: &str) {
    use web_sys::console;
    console::log_1(&line.into());
    append_log_tail(line);
}

/// Set up a panic hook that prints the panic location and the message.  
/// (The default Rust handler doesn't have the means to print the message.
///  Note that we're also getting the stack trace from Node.js and rustfilt).
#[cfg(target_arch = "wasm32")]
#[no_mangle]
pub extern "C" fn set_panic_hook() {
    use gstuff::filename;
    use std::panic::{set_hook, PanicInfo};

    set_hook(Box::new(|info: &PanicInfo| {
        let mut msg = String::with_capacity(256);
        let _ = wite!(&mut msg, (info));
        writeln(&msg)
    }))
}

pub fn small_rng() -> SmallRng { SmallRng::seed_from_u64(now_ms()) }

/// Ask the WASM host to send HTTP request to the native helpers.
/// Returns request ID used to wait for the reply.
#[cfg(target_arch = "wasm32")]
#[wasm_bindgen(raw_module = "../../../js/defined-in-js.js")]
extern "C" {
    fn http_helper_if(helper: *const u8, helper_len: i32, payload: *const u8, payload_len: i32, timeout_ms: i32)
        -> i32;
}

#[cfg(target_arch = "wasm32")]
#[wasm_bindgen(raw_module = "../../../js/defined-in-js.js")]
extern "C" {
    /// Check with the WASM host to see if the given HTTP request is ready.
    ///
    /// Returns the amount of bytes copied to rbuf,  
    /// or `-1` if the request is not yet finished,  
    /// or `0 - amount of bytes` in case the intended size was larger than the `rcap`.
    ///
    /// The bytes copied to rbuf are in the bencode format,
    /// `{status: $number, ct: $bytes, cs: $bytes, body: $bytes}`
    /// (the `HelperResponse`).
    ///
    /// * `helper_request_id` - Request ID previously returned by `http_helper_if`.
    /// * `rbuf` - The buffer to copy the response payload into if the request is finished.
    /// * `rcap` - The size of the `rbuf` buffer.
    pub fn http_helper_check(helper_request_id: i32, rbuf: *mut u8, rcap: i32) -> i32;
}

lazy_static! {
    /// Maps helper request ID to the corresponding Waker,
    /// allowing WASM host to wake the `HelperReply`.
    static ref HELPER_REQUESTS: Mutex<HashMap<i32, Waker>> = Mutex::new (HashMap::new());
}

/// WASM host invokes this method to signal the readiness of the HTTP request.
#[no_mangle]
#[cfg(target_arch = "wasm32")]
pub extern "C" fn http_ready(helper_request_id: i32) {
    let mut helper_requests = HELPER_REQUESTS.lock().unwrap();
    if let Some(waker) = helper_requests.remove(&helper_request_id) {
        waker.wake()
    }
}

#[derive(Deserialize, Debug)]
pub struct HelperResponse {
    pub status: u32,
    #[serde(rename = "ct")]
    pub content_type: Option<ByteBuf>,
    #[serde(rename = "cs")]
    pub checksum: Option<ByteBuf>,
    pub body: ByteBuf,
}
/// Mostly used to log the errors coming from the other side.
impl fmt::Display for HelperResponse {
    fn fmt(&self, ft: &mut fmt::Formatter) -> fmt::Result {
        wite! (ft, (self.status) ", " (binprint (&self.body, b'.')))
    }
}

#[cfg(target_arch = "wasm32")]
pub async fn helperᶜ(helper: &'static str, args: Vec<u8>) -> Result<Vec<u8>, String> {
    use serde_bencode::de::from_bytes as bdecode;

    let helper_request_id = http_helper_if(
        helper.as_ptr(),
        helper.len() as i32,
        args.as_ptr(),
        args.len() as i32,
        9999,
    );

    struct HelperReply {
        helper: &'static str,
        helper_request_id: i32,
    }
    impl std::future::Future for HelperReply {
        type Output = Result<Vec<u8>, String>;
        fn poll(self: Pin<&mut Self>, cx: &mut Context) -> Poll03<Self::Output> {
            let mut buf: [u8; 65535] = unsafe { std::mem::MaybeUninit::uninit().assume_init() };
            let rlen = http_helper_check(self.helper_request_id, buf.as_mut_ptr(), buf.len() as i32);
            if rlen < -1 {
                // Response is larger than capacity.
                return Poll03::Ready(ERR!("Helper result is too large ({})", rlen));
            }
            if rlen >= 0 {
                return Poll03::Ready(Ok(Vec::from(&buf[0..rlen as usize])));
            }

            // NB: Need a fresh waker each time `Pending` is returned, to support switching tasks.
            // cf. https://rust-lang.github.io/async-book/02_execution/03_wakeups.html
            let waker = cx.waker().clone();
            HELPER_REQUESTS.lock().unwrap().insert(self.helper_request_id, waker);

            Poll03::Pending
        }
    }
    impl Drop for HelperReply {
        fn drop(&mut self) { HELPER_REQUESTS.lock().unwrap().remove(&self.helper_request_id); }
    }
    let rv: Vec<u8> = try_s!(
        HelperReply {
            helper,
            helper_request_id
        }
        .await
    );
    let rv: HelperResponse = try_s!(bdecode(&rv));
    if rv.status != 200 {
        return ERR!("!{}: {}", helper, rv);
    }
    // TODO: Check `rv.checksum` if present.
    Ok(rv.body.into_vec())
}

#[derive(Serialize, Deserialize)]
pub struct BroadcastP2pMessageArgs {
    pub ctx: u32,
    pub msg: String,
}

#[derive(Debug, Clone)]
/// Ordered from low to height inclusive range.
pub struct OrdRange<T>(RangeInclusive<T>);

impl<T> Deref for OrdRange<T> {
    type Target = RangeInclusive<T>;

    fn deref(&self) -> &Self::Target { &self.0 }
}

impl<T: PartialOrd> OrdRange<T> {
    /// Construct the OrderedRange from the start-end pair.
    pub fn new(start: T, end: T) -> Result<Self, String> {
        if start > end {
            return Err("".into());
        }

        Ok(Self(start..=end))
    }
}

impl<T: Copy> OrdRange<T> {
    /// Flatten a start-end pair into the vector.
    pub fn flatten(&self) -> Vec<T> { vec![*self.start(), *self.end()] }
}

/// Invokes callback `cb_id` in the WASM host, passing a `(ptr,len)` string to it.
#[cfg(target_arch = "wasm32")]
#[wasm_bindgen(raw_module = "../../../js/defined-in-js.js")]
extern "C" {
    pub fn call_back(cb_id: i32, ptr: *const c_char, len: i32);
}
pub mod for_tests;

fn without_trailing_zeroes(decimal: &str, dot: usize) -> &str {
    let mut pos = decimal.len() - 1;
    loop {
        let ch = decimal.as_bytes()[pos];
        if ch != b'0' {
            break &decimal[0..=pos];
        }
        if pos == dot {
            break &decimal[0..pos];
        }
        pos -= 1
    }
}

/// Round half away from zero (aka commercial rounding).
pub fn round_to(bd: &BigDecimal, places: u8) -> String {
    // Normally we'd do
    //
    //     let divisor = pow (10, places)
    //     round (self * divisor) / divisor
    //
    // But we don't have a `round` function in `BigDecimal` at present, so we're on our own.

    let bds = format!("{}", bd);
    let bda = bds.as_bytes();
    let dot = bda.iter().position(|&ch| ch == b'.');
    let dot = match dot {
        Some(dot) => dot,
        None => return bds,
    };

    if bda.len() - dot <= places as usize {
        return String::from(without_trailing_zeroes(&bds, dot));
    }

    let mut pos = bda.len() - 1;
    let mut ch = bda[pos];
    let mut prev_digit = 0;
    loop {
        let digit = ch - b'0';
        let rounded = if prev_digit > 5 { digit + 1 } else { digit };
        //println! ("{} at {}: prev_digit {}, digit {}, rounded {}", bds, pos, prev_digit, digit, rounded);

        if pos < dot {
            //println! ("{}, pos < dot, stopping at pos {}", bds, pos);
            let mut integer: i64 = (&bds[0..=pos]).parse().unwrap();
            if prev_digit > 5 {
                if bda[0] == b'-' {
                    integer = integer.checked_sub(1).unwrap()
                } else {
                    integer = integer.checked_add(1).unwrap()
                }
            }
            return format!("{}", integer);
        }

        if pos == dot + places as usize && rounded < 10 {
            //println! ("{}, stopping at pos {}", bds, pos);
            break format!("{}{}", &bds[0..pos], rounded);
        }

        pos -= 1;
        if pos == dot {
            pos -= 1
        } // Skip over the dot.
        ch = bda[pos];
        prev_digit = rounded
    }
}

#[test]
fn test_round_to() {
    assert_eq!(round_to(&BigDecimal::from(0.999), 2), "1");
    assert_eq!(round_to(&BigDecimal::from(-0.999), 2), "-1");

    assert_eq!(round_to(&BigDecimal::from(10.999), 2), "11");
    assert_eq!(round_to(&BigDecimal::from(-10.999), 2), "-11");

    assert_eq!(round_to(&BigDecimal::from(99.9), 1), "99.9");
    assert_eq!(round_to(&BigDecimal::from(-99.9), 1), "-99.9");

    assert_eq!(round_to(&BigDecimal::from(99.9), 0), "100");
    assert_eq!(round_to(&BigDecimal::from(-99.9), 0), "-100");

    let ouch = BigDecimal::from(1) / BigDecimal::from(7);
    assert_eq!(round_to(&ouch, 3), "0.143");

    let ouch = BigDecimal::from(1) / BigDecimal::from(3);
    assert_eq!(round_to(&ouch, 0), "0");
    assert_eq!(round_to(&ouch, 1), "0.3");
    assert_eq!(round_to(&ouch, 2), "0.33");
    assert_eq!(round_to(&ouch, 9), "0.333333333");

    assert_eq!(round_to(&BigDecimal::from(0.123), 99), "0.123");
    assert_eq!(round_to(&BigDecimal::from(-0.123), 99), "-0.123");

    assert_eq!(round_to(&BigDecimal::from(0), 99), "0");
    assert_eq!(round_to(&BigDecimal::from(-0), 99), "0");

    assert_eq!(round_to(&BigDecimal::from(0.123), 0), "0");
    assert_eq!(round_to(&BigDecimal::from(-0.123), 0), "0");

    assert_eq!(round_to(&BigDecimal::from(0), 0), "0");
    assert_eq!(round_to(&BigDecimal::from(-0), 0), "0");
}

#[cfg(not(target_arch = "wasm32"))]
pub fn new_uuid() -> Uuid { Uuid::new_v4() }

#[cfg(target_arch = "wasm32")]
pub fn new_uuid() -> Uuid {
    use rand::RngCore;
    use uuid::{Builder, Variant, Version};

    let mut rng = small_rng();
    let mut bytes = [0; 16];

    rng.fill_bytes(&mut bytes);

    Builder::from_bytes(bytes)
        .set_variant(Variant::RFC4122)
        .set_version(Version::Random)
        .build()
}

pub fn first_char_to_upper(input: &str) -> String {
    let mut v: Vec<char> = input.chars().collect();
    if let Some(c) = v.first_mut() {
        c.make_ascii_uppercase()
    }
    v.into_iter().collect()
}

#[test]
fn test_first_char_to_upper() {
    assert_eq!("", first_char_to_upper(""));
    assert_eq!("K", first_char_to_upper("k"));
    assert_eq!("Komodo", first_char_to_upper("komodo"));
    assert_eq!(".komodo", first_char_to_upper(".komodo"));
}

pub fn json_dir_entries(path: &dyn AsRef<Path>) -> Result<Vec<DirEntry>, String> {
    Ok(try_s!(path.as_ref().read_dir())
        .filter_map(|dir_entry| {
            let entry = match dir_entry {
                Ok(ent) => ent,
                Err(e) => {
                    log!("Error " (e) " reading from dir " (path.as_ref().display()));
                    return None;
                },
            };

            if entry.path().extension() == Some(OsStr::new("json")) {
                Some(entry)
            } else {
                None
            }
        })
        .collect())
}

/// Calculates the median of the set represented as slice
pub fn median<T: Add<Output = T> + Div<Output = T> + Copy + From<u8> + Ord>(input: &mut [T]) -> Option<T> {
    // median is undefined on empty sets
    if input.is_empty() {
        return None;
    }
    input.sort();
    let median_index = input.len() / 2;
    if input.len() % 2 == 0 {
        Some((input[median_index - 1] + input[median_index]) / T::from(2u8))
    } else {
        Some(input[median_index])
    }
}

#[test]
fn test_median() {
    let mut input = [3, 2, 1];
    let expected = Some(2u32);
    let actual = median(&mut input);
    assert_eq!(expected, actual);

    let mut input = [3, 1];
    let expected = Some(2u32);
    let actual = median(&mut input);
    assert_eq!(expected, actual);

    let mut input = [1, 3, 2, 8, 10];
    let expected = Some(3u32);
    let actual = median(&mut input);
    assert_eq!(expected, actual);
}

pub fn calc_total_pages(entries_len: usize, limit: usize) -> usize {
    if limit == 0 {
        return 0;
    }
    let pages_num = entries_len / limit;
    if entries_len % limit == 0 {
        pages_num
    } else {
        pages_num + 1
    }
}

#[test]
fn test_calc_total_pages() {
    assert_eq!(0, calc_total_pages(0, 0));
    assert_eq!(0, calc_total_pages(0, 1));
    assert_eq!(0, calc_total_pages(0, 100));
    assert_eq!(1, calc_total_pages(1, 1));
    assert_eq!(2, calc_total_pages(16, 8));
    assert_eq!(2, calc_total_pages(15, 8));
}<|MERGE_RESOLUTION|>--- conflicted
+++ resolved
@@ -1748,23 +1748,9 @@
 #[cfg(target_arch = "wasm32")]
 static TAIL_CUR: Atomic<usize> = Atomic::new(0);
 
-<<<<<<< HEAD
 /// Keep a tail of the log in RAM for the integration tests.
 #[cfg(target_arch = "wasm32")]
 pub fn append_log_tail(line: &str) {
-=======
-#[cfg(all(not(feature = "native"), not(feature = "w-bindgen")))]
-pub fn writeln(line: &str) {
-    use std::ffi::CString;
-
-    extern "C" {
-        pub fn console_log(ptr: *const c_char, len: i32);
-    }
-    let lineᶜ = CString::new(line).unwrap();
-    unsafe { console_log(lineᶜ.as_ptr(), line.len() as i32) }
-
-    // Keep a tail of the log in RAM for the integration tests.
->>>>>>> 70794051
     unsafe {
         if line.len() < PROCESS_LOG_TAIL.len() {
             let posⁱ = TAIL_CUR.load(Ordering::Relaxed);
