//! A common dependency for subcrates.
//! 
//!                   common
//!                     ^
//!                     |
//!     subcrate A   ---+---   subcrate B
//!         ^                      ^
//!         |                      |
//!         +-----------+----------+
//!                     |
//!                   binary

#![feature(non_ascii_idents, integer_atomics, panic_info_message)]
#![cfg_attr(not(feature = "native"), allow(unused_imports))]
#![cfg_attr(not(feature = "native"), allow(dead_code))]

#[macro_use] extern crate fomat_macros;
#[macro_use] extern crate gstuff;
#[macro_use] extern crate lazy_static;
#[macro_use] extern crate serde_derive;
#[macro_use] extern crate serde_json;
#[macro_use] extern crate unwrap;

/// Fills a C character array with a zero-terminated C string,
/// returning an error if the string is too large.
#[macro_export]
#[allow(unused_unsafe)]
macro_rules! safecopy {
    ($to: expr, $format: expr, $($args: tt)+) => {{
        use ::std::io::Write;
        let to: &mut [i8] = &mut $to[..];  // Check the type.
        let to: &mut [u8] = unsafe {::std::mem::transmute (to)};  // c_char to Rust.
        let mut wr = ::std::io::Cursor::new (to);
        write! (&mut wr, concat! ($format, "\0"), $($args)+)
    }}
}

/// Implements a `From` for `enum` with a variant name matching the name of the type stored.
/// 
/// This is helpful as a workaround for the lack of datasort refinements.  
/// And also as a simpler alternative to `enum_dispatch` and `enum_derive`.
/// 
///     enum Color {Red (Red)}
///     ifrom! (Color, Red);
#[macro_export]
macro_rules! ifrom {
    ($enum: ident, $id: ident) => {
        impl From<$id> for $enum {
            fn from (t: $id) -> $enum {
                $enum::$id (t)
}   }   }   }

#[macro_use]
pub mod jsonrpc_client;
#[macro_use]
pub mod log;

#[cfg(feature = "native")]
pub mod for_c;
pub mod for_tests;
pub mod custom_futures;
pub mod iguana_utils;
pub mod lp_privkey;
pub mod mm_ctx;
pub mod ser;
#[cfg(feature = "native")]
pub mod lift_body;

use crossbeam::{channel};
use futures::{future, Future};
use futures::task::Task;
use hex::FromHex;
use http::{Response, StatusCode, HeaderMap};
use http::header::{HeaderValue, CONTENT_TYPE};
#[cfg(feature = "native")]
use libc::{c_char, c_void, malloc, free};
use rand::{SeedableRng, rngs::SmallRng};
use serde_json::{self as json, Value as Json};
use std::env::args;
use std::fmt::{self, Write as FmtWrite};
use std::fs;
use std::ffi::{CStr};
use std::intrinsics::copy;
use std::io::{Write};
use std::mem::{forget, size_of, uninitialized, zeroed};
use std::path::{Path};
use std::ptr::{null_mut, read_volatile};
use std::sync::{Arc, Mutex, MutexGuard};
use std::sync::atomic::{AtomicUsize, Ordering};
use std::str;

#[cfg(feature = "native")]
#[allow(dead_code,non_upper_case_globals,non_camel_case_types,non_snake_case)]
pub mod lp {include! ("c_headers/LP_include.rs");}

pub const MM_VERSION: &'static str = env! ("MM_VERSION");

pub const SATOSHIS: u64 = 100000000;

/// Converts u64 satoshis to f64
pub fn sat_to_f(sat: u64) -> f64 { sat as f64 / SATOSHIS as f64 }

<<<<<<< HEAD
/// Created by `void *bitcoin_ctx()`.
pub enum BitcoinCtx {}

extern "C" {
    pub fn bitcoin_ctx() -> *mut BitcoinCtx;
    #[cfg(feature = "native")]
    pub fn bitcoin_priv2wif (symbol: *const u8, wiftaddr: u8, wifstr: *mut c_char, privkey: _bits256, addrtype: u8) -> i32;
}

#[cfg(feature = "native")]
pub use self::lp::_bits256;

=======
>>>>>>> cb58422a
#[allow(non_camel_case_types)]
#[derive(Clone, Copy, Eq, Hash, PartialEq)]
#[repr(transparent)]
pub struct bits256 {pub bytes: [u8; 32]}

impl fmt::Display for bits256 {
    fn fmt (&self, fm: &mut fmt::Formatter) -> fmt::Result {
        for &ch in self.bytes.iter() {
            fn hex_from_digit (num: u8) -> char {
                if num < 10 {(b'0' + num) as char} else {(b'a' + num - 10) as char}}
            fm.write_char (hex_from_digit (ch / 16)) ?;
            fm.write_char (hex_from_digit (ch % 16)) ?;
        }
        Ok(())
}   }

impl fmt::Debug for bits256 {
    fn fmt (&self, f: &mut fmt::Formatter) -> fmt::Result {
        (self as &dyn fmt::Display) .fmt (f)
}   }

impl From<[u8; 32]> for bits256 {
    fn from (bytes: [u8; 32]) -> Self {bits256 {bytes}}
}

#[cfg(feature = "native")]
impl From<lp::_bits256> for bits256 {
    fn from (bits: lp::_bits256) -> Self {unsafe {bits256 {bytes: bits.bytes}}}
}

#[cfg(feature = "native")]
impl From<bits256> for lp::_bits256 {
    fn from (k: bits256) -> lp::_bits256 {unsafe {
        let mut bits: lp::_bits256 = zeroed();
        bits.bytes.copy_from_slice (&k.bytes[..]);
        bits
    }}
}

impl bits256 {
    /// Returns true if the hash is not zero.  
    /// Port of `#define bits256_nonz`.
    pub fn nonz (&self) -> bool {
        self.bytes.iter().any (|ch| *ch != 0)
    }
}

pub fn nonz (k: [u8; 32]) -> bool {
    k.iter().any (|ch| *ch != 0)
}

/// Decodes a HEX string into a 32-bytes array.  
/// But only if the HEX string is 64 characters long, returning a zeroed array otherwise.  
/// (Use `fn nonz` to check if the array is zeroed).  
/// A port of cJSON.c/jbits256.
pub fn jbits256 (json: &Json) -> Result<bits256, String> {
    if let Some (hex) = json.as_str() {
        if hex.len() == 64 {
            //try_s! (::common::iguana_utils::decode_hex (unsafe {&mut hash.bytes[..]}, hex.as_bytes()));
            let bytes: [u8; 32] = try_s! (FromHex::from_hex (hex));
            return Ok (bits256::from (bytes))
    }   }
    Ok (unsafe {zeroed()})
}

pub const SATOSHIDEN: i64 = 100000000;
pub fn dstr (x: i64, decimals: u8) -> f64 {x as f64 / 10.0_f64.powf(decimals as f64)}

/// Apparently helps to workaround `double` fluctuations occuring on *certain* systems.
/// cf. https://stackoverflow.com/questions/19804472/double-randomly-adds-0-000000000000001.
/// Not sure it's needed in Rust, the floating point operations should be determenistic here,
/// but better safe than sorry.
pub const SMALLVAL: f64 = 0.000000000000001;  // 1e-15f64

/// Helps sharing a string slice with C code by allocating a zero-terminated string with the C standard library allocator.
/// 
/// The difference from `CString` is that the memory is then *owned* by the C code instead of being temporarily borrowed,
/// that is it doesn't need to be recycled in Rust.
/// Plus we don't check the slice for zeroes, most of our code doesn't need that extra check.
#[cfg(feature = "native")]
pub fn str_to_malloc (s: &str) -> *mut c_char {
    slice_to_malloc (s.as_bytes()) as *mut c_char
}

/// Helps sharing a byte slice with C code by allocating a zero-terminated string with the C standard library allocator.
#[cfg(feature = "native")]
pub fn slice_to_malloc (bytes: &[u8]) -> *mut u8 {unsafe {
    let buf = malloc (bytes.len() + 1) as *mut u8;
    copy (bytes.as_ptr(), buf, bytes.len());
    *buf.offset (bytes.len() as isize) = 0;
    buf
}}

/// Converts *mut c_char to Rust String
/// Doesn't free the allocated memory
/// It's responsibility of the caller to free the memory when required
/// Returns error in case of null pointer input
#[cfg(feature = "native")]
pub fn c_char_to_string(ptr: *mut c_char) -> Result<String, String> { unsafe {
    if !ptr.is_null() {
        let res_str = try_s!(CStr::from_ptr(ptr).to_str());
        let res_str = String::from(res_str);
        Ok(res_str)
    } else {
        ERR!("Tried to convert null pointer to Rust String!")
    }
}}

/// Frees C raw pointer
/// Does nothing in case of null pointer input
#[cfg(feature = "native")]
pub fn free_c_ptr(ptr: *mut c_void) { unsafe {
    if !ptr.is_null() {
        free(ptr as *mut libc::c_void);
    }
}}

/// Use the value, preventing the compiler and linker from optimizing it away.
pub fn black_box<T> (v: T) -> T {
    // https://github.com/rust-lang/rfcs/issues/1484#issuecomment-240853111
    //std::hint::black_box (v)

    let ret = unsafe {read_volatile (&v)};
    forget (v);
    ret
}

/// Attempts to remove the `Path` on `drop`.
#[derive(Debug)]
pub struct RaiiRm<'a> (pub &'a Path);
impl<'a> AsRef<Path> for RaiiRm<'a> {
    fn as_ref (&self) -> &Path {
        self.0
    }
}
impl<'a> Drop for RaiiRm<'a> {
    fn drop (&mut self) {
        let _ = fs::remove_file (self);
    }
}

/// Using a static buffer in order to minimize the chance of heap and stack allocations in the signal handler.
fn trace_buf() -> MutexGuard<'static, [u8; 256]> {
    lazy_static! {static ref TRACE_BUF: Mutex<[u8; 256]> = Mutex::new (unsafe {uninitialized()});}
    unwrap! (TRACE_BUF.lock())
}

fn trace_name_buf() -> MutexGuard<'static, [u8; 128]> {
    lazy_static! {static ref TRACE_NAME_BUF: Mutex<[u8; 128]> = Mutex::new (unsafe {uninitialized()});}
    unwrap! (TRACE_NAME_BUF.lock())
}

/// Formats a stack frame.
/// Some common and less than useful frames are skipped.
pub fn stack_trace_frame (buf: &mut dyn Write, symbol: &backtrace::Symbol) {
    let filename = match symbol.filename() {Some (path) => path, None => return};
    let filename = match filename.components().rev().next() {Some (c) => c.as_os_str().to_string_lossy(), None => return};
    let lineno = match symbol.lineno() {Some (lineno) => lineno, None => return};
    let name = match symbol.name() {Some (name) => name, None => return};
    let mut name_buf = trace_name_buf();
    let name = gstring! (name_buf, {
        let _ = write! (name_buf, "{}", name);  // NB: `fmt` is different from `SymbolName::as_str`.
    });

    // Skip common and less than informative frames.

    if name == "mm2::crash_reports::rust_seh_handler" {return}
    if name == "veh_exception_filter" {return}
    if name == "common::stack_trace" {return}
    if name == "common::log_stacktrace" {return}
    if name == "__scrt_common_main_seh" {return}  // Super-main on Windows.

    if filename == "boxed.rs" {return}
    if filename == "panic.rs" {return}

    // Alphanumerically sorted on first letter.
    if name.starts_with ("alloc::") {return}
    if name.starts_with ("backtrace::") {return}
    if name.starts_with ("common::stack_trace") {return}
    if name.starts_with ("futures::") {return}
    if name.starts_with ("hyper::") {return}
    if name.starts_with ("mm2::crash_reports::signal_handler") {return}
    if name.starts_with ("panic_unwind::") {return}
    if name.starts_with ("std::") {return}
    if name.starts_with ("scoped_tls::") {return}
    if name.starts_with ("tokio::") {return}
    if name.starts_with ("tokio_core::") {return}
    if name.starts_with ("tokio_reactor::") {return}
    if name.starts_with ("tokio_executor::") {return}
    if name.starts_with ("tokio_timer::") {return}

    let _ = writeln! (buf, "  {}:{}] {}", filename, lineno, name);
}

/// Generates a string with the current stack trace.
/// 
/// To get a simple stack trace:
/// 
///     let mut trace = String::with_capacity (4096);
///     stack_trace (&mut stack_trace_frame, &mut |l| trace.push_str (l));
/// 
/// * `format` - Generates the string representation of a frame.
/// * `output` - Function used to print the stack trace.
///              Printing immediately, without buffering, should make the tracing somewhat more reliable.
pub fn stack_trace (format: &mut dyn FnMut (&mut dyn Write, &backtrace::Symbol), output: &mut dyn FnMut (&str)) {
    backtrace::trace (|frame| {
        backtrace::resolve (frame.ip(), |symbol| {
            let mut trace_buf = trace_buf();
            let trace = gstring! (trace_buf, {
              format (trace_buf, symbol);
            });
            output (trace);
        });
        true
    });
}

/// Helps logging binary data (particularly with text-readable parts, such as bencode, netstring)
/// by replacing all the non-printable bytes with the `blank` character.
pub fn binprint (bin: &[u8], blank: u8) -> String {
    let mut bin: Vec<u8> = bin.into();
    for ch in bin.iter_mut() {if *ch < 0x20 || *ch >= 0x7F {*ch = blank}}
    unsafe {String::from_utf8_unchecked (bin)}
}

/// Tries to detect if we're running under a test, allowing us to be lazy and *delay* some costly operations.
/// 
/// Note that the code SHOULD behave uniformely regardless of where it's invoked from
/// (nondeterminism breaks POLA and we don't know how the code will be used in the future)
/// but in certain cases we have a leeway of adjusting to being run from a test
/// without breaking any invariants or expectations.
/// For instance, DHT might take unknown time to initialize, and by delaying this initialization in the tests
/// we can avoid the unnecessary overhead of DHT initializaion and destruction while maintaining the contract.
pub fn is_a_test_drill() -> bool {
    // Stack tracing would sometimes crash on Windows, doesn't worth the risk here.
    if cfg! (windows) {return false}

    let mut trace = String::with_capacity (1024);
    stack_trace (
        &mut |mut fwr, sym| {if let Some (name) = sym.name() {let _ = witeln! (fwr, (name));}},
        &mut |tr| {trace.push_str (tr)});

    if trace.contains ("\nmm2::main\n") || trace.contains ("\nmm2::run_lp_main\n") {return false}

    if let Some (executable) = args().next() {
        if executable.ends_with (r"\mm2.exe") {return false}
        if executable.ends_with ("/mm2") {return false}
    }

    true
}

pub type SlurpFut = Box<dyn Future<Item=(StatusCode, HeaderMap, Vec<u8>), Error=String> + Send + 'static>;

/// RPC response, returned by the RPC handlers.  
/// NB: By default the future is executed on the shared asynchronous reactor (`CORE`),
/// the handler is responsible for spawning the future on another reactor if it doesn't fit the `CORE` well.
pub type HyRes = Box<dyn Future<Item=Response<Vec<u8>>, Error=String> + Send>;

// To improve git history and ease of exploratory refactoring
// we're splitting the code in place with conditional compilation.
// wio stands for "web I/O" or "wasm I/O",
// it contains the parts which aren't directly available with WASM.

// TODO: Move this.
// How to link them together...
// 1) Use separate folders for wasm and native builds in order not to mess the C objects and linking.
// 2) In the native Rust binary add a mode which will run the WASM core (on wasmi),
//    supplying it with the necessary helpers.

#[cfg(not(feature = "native"))]
pub mod wio {
    use futures::future::IntoFuture;
    use http::Request;
    use super::SlurpFut;

    pub fn spawn<F, R> (_f: F) where
        F: FnOnce(()) -> R + Send + 'static,
        R: IntoFuture<Item = (), Error = ()>,
        R::Future: 'static
    {
        unimplemented!()
    }

    #[allow(dead_code)]
    pub fn slurp_req (_request: Request<Vec<u8>>) -> SlurpFut {
        unimplemented!()
    }
}

#[cfg(feature = "native")]
pub mod wio {
    use crate::lift_body::LiftBody;
    use crate::SlurpFut;
    use futures::{future, Async, Future, Poll};
    use futures::sync::oneshot::{self, Receiver};
    use future::IntoFuture;
    use gstuff::{any_to_str, duration_to_float, now_float};
    use http::{Request, StatusCode, HeaderMap};
    //use http_body::Body;
    use hyper::Client;
    use hyper::client::HttpConnector;
    use hyper::header::{ HeaderValue, CONTENT_TYPE };
    use hyper::rt::Stream;
    use hyper::server::conn::Http;
    use hyper_rustls::HttpsConnector;
    use std::fmt;
    use std::panic::{catch_unwind, AssertUnwindSafe};
    use std::process::abort;
    use std::thread;
    use std::thread::JoinHandle;
    use std::time::Duration;
    use std::str;
    use tokio_core::reactor::Remote;
    use tokio_core::reactor::Handle;

    fn start_core_thread() -> Remote {
        let (tx, rx) = oneshot::channel();
        unwrap! (thread::Builder::new().name ("CORE".into()) .spawn (move || {
            if let Err (err) = catch_unwind (AssertUnwindSafe (move || {
                let mut core = unwrap! (tokio_core::reactor::Core::new(), "!core");
                unwrap! (tx.send (core.remote()), "Can't send Remote.");
                loop {core.turn (None)}
            })) {
                log! ({"CORE panic! {:?}", any_to_str (&*err)});
                abort()
            }
        }), "!spawn");
        let core: Remote = unwrap! (rx.wait(), "!wait");
        core
    }

    lazy_static! {
        /// Shared asynchronous reactor.
        pub static ref CORE: Remote = start_core_thread();
        /// Shared HTTP server.
        pub static ref HTTP: Http = Http::new();
    }

    pub fn spawn<F, R> (f: F) where
        F: FnOnce(&Handle) -> R + Send + 'static,
        R: IntoFuture<Item = (), Error = ()>,
        R::Future: 'static
    {
        CORE.spawn (f);
    }

    /// With a shared reactor drives the future `f` to completion.
    ///
    /// NB: This function is only useful if you need to get the results of the execution.
    /// If the results are not necessary then a future can be scheduled directly on the reactor:
    ///
    ///     CORE.spawn (|_| f);
    pub fn drive<F, R, E> (f: F) -> Receiver<Result<R, E>> where
    F: Future<Item=R, Error=E> + Send + 'static,
    R: Send + 'static,
    E: Send + 'static {
        let (sx, rx) = oneshot::channel();
        CORE.spawn (move |_handle| {
            f.then (move |fr: Result<R, E>| -> Result<(),()> {
                let _ = sx.send (fr);
                Ok(())
            })
        });
        rx
    }

    /// With a shared reactor drives the future `f` to completion.
    ///
    /// Similar to `fn drive`, but returns a stringified error,
    /// allowing us to collapse the `Receiver` and return the `R` directly.
    pub fn drive_s<F, R, E> (f: F) -> impl Future<Item=R, Error=String> where
    F: Future<Item=R, Error=E> + Send + 'static,
    R: Send + 'static,
    E: fmt::Display + Send + 'static {
        drive (f) .then (move |r| -> Result<R, String> {
            let r = try_s! (r);  // Peel the `Receiver`.
            let r = try_s! (r);  // `E` to `String`.
            Ok (r)
        })
    }

    /// Finishes with the "timeout" error if the underlying future isn't ready withing the given timeframe.
    /// 
    /// NB: Tokio timers (in `tokio::timer`) only seem to work under the Tokio runtime,
    /// which is unfortunate as we want the different futures executed on the different reactors
    /// depending on how much they're I/O-bound, CPU-bound or blocking.
    /// Unlike the Tokio timers this `Timeout` implementation works with any reactor.
    /// Another option to consider is https://github.com/alexcrichton/futures-timer.
    /// P.S. The older `0.1` version of the `tokio::timer` might work NP, it works in other parts of our code.
    ///      The new version, on the other hand, requires the Tokio runtime (https://tokio.rs/blog/2018-03-timers/).
    /// P.S. We could try using the `futures-timer` crate instead, but note that it is currently under-maintained,
    ///      https://github.com/rustasync/futures-timer/issues/9#issuecomment-400802515. 
    pub struct Timeout<R> {
        fut: Box<dyn Future<Item=R, Error=String>>,
        started: f64,
        timeout: f64,
        monitor: Option<JoinHandle<()>>
    }
    impl<R> Future for Timeout<R> {
        type Item = R;
        type Error = String;
        fn poll (&mut self) -> Poll<R, String> {
            match self.fut.poll() {
                Err (err) => Err (err),
                Ok (Async::Ready (r)) => Ok (Async::Ready (r)),
                Ok (Async::NotReady) => {
                    let now = now_float();
                    if now >= self.started + self.timeout {
                        Err (format! ("timeout ({:.1} > {:.1})", now - self.started, self.timeout))
                    } else {
                        // Start waking up this future until it has a chance to timeout.
                        // For now it's just a basic separate thread. Will probably optimize later.
                        if self.monitor.is_none() {
                            let task = futures::task::current();
                            let deadline = self.started + self.timeout;
                            self.monitor = Some (unwrap! (std::thread::Builder::new().name ("timeout monitor".into()) .spawn (move || {
                                loop {
                                    std::thread::sleep (Duration::from_secs (1));
                                    task.notify();
                                    if now_float() > deadline + 2. {break}
                                }
                            })));
                        }
                        Ok (Async::NotReady)
    }   }   }   }   }
    impl<R> Timeout<R> {
        pub fn new (fut: Box<dyn Future<Item=R, Error=String>>, timeout: Duration) -> Timeout<R> {
            Timeout {
                fut: fut,
                started: now_float(),
                timeout: duration_to_float (timeout),
                monitor: None
    }   }   }

    unsafe impl<R> Send for Timeout<R> {}

    /// Initialize the crate.
    pub fn init() {
        // Pre-allocate the stack trace buffer in order to avoid allocating it from a signal handler.
        super::black_box (&*super::trace_buf());
        super::black_box (&*super::trace_name_buf());
    }

    lazy_static! {
        /// NB: With a shared client there is a possibility that keep-alive connections will be reused.
        pub static ref HYPER: Client<HttpsConnector<HttpConnector>, LiftBody<Vec<u8>>> = {
            let dns_threads = 2;
            let https = HttpsConnector::new (dns_threads);
            let client = Client::builder()
                .executor (CORE.clone())
                // Hyper had a lot of Keep-Alive bugs over the years and I suspect
                // that with the shared client we might be getting errno 10054
                // due to a closed Keep-Alive connection mismanagement.
                // (To solve this problem Hyper should proactively close the Keep-Alive
                // connections after a configurable amount of time has passed since
                // their creation, thus saving us from trying to use the connections
                // closed on the other side. I wonder if we can implement this strategy
                // ourselves with a custom connector or something).
                // Performance of Keep-Alive in the Hyper client is questionable as well,
                // should measure it on a case-by-case basis when we need it.
                .keep_alive (false)
                .build (https);
            client
        };
    }

    /// Executes a Hyper request, returning the response status, headers and body.
    pub fn slurp_req (request: Request<Vec<u8>>) -> SlurpFut {
        let (head, body) = request.into_parts();
        let request = Request::from_parts (head, LiftBody::from (body));

        let uri = fomat! ((request.uri()));
        let request_f = HYPER.request (request);
        let response_f = request_f.then (move |res| -> SlurpFut {
            // Can fail with:
            // "an IO error occurred: An existing connection was forcibly closed by the remote host. (os error 10054)" (on Windows)
            // "an error occurred trying to connect: No connection could be made because the target machine actively refused it. (os error 10061)"
            // "an error occurred trying to connect: Connection refused (os error 111)"
            let res = match res {
                Ok (r) => r,
                Err (err) => return Box::new (futures::future::err (
                    ERRL! ("Error accessing '{}': {}", uri, err)))
            };
            let status = res.status();
            let headers = res.headers().clone();
            let body = res.into_body();
            let body_f = body.concat2();
            let combined_f = body_f.then (move |body| -> Result<(StatusCode, HeaderMap, Vec<u8>), String> {
                let body = try_s! (body);
                Ok ((status, headers, body.to_vec()))
            });
            Box::new (combined_f)
        });
        Box::new (drive_s (response_f))
    }

    /// Executes a GET request, returning the response status, headers and body.
    pub fn slurp_url (url: &str) -> SlurpFut {
        slurp_req (try_fus! (Request::builder().uri (url) .body (Vec::new())))
    }

    #[test]
    #[ignore]
    fn test_slurp_req() {
        let (status, headers, body) = unwrap! (slurp_url ("https://httpbin.org/get") .wait());
        assert! (status.is_success(), format!("{:?} {:?} {:?}", status, headers, body));
    }

    /// Fetch URL by HTTPS and parse JSON response
    pub fn fetch_json<T>(url: &str) -> Box<dyn Future<Item=T, Error=String>>
    where T: serde::de::DeserializeOwned + Send + 'static {
        Box::new(slurp_url(url).and_then(|result| {
            // try to parse as json with serde_json
            let result = try_s!(serde_json::from_slice(&result.2));

            Ok(result)
        }))
    }

    /// Send POST JSON HTTPS request and parse response
    pub fn post_json<T>(url: &str, json: String) -> Box<dyn Future<Item=T, Error=String>>
    where T: serde::de::DeserializeOwned + Send + 'static {
        let request = try_fus!(Request::builder()
            .method("POST")
            .uri(url)
            .header(
                CONTENT_TYPE,
                HeaderValue::from_static("application/json")
            )
            .body(json.into())
        );

        Box::new(slurp_req(request).and_then(|result| {
            // try to parse as json with serde_json
            let result = try_s!(serde_json::from_slice(&result.2));

            Ok(result)
        }))
    }

    /// Returns a JSON error HyRes on a failure.
    #[macro_export]
    macro_rules! try_h {
        ($e: expr) => {
            match $e {
                Ok (ok) => ok,
                Err (err) => {return $crate::rpc_err_response (500, &ERRL! ("{}", err))}
            }
        }
    }
}

/// Wraps a JSON string into the `HyRes` RPC response future.
pub fn rpc_response<T> (status: u16, body: T) -> HyRes where Vec<u8>: From<T> {
    let rf = match Response::builder()
        .status (status)
        .header (CONTENT_TYPE, HeaderValue::from_static ("application/json"))
        .body (Vec::from (body)) {
            Ok (r) => future::ok::<Response<Vec<u8>>, String> (r),
            Err (err) => future::err::<Response<Vec<u8>>, String> (ERRL! ("{}", err))
        };
    Box::new (rf)
}

/// Converts the given `err` message into the `{error: $err}` JSON string.
pub fn err_to_rpc_json_string(err: &str) -> String {
    #[derive(Serialize)]
    struct ErrResponse {
        error: String,
    }

    let err = ErrResponse {
        error: err.to_owned(),
    };
    json::to_string(&err).unwrap()
}

/// Returns the `{error: $msg}` JSON response with the given HTTP `status`.  
/// Also logs the error (if possible).
pub fn rpc_err_response(status: u16, msg: &str) -> HyRes {
    // TODO: Like in most other places, we should check for a thread-local access to the proper log here.
    // Might be a good idea to use emoji too, like "🤒" or "🤐" or "😕".
    // TODO: Consider turning this into a macros or merging with `try_h` in order to retain the `line!`.
    log! ({"RPC error response: {}", msg});

    rpc_response(status, err_to_rpc_json_string(msg))
}

/// A closure that would (re)start a `Future` to synchronize with an external resource in `RefreshedExternalResource`.
type ExternalResourceSync<R> = Box<dyn Fn()->Box<dyn Future<Item=R,Error=String> + Send + 'static> + Send + 'static>;

/// Memory space accessible to the `Future` tail spawned by the `RefreshedExternalResource`.
struct RerShelf<R: Send + 'static> {
    /// The time when the `Future` generated by `sync` has filled this shell.
    time: f64,
    /// Results of the `sync`-generated `Future`.
    result: Result<R, String>
}

/// Often we have an external resource that we need a fresh copy of.
/// (Or the other way around, when there is an external resource that we need to periodically update or synchronize with).
/// Particular property of such resources is that they might be unavailable,
/// might be slow due to resource overload or network congestion,
/// need to be resynchronized periodically
/// while being nice to the resource by maintaining rate limits.
///
/// Some of these resources are naturally singleton.
/// For exampe, we have only one "bittrex.com" and we need not multiple copies of its market data withing the process.
///
/// This helper here will organize the handling of such synchronization, periodically starting the synchronization `Future`,
/// restarting it on timeout, maintaining rate limits.
pub struct RefreshedExternalResource<R: Send + 'static> {
    sync: Mutex<ExternalResourceSync<R>>,
    /// Rate limit in the form of the desired number of seconds between the syncs.
    every_n_sec: f64,
    /// Start a new `Future` and drop the old one if it fails to finish after this number of seconds.
    timeout_sec: f64,
    /// The time (in f64 seconds) when we last (re)started the `sync`.
    /// We want `AtomicU64` but it isn't yet stable.
    last_start: AtomicUsize,
    shelf: Arc<Mutex<Option<RerShelf<R>>>>,
    /// The `Future`s interested in the next update.  
    /// When there is an updated the `Task::notify` gets invoked once and then the `Task` is removed from the `listeners` list.
    listeners: Arc<Mutex<Vec<Task>>>
}
impl<R: Send + 'static> RefreshedExternalResource<R> {
    /// New instance of the external resource tracker.
    ///
    /// * `every_n_sec` - Desired number of seconds between the syncs.
    /// * `timeout_sec` - Start a new `sync` and drop the old `Future` if it fails to finish after this number of seconds.
    ///                   Automatically bumped to be at least `every_n_sec` large.
    /// * `sync` - Generates the `Future` that should synchronize with the external resource in background.
    ///            Note that we'll tail the `Future`, polling the tail from the shared asynchronous reactor;
    ///            *spawn* the `Future` onto a different reactor if the shared asynchronous reactor is not the best option.
    pub fn new (every_n_sec: f64, timeout_sec: f64, sync: ExternalResourceSync<R>) -> RefreshedExternalResource<R> {
        assert_eq! (size_of::<usize>(), 8);
        RefreshedExternalResource {
            sync: Mutex::new (sync),
            every_n_sec,
            timeout_sec: timeout_sec .max (every_n_sec),
            last_start: AtomicUsize::new (0f64.to_bits() as usize),
            shelf: Arc::new (Mutex::new (None)),
            listeners: Arc::new (Mutex::new (Vec::new()))
        }
    }

    pub fn add_listeners (&self, mut tasks: Vec<Task>) -> Result<(), String> {
        let mut listeners = try_s! (self.listeners.lock());
        listeners.append (&mut tasks);
        Ok(())
    }

    /// Performs the maintenance operations necessary to periodically refresh the resource.
    pub fn tick (&self) -> Result<(), String> {
        let now = now_float();
        let last_finish = match * try_s! (self.shelf.lock()) {Some (ref rer_shelf) => rer_shelf.time, None => 0.};
        let last_start = f64::from_bits (self.last_start.load (Ordering::Relaxed) as u64);

        if now - last_start > self.timeout_sec || (last_finish > last_start && now - last_start > self.every_n_sec) {
            self.last_start.store (now.to_bits() as usize, Ordering::Relaxed);
            let sync = try_s! (self.sync.lock());
            let f = (*sync)();
            let shelf_tx = self.shelf.clone();
            let listeners = self.listeners.clone();
            let f = f.then (move |result| -> Result<(), ()> {
                let mut shelf = match shelf_tx.lock() {Ok (l) => l, Err (err) => {
                    log! ({"RefreshedExternalResource::tick] Can't lock the shelf: {}", err});
                    return Err(())
                }};
                let shelf_time = match *shelf {Some (ref r) => r.time, None => 0.};
                if now > shelf_time {  // This check prevents out-of-order shelf updates.
                    *shelf = Some (RerShelf {
                        time: now_float(),
                        result
                    });
                    drop (shelf);  // Don't hold the lock unnecessarily.
                    {
                        let mut listeners = match listeners.lock() {Ok (l) => l, Err (err) => {
                            log! ({"RefreshedExternalResource::tick] Can't lock the listeners: {}", err});
                            return Err(())
                        }};
                        for task in listeners.drain (..) {task.notify()}
                    }
                }
                Ok(())
            });
            wio::spawn (move |_| f);  // Polls `f` in background.
        }

        Ok(())
    }

    /// The time, in seconds since UNIX epoch, when the refresh `Future` resolved.
    pub fn last_finish (&self) -> Result<f64, String> {
        Ok (match * try_s! (self.shelf.lock()) {
            Some (ref rer_shelf) => rer_shelf.time,
            None => 0.
        })
    }

    pub fn with_result<V, F: FnMut (Option<&Result<R, String>>) -> Result<V, String>> (&self, mut cb: F) -> Result<V, String> {
        let shelf = try_s! (self.shelf.lock());
        match *shelf {
            Some (ref rer_shelf) => cb (Some (&rer_shelf.result)),
            None => cb (None)
        }
    }
}

/// A Send wrapper for MutexGuard
pub struct MutexGuardWrapper(pub MutexGuard<'static, ()>);
unsafe impl Send for MutexGuardWrapper {}

/// From<io::Error> is required to be implemented by futures-timer timeout.
/// We can't implement it for String directly due to Rust restrictions.
/// So this solution looks like simplest at least for now. We have to remap errors to get proper type.
pub struct StringError(pub String);

impl From<std::io::Error> for StringError {
    fn from(e: std::io::Error) -> StringError {
        StringError(ERRL!("{}", e))
    }
}

#[derive(Debug)]
pub struct QueuedCommand {
    pub response_sock: i32,
    pub stats_json_only: i32,
    pub queue_id: u32,
    pub msg: String,
    // retstrp: *mut *mut c_char,
}

lazy_static! {
    // TODO: Move to `MmCtx`.
    pub static ref COMMAND_QUEUE: (channel::Sender<QueuedCommand>, channel::Receiver<QueuedCommand>) = channel::unbounded();
}

/// Register an RPC command that came internally or from the peer-to-peer bus.
#[no_mangle]
#[cfg(feature = "native")]
pub extern "C" fn lp_queue_command_for_c (retstrp: *mut *mut c_char, buf: *mut c_char, response_sock: i32,
                                          stats_json_only: i32, queue_id: u32) -> () {
    if retstrp != null_mut() {
        unsafe { *retstrp = null_mut() }
    }

    if buf == null_mut() {panic! ("!buf")}
    let msg = String::from (unwrap! (unsafe {CStr::from_ptr (buf)} .to_str()));
    let cmd = QueuedCommand {
        msg,
        queue_id,
        response_sock,
        stats_json_only
    };
    unwrap! ((*COMMAND_QUEUE).0.send (cmd))
}

pub fn lp_queue_command (msg: String) -> () {
    let cmd = QueuedCommand {
        msg,
        queue_id: 0,
        response_sock: -1,
        stats_json_only: 0,
    };
    unwrap! ((*COMMAND_QUEUE).0.send (cmd))
}

#[cfg(feature = "native")]
pub use gstuff::{now_ms, now_float};
#[cfg(not(feature = "native"))]
pub fn now_ms() -> u64 {
    extern "C" {pub fn date_now() -> f64;}
    unsafe {date_now() as u64}
}
#[cfg(not(feature = "native"))]
pub fn now_float() -> f64 {
    use gstuff::duration_to_float;
    use std::time::Duration;
    duration_to_float (Duration::from_millis (now_ms()))
}

#[cfg(feature = "native")]
pub fn writeln (line: &str) {
    use std::panic::catch_unwind;

    // `catch_unwind` protects the tests from error
    // 
    //     thread 'CORE' panicked at 'cannot access stdout during shutdown'
    // 
    // (which might be related to https://github.com/rust-lang/rust/issues/29488).
    let _ = catch_unwind (|| {
        println! ("{}", line);
    });
}
#[cfg(not(feature = "native"))]
pub fn writeln (line: &str) {
    use std::os::raw::c_char;
    extern "C" {pub fn console_log (ptr: *const c_char, len: i32);}
    let lineᶜ = unwrap! (CString::new (line));
    unsafe {console_log (lineᶜ.as_ptr(), line.len() as i32)}
}

/// Set up a panic hook that prints the panic location and the message.  
/// (The default Rust handler doesn't have the means to print the message.
///  Note that we're also getting the stack trace from Node.js and rustfilt).
#[cfg(not(feature = "native"))]
#[no_mangle]
pub extern fn set_panic_hook() {
    use gstuff::filename;
    use std::panic::{set_hook, PanicInfo};

    set_hook (Box::new (|info: &PanicInfo| {
        let mut msg = String::new();
        if let Some (loc) = info.location() {
            let _ = wite! (&mut msg, (filename (loc.file())) ':' (loc.line()) "] ");
        } else {
            msg.push_str ("?] ");
        }
        if let Some (message) = info.message() {
            let _ = wite! (&mut msg, "panick: " (message));
        } else {
            msg.push_str ("panick!")
        }
        writeln (&msg)
    }))
}

pub fn small_rng() -> SmallRng {
    SmallRng::seed_from_u64 (now_ms())
}<|MERGE_RESOLUTION|>--- conflicted
+++ resolved
@@ -100,21 +100,6 @@
 /// Converts u64 satoshis to f64
 pub fn sat_to_f(sat: u64) -> f64 { sat as f64 / SATOSHIS as f64 }
 
-<<<<<<< HEAD
-/// Created by `void *bitcoin_ctx()`.
-pub enum BitcoinCtx {}
-
-extern "C" {
-    pub fn bitcoin_ctx() -> *mut BitcoinCtx;
-    #[cfg(feature = "native")]
-    pub fn bitcoin_priv2wif (symbol: *const u8, wiftaddr: u8, wifstr: *mut c_char, privkey: _bits256, addrtype: u8) -> i32;
-}
-
-#[cfg(feature = "native")]
-pub use self::lp::_bits256;
-
-=======
->>>>>>> cb58422a
 #[allow(non_camel_case_types)]
 #[derive(Clone, Copy, Eq, Hash, PartialEq)]
 #[repr(transparent)]
@@ -913,7 +898,9 @@
 }
 #[cfg(not(feature = "native"))]
 pub fn writeln (line: &str) {
+    use std::ffi::CString;
     use std::os::raw::c_char;
+
     extern "C" {pub fn console_log (ptr: *const c_char, len: i32);}
     let lineᶜ = unwrap! (CString::new (line));
     unsafe {console_log (lineᶜ.as_ptr(), line.len() as i32)}
