/******************************************************************************
 * Copyright © 2014-2018 The SuperNET Developers.                             *
 *                                                                            *
 * See the AUTHORS, DEVELOPER-AGREEMENT and LICENSE files at                  *
 * the top-level directory of this distribution for the individual copyright  *
 * holder information and the developer policies on copyright and licensing.  *
 *                                                                            *
 * Unless otherwise agreed in a custom licensing agreement, no part of the    *
 * SuperNET software, including this file may be copied, modified, propagated *
 * or distributed except according to the terms contained in the LICENSE file *
 *                                                                            *
 * Removal or modification of this copyright notice is prohibited.            *
 *                                                                            *
 ******************************************************************************/
//
//  coins.rs
//  marketmaker
//

#![allow(uncommon_codepoints)]
#![feature(integer_atomics)]
#![feature(non_ascii_idents)]
#![feature(async_closure)]
#![feature(hash_raw_entry)]

#[macro_use] extern crate common;
#[macro_use] extern crate fomat_macros;
#[macro_use] extern crate gstuff;
#[macro_use] extern crate lazy_static;
#[macro_use] extern crate serde_derive;
#[macro_use] extern crate serde_json;
#[macro_use] extern crate ser_error_derive;

use async_trait::async_trait;
use bigdecimal::{BigDecimal, ParseBigDecimalError};
use common::executor::{spawn, Timer};
use common::mm_ctx::{from_ctx, MmArc};
use common::mm_error::prelude::*;
use common::mm_metrics::MetricsWeak;
use common::mm_number::MmNumber;
use common::{calc_total_pages, now_ms, HttpStatusCode};
use derive_more::Display;
use futures::compat::Future01CompatExt;
use futures::lock::{MappedMutexGuard as AsyncMappedMutexGuard, Mutex as AsyncMutex, MutexGuard as AsyncMutexGuard};
use futures::{FutureExt, TryFutureExt};
use futures01::Future;
use http::{Response, StatusCode};
use rpc::v1::types::Bytes as BytesJson;
use serde::{Deserialize, Deserializer};
use serde_json::{self as json, Value as Json};
use std::collections::hash_map::{HashMap, RawEntryMut};
use std::fmt;
use std::num::NonZeroUsize;
use std::ops::Deref;
use std::path::PathBuf;
use std::sync::Arc;

// using custom copy of try_fus as futures crate was renamed to futures01
macro_rules! try_fus {
    ($e: expr) => {
        match $e {
            Ok(ok) => ok,
            Err(err) => return Box::new(futures01::future::err(ERRL!("{}", err))),
        }
    };
}

macro_rules! try_f {
    ($e: expr) => {
        match $e {
            Ok(ok) => ok,
            Err(e) => return Box::new(futures01::future::err(e)),
        }
    };
}

#[doc(hidden)]
#[cfg(test)]
pub mod coins_tests;

pub mod eth;
use eth::{eth_coin_from_conf_and_request, EthCoin, EthTxFeeDetails, SignedEthTx};

pub mod utxo;
use utxo::qtum::{self, qtum_coin_from_conf_and_request, QtumCoin};
use utxo::utxo_common::big_decimal_from_sat_unsigned;
use utxo::utxo_standard::{utxo_standard_coin_from_conf_and_request, UtxoStandardCoin};
use utxo::{GenerateTxError, UtxoFeeDetails, UtxoTx};

pub mod qrc20;
use qrc20::{qrc20_coin_from_conf_and_request, Qrc20Coin, Qrc20FeeDetails};

#[doc(hidden)]
#[allow(unused_variables)]
pub mod test_coin;
pub use test_coin::TestCoin;

<<<<<<< HEAD
pub mod tx_history_db;
use tx_history_db::{TxHistoryDb, TxHistoryError, TxHistoryOps, TxHistoryResult};

#[cfg(not(target_arch = "wasm32"))] pub mod z_coin;
=======
#[cfg(all(not(target_arch = "wasm32"), feature = "zhtlc"))]
pub mod z_coin;
#[cfg(all(not(target_arch = "wasm32"), feature = "zhtlc"))]
use z_coin::{z_coin_from_conf_and_request, ZCoin};
>>>>>>> 65d6d914

pub type BalanceResult<T> = Result<T, MmError<BalanceError>>;
pub type BalanceFut<T> = Box<dyn Future<Item = T, Error = MmError<BalanceError>> + Send>;
pub type NumConversResult<T> = Result<T, MmError<NumConversError>>;
pub type WithdrawResult = Result<TransactionDetails, MmError<WithdrawError>>;
pub type WithdrawFut = Box<dyn Future<Item = TransactionDetails, Error = MmError<WithdrawError>> + Send>;
pub type TradePreimageResult<T> = Result<T, MmError<TradePreimageError>>;
pub type TradePreimageFut<T> = Box<dyn Future<Item = T, Error = MmError<TradePreimageError>> + Send>;
pub type CoinFindResult<T> = Result<T, MmError<CoinFindError>>;
pub type TxHistoryFut<T> = Box<dyn Future<Item = T, Error = MmError<TxHistoryError>> + Send>;
pub type TxHistoryDbLocked<'a> = AsyncMappedMutexGuard<'a, Option<TxHistoryDb>, TxHistoryDb>;

pub trait Transaction: fmt::Debug + 'static {
    /// Raw transaction bytes of the transaction
    fn tx_hex(&self) -> Vec<u8>;
    /// Serializable representation of tx hash for displaying purpose
    fn tx_hash(&self) -> BytesJson;
}

#[derive(Clone, Debug, PartialEq)]
pub enum TransactionEnum {
    UtxoTx(UtxoTx),
    SignedEthTx(SignedEthTx),
}
ifrom!(TransactionEnum, UtxoTx);
ifrom!(TransactionEnum, SignedEthTx);

// NB: When stable and groked by IDEs, `enum_dispatch` can be used instead of `Deref` to speed things up.
impl Deref for TransactionEnum {
    type Target = dyn Transaction;
    fn deref(&self) -> &dyn Transaction {
        match self {
            TransactionEnum::UtxoTx(ref t) => t,
            TransactionEnum::SignedEthTx(ref t) => t,
        }
    }
}

pub type TransactionFut = Box<dyn Future<Item = TransactionEnum, Error = String> + Send>;

#[derive(Debug, PartialEq)]
pub enum FoundSwapTxSpend {
    Spent(TransactionEnum),
    Refunded(TransactionEnum),
}

pub enum CanRefundHtlc {
    CanRefundNow,
    // returns the number of seconds to sleep before HTLC becomes refundable
    HaveToWait(u64),
}

#[derive(Debug, Display, Eq, PartialEq)]
pub enum NegotiateSwapContractAddrErr {
    #[display(fmt = "InvalidOtherAddrLen, addr supplied {:?}", _0)]
    InvalidOtherAddrLen(BytesJson),
    #[display(fmt = "UnexpectedOtherAddr, addr supplied {:?}", _0)]
    UnexpectedOtherAddr(BytesJson),
    NoOtherAddrAndNoFallback,
}

/// Swap operations (mostly based on the Hash/Time locked transactions implemented by coin wallets).
pub trait SwapOps {
    fn send_taker_fee(&self, fee_addr: &[u8], amount: BigDecimal) -> TransactionFut;

    fn send_maker_payment(
        &self,
        time_lock: u32,
        taker_pub: &[u8],
        secret_hash: &[u8],
        amount: BigDecimal,
        swap_contract_address: &Option<BytesJson>,
    ) -> TransactionFut;

    fn send_taker_payment(
        &self,
        time_lock: u32,
        maker_pub: &[u8],
        secret_hash: &[u8],
        amount: BigDecimal,
        swap_contract_address: &Option<BytesJson>,
    ) -> TransactionFut;

    fn send_maker_spends_taker_payment(
        &self,
        taker_payment_tx: &[u8],
        time_lock: u32,
        taker_pub: &[u8],
        secret: &[u8],
        swap_contract_address: &Option<BytesJson>,
    ) -> TransactionFut;

    fn send_taker_spends_maker_payment(
        &self,
        maker_payment_tx: &[u8],
        time_lock: u32,
        maker_pub: &[u8],
        secret: &[u8],
        swap_contract_address: &Option<BytesJson>,
    ) -> TransactionFut;

    fn send_taker_refunds_payment(
        &self,
        taker_payment_tx: &[u8],
        time_lock: u32,
        maker_pub: &[u8],
        secret_hash: &[u8],
        swap_contract_address: &Option<BytesJson>,
    ) -> TransactionFut;

    fn send_maker_refunds_payment(
        &self,
        maker_payment_tx: &[u8],
        time_lock: u32,
        taker_pub: &[u8],
        secret_hash: &[u8],
        swap_contract_address: &Option<BytesJson>,
    ) -> TransactionFut;

    fn validate_fee(
        &self,
        fee_tx: &TransactionEnum,
        expected_sender: &[u8],
        fee_addr: &[u8],
        amount: &BigDecimal,
        min_block_number: u64,
    ) -> Box<dyn Future<Item = (), Error = String> + Send>;

    fn validate_maker_payment(
        &self,
        payment_tx: &[u8],
        time_lock: u32,
        maker_pub: &[u8],
        priv_bn_hash: &[u8],
        amount: BigDecimal,
        swap_contract_address: &Option<BytesJson>,
    ) -> Box<dyn Future<Item = (), Error = String> + Send>;

    fn validate_taker_payment(
        &self,
        payment_tx: &[u8],
        time_lock: u32,
        taker_pub: &[u8],
        priv_bn_hash: &[u8],
        amount: BigDecimal,
        swap_contract_address: &Option<BytesJson>,
    ) -> Box<dyn Future<Item = (), Error = String> + Send>;

    fn check_if_my_payment_sent(
        &self,
        time_lock: u32,
        other_pub: &[u8],
        secret_hash: &[u8],
        search_from_block: u64,
        swap_contract_address: &Option<BytesJson>,
    ) -> Box<dyn Future<Item = Option<TransactionEnum>, Error = String> + Send>;

    fn search_for_swap_tx_spend_my(
        &self,
        time_lock: u32,
        other_pub: &[u8],
        secret_hash: &[u8],
        tx: &[u8],
        search_from_block: u64,
        swap_contract_address: &Option<BytesJson>,
    ) -> Result<Option<FoundSwapTxSpend>, String>;

    fn search_for_swap_tx_spend_other(
        &self,
        time_lock: u32,
        other_pub: &[u8],
        secret_hash: &[u8],
        tx: &[u8],
        search_from_block: u64,
        swap_contract_address: &Option<BytesJson>,
    ) -> Result<Option<FoundSwapTxSpend>, String>;

    fn extract_secret(&self, secret_hash: &[u8], spend_tx: &[u8]) -> Result<Vec<u8>, String>;

    /// Whether the refund transaction can be sent now
    /// For example: there are no additional conditions for ETH, but for some UTXO coins we should wait for
    /// locktime < MTP
    fn can_refund_htlc(&self, locktime: u64) -> Box<dyn Future<Item = CanRefundHtlc, Error = String> + Send + '_> {
        let now = now_ms() / 1000;
        let result = if now > locktime {
            CanRefundHtlc::CanRefundNow
        } else {
            CanRefundHtlc::HaveToWait(locktime - now + 1)
        };
        Box::new(futures01::future::ok(result))
    }

    fn negotiate_swap_contract_addr(
        &self,
        other_side_address: Option<&[u8]>,
    ) -> Result<Option<BytesJson>, MmError<NegotiateSwapContractAddrErr>>;
}

/// Operations that coins have independently from the MarketMaker.
/// That is, things implemented by the coin wallets or public coin services.
pub trait MarketCoinOps {
    fn ticker(&self) -> &str;

    fn my_address(&self) -> Result<String, String>;

    fn my_balance(&self) -> BalanceFut<CoinBalance>;

    fn my_spendable_balance(&self) -> BalanceFut<BigDecimal> {
        Box::new(self.my_balance().map(|CoinBalance { spendable, .. }| spendable))
    }

    /// Base coin balance for tokens, e.g. ETH balance in ERC20 case
    fn base_coin_balance(&self) -> BalanceFut<BigDecimal>;

    /// Receives raw transaction bytes in hexadecimal format as input and returns tx hash in hexadecimal format
    fn send_raw_tx(&self, tx: &str) -> Box<dyn Future<Item = String, Error = String> + Send>;

    fn wait_for_confirmations(
        &self,
        tx: &[u8],
        confirmations: u64,
        requires_nota: bool,
        wait_until: u64,
        check_every: u64,
    ) -> Box<dyn Future<Item = (), Error = String> + Send>;

    fn wait_for_tx_spend(
        &self,
        transaction: &[u8],
        wait_until: u64,
        from_block: u64,
        swap_contract_address: &Option<BytesJson>,
    ) -> TransactionFut;

    fn tx_enum_from_bytes(&self, bytes: &[u8]) -> Result<TransactionEnum, String>;

    fn current_block(&self) -> Box<dyn Future<Item = u64, Error = String> + Send>;

    fn address_from_pubkey_str(&self, pubkey: &str) -> Result<String, String>;

    fn display_priv_key(&self) -> String;

    /// Get the minimum amount to send.
    fn min_tx_amount(&self) -> BigDecimal;

    /// Get the minimum amount to trade.
    fn min_trading_vol(&self) -> MmNumber;
}

#[derive(Debug, Deserialize)]
#[serde(tag = "type")]
pub enum WithdrawFee {
    UtxoFixed {
        amount: BigDecimal,
    },
    UtxoPerKbyte {
        amount: BigDecimal,
    },
    EthGas {
        /// in gwei
        gas_price: BigDecimal,
        gas: u64,
    },
    Qrc20Gas {
        /// in satoshi
        gas_limit: u64,
        gas_price: u64,
    },
}

#[allow(dead_code)]
#[derive(Deserialize)]
pub struct WithdrawRequest {
    coin: String,
    to: String,
    #[serde(default)]
    amount: BigDecimal,
    #[serde(default)]
    max: bool,
    fee: Option<WithdrawFee>,
}

/// Please note that no type should have the same structure as another type,
/// because this enum has the `untagged` deserialization.
#[derive(Clone, Debug, PartialEq, Serialize)]
#[serde(tag = "type")]
pub enum TxFeeDetails {
    Utxo(UtxoFeeDetails),
    Eth(EthTxFeeDetails),
    Qrc20(Qrc20FeeDetails),
}

/// Deserialize the TxFeeDetails as an untagged enum.
impl<'de> Deserialize<'de> for TxFeeDetails {
    fn deserialize<D>(deserializer: D) -> Result<Self, <D as Deserializer<'de>>::Error>
    where
        D: Deserializer<'de>,
    {
        #[derive(Deserialize)]
        #[serde(untagged)]
        enum TxFeeDetailsUnTagged {
            Utxo(UtxoFeeDetails),
            Eth(EthTxFeeDetails),
            Qrc20(Qrc20FeeDetails),
        }

        match Deserialize::deserialize(deserializer)? {
            TxFeeDetailsUnTagged::Utxo(f) => Ok(TxFeeDetails::Utxo(f)),
            TxFeeDetailsUnTagged::Eth(f) => Ok(TxFeeDetails::Eth(f)),
            TxFeeDetailsUnTagged::Qrc20(f) => Ok(TxFeeDetails::Qrc20(f)),
        }
    }
}

impl Into<TxFeeDetails> for EthTxFeeDetails {
    fn into(self: EthTxFeeDetails) -> TxFeeDetails { TxFeeDetails::Eth(self) }
}

impl Into<TxFeeDetails> for UtxoFeeDetails {
    fn into(self: UtxoFeeDetails) -> TxFeeDetails { TxFeeDetails::Utxo(self) }
}

impl Into<TxFeeDetails> for Qrc20FeeDetails {
    fn into(self: Qrc20FeeDetails) -> TxFeeDetails { TxFeeDetails::Qrc20(self) }
}

/// Transaction details
#[derive(Clone, Debug, Deserialize, PartialEq, Serialize)]
pub struct TransactionDetails {
    /// Raw bytes of signed transaction in hexadecimal string, this should be sent as is to send_raw_transaction RPC to broadcast the transaction
    pub tx_hex: BytesJson,
    /// Transaction hash in hexadecimal format
    tx_hash: BytesJson,
    /// Coins are sent from these addresses
    from: Vec<String>,
    /// Coins are sent to these addresses
    to: Vec<String>,
    /// Total tx amount
    total_amount: BigDecimal,
    /// The amount spent from "my" address
    spent_by_me: BigDecimal,
    /// The amount received by "my" address
    received_by_me: BigDecimal,
    /// Resulting "my" balance change
    my_balance_change: BigDecimal,
    /// Block height
    block_height: u64,
    /// Transaction timestamp
    timestamp: u64,
    /// Every coin can has specific fee details:
    /// In UTXO tx fee is paid with the coin itself (e.g. 1 BTC and 0.0001 BTC fee).
    /// But for ERC20 token transfer fee is paid with another coin: ETH, because it's ETH smart contract function call that requires gas to be burnt.
    fee_details: Option<TxFeeDetails>,
    /// The coin transaction belongs to
    coin: String,
    /// Internal MM2 id used for internal transaction identification, for some coins it might be equal to transaction hash
    internal_id: BytesJson,
}

impl TransactionDetails {
    /// Whether the transaction details block height should be updated (when tx is confirmed)
    pub fn should_update_block_height(&self) -> bool {
        // checking for std::u64::MAX because there was integer overflow
        // in case of electrum returned -1 so there could be records with MAX confirmations
        self.block_height == 0 || self.block_height == std::u64::MAX
    }

    /// Whether the transaction timestamp should be updated (when tx is confirmed)
    pub fn should_update_timestamp(&self) -> bool {
        // checking for std::u64::MAX because there was integer overflow
        // in case of electrum returned -1 so there could be records with MAX confirmations
        self.timestamp == 0
    }
}

#[derive(Clone, Debug, PartialEq, Serialize)]
pub struct TradeFee {
    pub coin: String,
    pub amount: MmNumber,
    pub paid_from_trading_vol: bool,
}

#[derive(Clone, Debug, PartialEq, PartialOrd)]
pub struct CoinBalance {
    pub spendable: BigDecimal,
    pub unspendable: BigDecimal,
}

/// The approximation is needed to cover the dynamic miner fee changing during a swap.
#[derive(Clone, Debug)]
pub enum FeeApproxStage {
    /// Do not increase the trade fee.
    WithoutApprox,
    /// Increase the trade fee slightly.
    StartSwap,
    /// Increase the trade fee significantly.
    OrderIssue,
    /// Increase the trade fee largely.
    TradePreimage,
}

#[derive(Debug)]
pub enum TradePreimageValue {
    Exact(BigDecimal),
    UpperBound(BigDecimal),
}

#[derive(Debug, Display)]
pub enum TradePreimageError {
    #[display(
        fmt = "Not enough {} to preimage the trade: available {}, required at least {}",
        coin,
        available,
        required
    )]
    NotSufficientBalance {
        coin: String,
        available: BigDecimal,
        required: BigDecimal,
    },
    #[display(fmt = "The amount {} less than minimum transaction amount {}", amount, threshold)]
    AmountIsTooSmall { amount: BigDecimal, threshold: BigDecimal },
    #[display(fmt = "Transport error: {}", _0)]
    Transport(String),
    #[display(fmt = "Internal error: {}", _0)]
    InternalError(String),
}

impl From<NumConversError> for TradePreimageError {
    fn from(e: NumConversError) -> Self { TradePreimageError::InternalError(e.to_string()) }
}

impl TradePreimageError {
    /// Construct [`TradePreimageError`] from [`GenerateTxError`] using additional `coin` and `decimals`.
    pub fn from_generate_tx_error(
        gen_tx_err: GenerateTxError,
        coin: String,
        decimals: u8,
        is_upper_bound: bool,
    ) -> TradePreimageError {
        match gen_tx_err {
            GenerateTxError::EmptyUtxoSet { required } => {
                let required = big_decimal_from_sat_unsigned(required, decimals);
                TradePreimageError::NotSufficientBalance {
                    coin,
                    available: BigDecimal::from(0),
                    required,
                }
            },
            GenerateTxError::EmptyOutputs => TradePreimageError::InternalError(gen_tx_err.to_string()),
            GenerateTxError::OutputValueLessThanDust { value, dust } => {
                if is_upper_bound {
                    // If the preimage value is [`TradePreimageValue::UpperBound`], then we had to pass the account balance as the output value.
                    let error = format!(
                        "Output value {} (equal to the account balance) less than dust {}. Probably, dust is not set or outdated",
                        value, dust
                    );
                    TradePreimageError::InternalError(error)
                } else {
                    let amount = big_decimal_from_sat_unsigned(value, decimals);
                    let threshold = big_decimal_from_sat_unsigned(dust, decimals);
                    TradePreimageError::AmountIsTooSmall { amount, threshold }
                }
            },
            GenerateTxError::DeductFeeFromOutputFailed {
                output_value, required, ..
            } => {
                let available = big_decimal_from_sat_unsigned(output_value, decimals);
                let required = big_decimal_from_sat_unsigned(required, decimals);
                TradePreimageError::NotSufficientBalance {
                    coin,
                    available,
                    required,
                }
            },
            GenerateTxError::NotEnoughUtxos { sum_utxos, required } => {
                let available = big_decimal_from_sat_unsigned(sum_utxos, decimals);
                let required = big_decimal_from_sat_unsigned(required, decimals);
                TradePreimageError::NotSufficientBalance {
                    coin,
                    available,
                    required,
                }
            },
            GenerateTxError::Transport(e) => TradePreimageError::Transport(e),
            GenerateTxError::Internal(e) => TradePreimageError::InternalError(e),
        }
    }
}

/// The reason of unsuccessful conversion of two internal numbers, e.g. `u64` from `BigNumber`.
#[derive(Debug, Display)]
pub struct NumConversError(String);

impl From<ParseBigDecimalError> for NumConversError {
    fn from(e: ParseBigDecimalError) -> Self { NumConversError::new(e.to_string()) }
}

impl NumConversError {
    pub fn new(description: String) -> NumConversError { NumConversError(description) }

    pub fn description(&self) -> &str { &self.0 }
}

#[derive(Debug, Display, PartialEq)]
pub enum BalanceError {
    #[display(fmt = "Transport: {}", _0)]
    Transport(String),
    #[display(fmt = "Invalid response: {}", _0)]
    InvalidResponse(String),
    #[display(fmt = "Internal: {}", _0)]
    Internal(String),
}

impl From<NumConversError> for BalanceError {
    fn from(e: NumConversError) -> Self { BalanceError::Internal(e.to_string()) }
}

#[derive(Debug, Deserialize, Display, Serialize, SerializeErrorType)]
#[serde(tag = "error_type", content = "error_data")]
pub enum WithdrawError {
    #[display(
        fmt = "Not enough {} to withdraw: available {}, required at least {}",
        coin,
        available,
        required
    )]
    NotSufficientBalance {
        coin: String,
        available: BigDecimal,
        required: BigDecimal,
    },
    #[display(fmt = "Balance is zero")]
    ZeroBalanceToWithdrawMax,
    #[display(fmt = "The amount {} is too small, required at least {}", amount, threshold)]
    AmountTooLow { amount: BigDecimal, threshold: BigDecimal },
    #[display(fmt = "Invalid address: {}", _0)]
    InvalidAddress(String),
    #[display(fmt = "Invalid fee policy: {}", _0)]
    InvalidFeePolicy(String),
    #[display(fmt = "No such coin {}", coin)]
    NoSuchCoin { coin: String },
    #[display(fmt = "Transport error: {}", _0)]
    Transport(String),
    #[display(fmt = "Internal error: {}", _0)]
    InternalError(String),
}

impl HttpStatusCode for WithdrawError {
    fn status_code(&self) -> StatusCode {
        match self {
            WithdrawError::NotSufficientBalance { .. }
            | WithdrawError::ZeroBalanceToWithdrawMax
            | WithdrawError::AmountTooLow { .. }
            | WithdrawError::InvalidAddress(_)
            | WithdrawError::InvalidFeePolicy(_)
            | WithdrawError::NoSuchCoin { .. } => StatusCode::BAD_REQUEST,
            WithdrawError::Transport(_) | WithdrawError::InternalError(_) => StatusCode::INTERNAL_SERVER_ERROR,
        }
    }
}

impl From<NumConversError> for WithdrawError {
    fn from(e: NumConversError) -> Self { WithdrawError::InternalError(e.to_string()) }
}

impl From<BalanceError> for WithdrawError {
    fn from(e: BalanceError) -> Self {
        match e {
            BalanceError::Transport(error) | BalanceError::InvalidResponse(error) => WithdrawError::Transport(error),
            BalanceError::Internal(internal) => WithdrawError::InternalError(internal),
        }
    }
}

impl From<CoinFindError> for WithdrawError {
    fn from(e: CoinFindError) -> Self {
        match e {
            CoinFindError::NoSuchCoin { coin } => WithdrawError::NoSuchCoin { coin },
        }
    }
}

impl WithdrawError {
    /// Construct [`WithdrawError`] from [`GenerateTxError`] using additional `coin` and `decimals`.
    pub fn from_generate_tx_error(gen_tx_err: GenerateTxError, coin: String, decimals: u8) -> WithdrawError {
        match gen_tx_err {
            GenerateTxError::EmptyUtxoSet { required } => {
                let required = big_decimal_from_sat_unsigned(required, decimals);
                WithdrawError::NotSufficientBalance {
                    coin,
                    available: BigDecimal::from(0),
                    required,
                }
            },
            GenerateTxError::EmptyOutputs => WithdrawError::InternalError(gen_tx_err.to_string()),
            GenerateTxError::OutputValueLessThanDust { value, dust } => {
                let amount = big_decimal_from_sat_unsigned(value, decimals);
                let threshold = big_decimal_from_sat_unsigned(dust, decimals);
                WithdrawError::AmountTooLow { amount, threshold }
            },
            GenerateTxError::DeductFeeFromOutputFailed {
                output_value, required, ..
            } => {
                let available = big_decimal_from_sat_unsigned(output_value, decimals);
                let required = big_decimal_from_sat_unsigned(required, decimals);
                WithdrawError::NotSufficientBalance {
                    coin,
                    available,
                    required,
                }
            },
            GenerateTxError::NotEnoughUtxos { sum_utxos, required } => {
                let available = big_decimal_from_sat_unsigned(sum_utxos, decimals);
                let required = big_decimal_from_sat_unsigned(required, decimals);
                WithdrawError::NotSufficientBalance {
                    coin,
                    available,
                    required,
                }
            },
            GenerateTxError::Transport(e) => WithdrawError::Transport(e),
            GenerateTxError::Internal(e) => WithdrawError::InternalError(e),
        }
    }
}

/// NB: Implementations are expected to follow the pImpl idiom, providing cheap reference-counted cloning and garbage collection.
pub trait MmCoin: SwapOps + MarketCoinOps + fmt::Debug + Send + Sync + 'static {
    // `MmCoin` is an extension fulcrum for something that doesn't fit the `MarketCoinOps`. Practical examples:
    // name (might be required for some APIs, CoinMarketCap for instance);
    // coin statistics that we might want to share with UI;
    // state serialization, to get full rewind and debugging information about the coins participating in a SWAP operation.
    // status/availability check: https://github.com/artemii235/SuperNET/issues/156#issuecomment-446501816

    fn is_asset_chain(&self) -> bool;

    /// The coin can be initialized, but it cannot participate in the swaps.
    fn wallet_only(&self, ctx: &MmArc) -> bool {
        let coin_conf = coin_conf(&ctx, &self.ticker());
        coin_conf["wallet_only"].as_bool().unwrap_or(false)
    }

    fn withdraw(&self, req: WithdrawRequest) -> WithdrawFut;

    /// Maximum number of digits after decimal point used to denominate integer coin units (satoshis, wei, etc.)
    fn decimals(&self) -> u8;

    /// Convert input address to the specified address format.
    fn convert_to_address(&self, from: &str, to_address_format: Json) -> Result<String, String>;

    fn validate_address(&self, address: &str) -> ValidateAddressResult;

    /// Loop collecting coin transaction history and saving it to local DB
    fn process_history_loop(&self, ctx: MmArc) -> Box<dyn Future<Item = (), Error = ()> + Send>;

    /// Loads existing tx history from file, returns empty vector if file is not found
    /// Cleans the existing file if deserialization fails
    fn load_history_from_file(&self, ctx: &MmArc) -> TxHistoryFut<Vec<TransactionDetails>> {
        let ctx = ctx.clone();
        let coins_ctx = CoinsContext::from_ctx(&ctx).unwrap();
        let ticker = self.ticker().to_owned();
        let my_address = self.my_address().unwrap_or_default();

        let fut = async move {
            let mut db = coins_ctx.tx_history_db().await?;
            let err = match db.load_history(&ticker, &my_address).await {
                Ok(history) => return Ok(history),
                Err(e) => e,
            };

            if let TxHistoryError::ErrorDeserializing(e) = err.get_inner() {
                ctx.log.log(
                    "🌋",
                    &[&"tx_history", &ticker.to_owned()],
                    &ERRL!("Error {} on history deserialization, resetting the cache.", e),
                );
                db.clear(&ticker, &my_address).await?;
                return Ok(Vec::new());
            }

            Err(err)
        };
        Box::new(fut.boxed().compat())
    }

    fn save_history_to_file(&self, ctx: &MmArc, history: Vec<TransactionDetails>) -> TxHistoryFut<()> {
        let coins_ctx = CoinsContext::from_ctx(&ctx).unwrap();
        let ticker = self.ticker().to_owned();
        let my_address = self.my_address().unwrap_or_default();

        let fut = async move {
            let mut db = coins_ctx.tx_history_db().await?;
            db.save_history(&ticker, &my_address, history).await
        };
        Box::new(fut.boxed().compat())
    }

    /// Transaction history background sync status
    fn history_sync_status(&self) -> HistorySyncState;

    /// Get fee to be paid per 1 swap transaction
    fn get_trade_fee(&self) -> Box<dyn Future<Item = TradeFee, Error = String> + Send>;

    /// Get fee to be paid by sender per whole swap using the sending value and check if the wallet has sufficient balance to pay the fee.
    fn get_sender_trade_fee(&self, value: TradePreimageValue, stage: FeeApproxStage) -> TradePreimageFut<TradeFee>;

    /// Get fee to be paid by receiver per whole swap and check if the wallet has sufficient balance to pay the fee.
    fn get_receiver_trade_fee(&self, stage: FeeApproxStage) -> TradePreimageFut<TradeFee>;

    /// Get transaction fee the Taker has to pay to send a `TakerFee` transaction and check if the wallet has sufficient balance to pay the fee.
    fn get_fee_to_send_taker_fee(
        &self,
        dex_fee_amount: BigDecimal,
        stage: FeeApproxStage,
    ) -> TradePreimageFut<TradeFee>;

    /// required transaction confirmations number to ensure double-spend safety
    fn required_confirmations(&self) -> u64;

    /// whether coin requires notarization to ensure double-spend safety
    fn requires_notarization(&self) -> bool;

    /// set required transaction confirmations number
    fn set_required_confirmations(&self, confirmations: u64);

    /// set requires notarization
    fn set_requires_notarization(&self, requires_nota: bool);

    /// Get swap contract address if the coin uses it in Atomic Swaps.
    fn swap_contract_address(&self) -> Option<BytesJson>;

    /// The minimum number of confirmations at which a transaction is considered mature.
    fn mature_confirmations(&self) -> Option<u32>;
}

#[derive(Clone, Debug)]
pub enum MmCoinEnum {
    UtxoCoin(UtxoStandardCoin),
    QtumCoin(QtumCoin),
    Qrc20Coin(Qrc20Coin),
    EthCoin(EthCoin),
    #[cfg(all(not(target_arch = "wasm32"), feature = "zhtlc"))]
    ZCoin(ZCoin),
    Test(TestCoin),
}

impl From<UtxoStandardCoin> for MmCoinEnum {
    fn from(c: UtxoStandardCoin) -> MmCoinEnum { MmCoinEnum::UtxoCoin(c) }
}

impl From<EthCoin> for MmCoinEnum {
    fn from(c: EthCoin) -> MmCoinEnum { MmCoinEnum::EthCoin(c) }
}

impl From<TestCoin> for MmCoinEnum {
    fn from(c: TestCoin) -> MmCoinEnum { MmCoinEnum::Test(c) }
}

impl From<QtumCoin> for MmCoinEnum {
    fn from(coin: QtumCoin) -> Self { MmCoinEnum::QtumCoin(coin) }
}

impl From<Qrc20Coin> for MmCoinEnum {
    fn from(c: Qrc20Coin) -> MmCoinEnum { MmCoinEnum::Qrc20Coin(c) }
}

#[cfg(all(not(target_arch = "wasm32"), feature = "zhtlc"))]
impl From<ZCoin> for MmCoinEnum {
    fn from(c: ZCoin) -> MmCoinEnum { MmCoinEnum::ZCoin(c) }
}

// NB: When stable and groked by IDEs, `enum_dispatch` can be used instead of `Deref` to speed things up.
impl Deref for MmCoinEnum {
    type Target = dyn MmCoin;
    fn deref(&self) -> &dyn MmCoin {
        match self {
            MmCoinEnum::UtxoCoin(ref c) => c,
            MmCoinEnum::QtumCoin(ref c) => c,
            MmCoinEnum::Qrc20Coin(ref c) => c,
            MmCoinEnum::EthCoin(ref c) => c,
            #[cfg(all(not(target_arch = "wasm32"), feature = "zhtlc"))]
            MmCoinEnum::ZCoin(ref c) => c,
            MmCoinEnum::Test(ref c) => c,
        }
    }
}

#[async_trait]
pub trait BalanceTradeFeeUpdatedHandler {
    async fn balance_updated(&self, coin: &MmCoinEnum, new_balance: &BigDecimal);
}

struct CoinsContext {
    /// A map from a currency ticker symbol to the corresponding coin.
    /// Similar to `LP_coins`.
    coins: AsyncMutex<HashMap<String, MmCoinEnum>>,
    balance_update_handlers: AsyncMutex<Vec<Box<dyn BalanceTradeFeeUpdatedHandler + Send + Sync>>>,
    tx_history_path: PathBuf,
    /// The database has to be initialized only once!
    /// It's better to use something like [`Constructible`], but it doesn't provide a method to get the inner value by the mutable reference.
    tx_history_db: AsyncMutex<Option<TxHistoryDb>>,
}
impl CoinsContext {
    /// Obtains a reference to this crate context, creating it if necessary.
    fn from_ctx(ctx: &MmArc) -> Result<Arc<CoinsContext>, String> {
        let tx_history_path = ctx.dbdir().join("TRANSACTIONS");
        Ok(try_s!(from_ctx(&ctx.coins_ctx, move || {
            Ok(CoinsContext {
                coins: AsyncMutex::new(HashMap::new()),
                balance_update_handlers: AsyncMutex::new(vec![]),
                tx_history_path,
                tx_history_db: AsyncMutex::new(None),
            })
        })))
    }

    async fn tx_history_db(&self) -> TxHistoryResult<TxHistoryDbLocked<'_>> {
        /// # Safe
        ///
        /// Make sure the inner value of the `guard` is `Some`, i.e. `guard.is_some()`.
        unsafe fn unwrap_tx_history_db(guard: AsyncMutexGuard<'_, Option<TxHistoryDb>>) -> TxHistoryDbLocked<'_> {
            AsyncMutexGuard::map(guard, |wrapped_db| {
                wrapped_db
                    .as_mut()
                    .expect("'CoinsContext::tx_history_db' must contain a value")
            })
        }

        let mut tx_history_db = self.tx_history_db.lock().await;
        if tx_history_db.is_some() {
            return unsafe { Ok(unwrap_tx_history_db(tx_history_db)) };
        }

        let db = TxHistoryDb::init_with_fs_path(self.tx_history_path.clone()).await?;
        *tx_history_db = Some(db);
        unsafe { Ok(unwrap_tx_history_db(tx_history_db)) }
    }
}

#[derive(Serialize, Deserialize)]
#[serde(tag = "type", content = "protocol_data")]
pub enum CoinProtocol {
    UTXO,
    QTUM,
    QRC20 {
        platform: String,
        contract_address: String,
    },
    ETH,
    ERC20 {
        platform: String,
        contract_address: String,
    },
    #[cfg(all(not(target_arch = "wasm32"), feature = "zhtlc"))]
    ZHTLC,
}

pub type RpcTransportEventHandlerShared = Arc<dyn RpcTransportEventHandler + Send + Sync + 'static>;

/// Common methods to measure the outgoing requests and incoming responses statistics.
pub trait RpcTransportEventHandler {
    fn debug_info(&self) -> String;

    fn on_outgoing_request(&self, data: &[u8]);

    fn on_incoming_response(&self, data: &[u8]);

    fn on_connected(&self, address: String) -> Result<(), String>;
}

impl fmt::Debug for dyn RpcTransportEventHandler + Send + Sync {
    fn fmt(&self, f: &mut fmt::Formatter<'_>) -> fmt::Result { write!(f, "{}", self.debug_info()) }
}

impl RpcTransportEventHandler for RpcTransportEventHandlerShared {
    fn debug_info(&self) -> String { self.deref().debug_info() }

    fn on_outgoing_request(&self, data: &[u8]) { self.as_ref().on_outgoing_request(data) }

    fn on_incoming_response(&self, data: &[u8]) { self.as_ref().on_incoming_response(data) }

    fn on_connected(&self, address: String) -> Result<(), String> { self.as_ref().on_connected(address) }
}

impl<T: RpcTransportEventHandler> RpcTransportEventHandler for Vec<T> {
    fn debug_info(&self) -> String {
        let selfi: Vec<String> = self.iter().map(|x| x.debug_info()).collect();
        format!("{:?}", selfi)
    }

    fn on_outgoing_request(&self, data: &[u8]) {
        for handler in self {
            handler.on_outgoing_request(data)
        }
    }

    fn on_incoming_response(&self, data: &[u8]) {
        for handler in self {
            handler.on_incoming_response(data)
        }
    }

    fn on_connected(&self, address: String) -> Result<(), String> {
        for handler in self {
            try_s!(handler.on_connected(address.clone()))
        }
        Ok(())
    }
}

pub enum RpcClientType {
    Native,
    Electrum,
    Ethereum,
}

impl ToString for RpcClientType {
    fn to_string(&self) -> String {
        match self {
            RpcClientType::Native => "native".into(),
            RpcClientType::Electrum => "electrum".into(),
            RpcClientType::Ethereum => "ethereum".into(),
        }
    }
}

#[derive(Clone)]
pub struct CoinTransportMetrics {
    /// Using a weak reference by default in order to avoid circular references and leaks.
    metrics: MetricsWeak,
    /// Name of coin the rpc client is intended to work with.
    ticker: String,
    /// RPC client type.
    client: String,
}

impl CoinTransportMetrics {
    fn new(metrics: MetricsWeak, ticker: String, client: RpcClientType) -> CoinTransportMetrics {
        CoinTransportMetrics {
            metrics,
            ticker,
            client: client.to_string(),
        }
    }

    fn into_shared(self) -> RpcTransportEventHandlerShared { Arc::new(self) }
}

impl RpcTransportEventHandler for CoinTransportMetrics {
    fn debug_info(&self) -> String { "CoinTransportMetrics".into() }

    fn on_outgoing_request(&self, data: &[u8]) {
        mm_counter!(self.metrics, "rpc_client.traffic.out", data.len() as u64,
            "coin" => self.ticker.clone(), "client" => self.client.clone());
        mm_counter!(self.metrics, "rpc_client.request.count", 1,
            "coin" => self.ticker.clone(), "client" => self.client.clone());
    }

    fn on_incoming_response(&self, data: &[u8]) {
        mm_counter!(self.metrics, "rpc_client.traffic.in", data.len() as u64,
            "coin" => self.ticker.clone(), "client" => self.client.clone());
        mm_counter!(self.metrics, "rpc_client.response.count", 1,
            "coin" => self.ticker.clone(), "client" => self.client.clone());
    }

    fn on_connected(&self, _address: String) -> Result<(), String> {
        // Handle a new connected endpoint if necessary.
        // Now just return the Ok
        Ok(())
    }
}

#[async_trait]
impl BalanceTradeFeeUpdatedHandler for CoinsContext {
    async fn balance_updated(&self, coin: &MmCoinEnum, new_balance: &BigDecimal) {
        for sub in self.balance_update_handlers.lock().await.iter() {
            sub.balance_updated(coin, new_balance).await
        }
    }
}

pub fn coin_conf(ctx: &MmArc, ticker: &str) -> Json {
    match ctx.conf["coins"].as_array() {
        Some(coins) => coins
            .iter()
            .find(|coin| coin["coin"].as_str() == Some(ticker))
            .cloned()
            .unwrap_or(Json::Null),
        None => Json::Null,
    }
}

pub fn is_wallet_only_conf(conf: &Json) -> bool { conf["wallet_only"].as_bool().unwrap_or(false) }

pub fn is_wallet_only_ticker(ctx: &MmArc, ticker: &str) -> bool {
    let coin_conf = coin_conf(ctx, ticker);
    coin_conf["wallet_only"].as_bool().unwrap_or(false)
}

/// Adds a new currency into the list of currencies configured.
///
/// Returns an error if the currency already exists. Initializing the same currency twice is a bad habit
/// (might lead to misleading and confusing information during debugging and maintenance, see DRY)
/// and should be fixed on the call site.
///
/// * `req` - Payload of the corresponding "enable" or "electrum" RPC request.
pub async fn lp_coininit(ctx: &MmArc, ticker: &str, req: &Json) -> Result<MmCoinEnum, String> {
    let cctx = try_s!(CoinsContext::from_ctx(ctx));
    {
        let coins = cctx.coins.lock().await;
        if coins.get(ticker).is_some() {
            return ERR!("Coin {} already initialized", ticker);
        }
    }

    let coins_en = coin_conf(ctx, ticker);

    if coins_en.is_null() {
        ctx.log.log(
            "😅",
            #[allow(clippy::unnecessary_cast)]
            &[&("coin" as &str), &ticker, &("no-conf" as &str)],
            &fomat! ("Warning, coin " (ticker) " is used without a corresponding configuration."),
        );
    }

    if coins_en["mm2"].is_null() && req["mm2"].is_null() {
        return ERR!(concat!(
            "mm2 param is not set neither in coins config nor enable request, ",
            "assuming that coin is not supported"
        ));
    }
    let secret = &*ctx.secp256k1_key_pair().private().secret;

    if coins_en["protocol"].is_null() {
        return ERR!(
            r#""protocol" field is missing in coins file. The file format is deprecated, please execute ./mm2 update_config command to convert it or download a new one"#
        );
    }
    let protocol: CoinProtocol = try_s!(json::from_value(coins_en["protocol"].clone()));

    let coin: MmCoinEnum = match &protocol {
        CoinProtocol::UTXO => {
            try_s!(utxo_standard_coin_from_conf_and_request(ctx, ticker, &coins_en, req, secret).await).into()
        },
        CoinProtocol::QTUM => try_s!(qtum_coin_from_conf_and_request(ctx, ticker, &coins_en, req, secret).await).into(),
        CoinProtocol::ETH | CoinProtocol::ERC20 { .. } => {
            try_s!(eth_coin_from_conf_and_request(ctx, ticker, &coins_en, req, secret, protocol).await).into()
        },
        CoinProtocol::QRC20 {
            platform,
            contract_address,
        } => {
            let contract_address = try_s!(qtum::contract_addr_from_str(&contract_address));
            try_s!(
                qrc20_coin_from_conf_and_request(ctx, ticker, &platform, &coins_en, req, secret, contract_address)
                    .await
            )
            .into()
        },
        #[cfg(all(not(target_arch = "wasm32"), feature = "zhtlc"))]
        CoinProtocol::ZHTLC => try_s!(z_coin_from_conf_and_request(ctx, ticker, &coins_en, req, secret).await).into(),
    };

    let block_count = try_s!(coin.current_block().compat().await);
    // TODO, #156: Warn the user when we know that the wallet is under-initialized.
    log! ([=ticker] if !coins_en["etomic"].is_null() {", etomic"} ", " [=block_count]);
    // TODO AP: locking the coins list during the entire initialization prevents different coins from being
    // activated concurrently which results in long activation time: https://github.com/KomodoPlatform/atomicDEX/issues/24
    // So I'm leaving the possibility of race condition intentionally in favor of faster concurrent activation.
    // Should consider refactoring: maybe extract the RPC client initialization part from coin init functions.
    let mut coins = cctx.coins.lock().await;
    match coins.raw_entry_mut().from_key(ticker) {
        RawEntryMut::Occupied(_oe) => return ERR!("Coin {} already initialized", ticker),
        RawEntryMut::Vacant(ve) => ve.insert(ticker.to_string(), coin.clone()),
    };
    let history = req["tx_history"].as_bool().unwrap_or(false);
    if history {
        try_s!(lp_spawn_tx_history(ctx.clone(), coin.clone()));
    }
    let ctxʹ = ctx.clone();
    let ticker = ticker.to_owned();
    spawn(async move { check_balance_update_loop(ctxʹ, ticker).await });
    Ok(coin)
}

#[cfg(not(target_arch = "wasm32"))]
fn lp_spawn_tx_history(ctx: MmArc, coin: MmCoinEnum) -> Result<(), String> {
    try_s!(std::thread::Builder::new()
        .name(format!("tx_history_{}", coin.ticker()))
        .spawn(move || coin.process_history_loop(ctx).wait()));
    Ok(())
}

#[cfg(target_arch = "wasm32")]
fn lp_spawn_tx_history(ctx: MmArc, coin: MmCoinEnum) -> Result<(), String> {
    let fut = async move {
        let _res = coin.process_history_loop(ctx).compat().await;
    };
    common::executor::spawn_local(fut);
    Ok(())
}

/// NB: Returns only the enabled (aka active) coins.
pub async fn lp_coinfind(ctx: &MmArc, ticker: &str) -> Result<Option<MmCoinEnum>, String> {
    let cctx = try_s!(CoinsContext::from_ctx(ctx));
    let coins = cctx.coins.lock().await;
    Ok(coins.get(ticker).cloned())
}

#[derive(Display)]
pub enum CoinFindError {
    #[display(fmt = "No such coin: {}", coin)]
    NoSuchCoin { coin: String },
}

pub async fn lp_coinfind_or_err(ctx: &MmArc, ticker: &str) -> CoinFindResult<MmCoinEnum> {
    match lp_coinfind(ctx, ticker).await {
        Ok(Some(coin)) => Ok(coin),
        Ok(None) => MmError::err(CoinFindError::NoSuchCoin {
            coin: ticker.to_owned(),
        }),
        Err(e) => panic!("Unexpected error: {}", e),
    }
}

#[derive(Deserialize)]
struct ConvertAddressReq {
    coin: String,
    from: String,
    /// format to that the input address should be converted
    to_address_format: Json,
}

pub async fn convert_address(ctx: MmArc, req: Json) -> Result<Response<Vec<u8>>, String> {
    let req: ConvertAddressReq = try_s!(json::from_value(req));
    let coin = match lp_coinfind(&ctx, &req.coin).await {
        Ok(Some(t)) => t,
        Ok(None) => return ERR!("No such coin: {}", req.coin),
        Err(err) => return ERR!("!lp_coinfind({}): {}", req.coin, err),
    };
    let result = json!({
        "result": {
            "address": try_s!(coin.convert_to_address(&req.from, req.to_address_format)),
        },
    });
    let body = try_s!(json::to_vec(&result));
    Ok(try_s!(Response::builder().body(body)))
}

pub async fn kmd_rewards_info(ctx: MmArc) -> Result<Response<Vec<u8>>, String> {
    let coin = match lp_coinfind(&ctx, "KMD").await {
        Ok(Some(MmCoinEnum::UtxoCoin(t))) => t,
        Ok(Some(_)) => return ERR!("KMD was expected to be UTXO"),
        Ok(None) => return ERR!("KMD is not activated"),
        Err(err) => return ERR!("!lp_coinfind({}): KMD", err),
    };

    let res = json!({
        "result": try_s!(utxo::kmd_rewards_info(&coin).await),
    });
    let res = try_s!(json::to_vec(&res));
    Ok(try_s!(Response::builder().body(res)))
}

#[derive(Deserialize)]
struct ValidateAddressReq {
    coin: String,
    address: String,
}

#[derive(Serialize)]
pub struct ValidateAddressResult {
    is_valid: bool,
    #[serde(skip_serializing_if = "Option::is_none")]
    reason: Option<String>,
}

pub async fn validate_address(ctx: MmArc, req: Json) -> Result<Response<Vec<u8>>, String> {
    let req: ValidateAddressReq = try_s!(json::from_value(req));
    let coin = match lp_coinfind(&ctx, &req.coin).await {
        Ok(Some(t)) => t,
        Ok(None) => return ERR!("No such coin: {}", req.coin),
        Err(err) => return ERR!("!lp_coinfind({}): {}", req.coin, err),
    };

    let res = json!({ "result": coin.validate_address(&req.address) });
    let body = try_s!(json::to_vec(&res));
    Ok(try_s!(Response::builder().body(body)))
}

pub async fn withdraw(ctx: MmArc, req: WithdrawRequest) -> WithdrawResult {
    let coin = lp_coinfind_or_err(&ctx, &req.coin).await?;
    coin.withdraw(req).compat().await
}

pub async fn send_raw_transaction(ctx: MmArc, req: Json) -> Result<Response<Vec<u8>>, String> {
    let ticker = try_s!(req["coin"].as_str().ok_or("No 'coin' field")).to_owned();
    let coin = match lp_coinfind(&ctx, &ticker).await {
        Ok(Some(t)) => t,
        Ok(None) => return ERR!("No such coin: {}", ticker),
        Err(err) => return ERR!("!lp_coinfind({}): {}", ticker, err),
    };
    let bytes_string = try_s!(req["tx_hex"].as_str().ok_or("No 'tx_hex' field"));
    let res = try_s!(coin.send_raw_tx(&bytes_string).compat().await);
    let body = try_s!(json::to_vec(&json!({ "tx_hash": res })));
    Ok(try_s!(Response::builder().body(body)))
}

#[derive(Clone, Debug, Serialize)]
#[serde(tag = "state", content = "additional_info")]
pub enum HistorySyncState {
    NotEnabled,
    NotStarted,
    InProgress(Json),
    Error(Json),
    Finished,
}

fn ten() -> usize { 10 }

#[derive(Deserialize)]
struct MyTxHistoryRequest {
    coin: String,
    from_id: Option<BytesJson>,
    #[serde(default)]
    max: bool,
    #[serde(default = "ten")]
    limit: usize,
    page_number: Option<NonZeroUsize>,
}

/// Returns the transaction history of selected coin. Returns no more than `limit` records (default: 10).
/// Skips the first records up to from_id (skipping the from_id too).
/// Transactions are sorted by number of confirmations in ascending order.
pub async fn my_tx_history(ctx: MmArc, req: Json) -> Result<Response<Vec<u8>>, String> {
    let request: MyTxHistoryRequest = try_s!(json::from_value(req));
    let coin = match lp_coinfind(&ctx, &request.coin).await {
        Ok(Some(t)) => t,
        Ok(None) => return ERR!("No such coin: {}", request.coin),
        Err(err) => return ERR!("!lp_coinfind({}): {}", request.coin, err),
    };

    let history = try_s!(coin.load_history_from_file(&ctx).compat().await);
    let total_records = history.len();
    let limit = if request.max { total_records } else { request.limit };

    let block_number = try_s!(coin.current_block().compat().await);
    let skip = match &request.from_id {
        Some(id) => {
            try_s!(history
                .iter()
                .position(|item| item.internal_id == *id)
                .ok_or(format!("from_id {:02x} is not found", id)))
                + 1
        },
        None => match request.page_number {
            Some(page_n) => (page_n.get() - 1) * request.limit,
            None => 0,
        },
    };

    let history = history.into_iter().skip(skip).take(limit);
    let history: Vec<Json> = history
        .map(|item| {
            let tx_block = item.block_height;
            let mut json = json::to_value(item).unwrap();
            json["confirmations"] = if tx_block == 0 {
                Json::from(0)
            } else if block_number >= tx_block {
                Json::from((block_number - tx_block) + 1)
            } else {
                Json::from(0)
            };
            json
        })
        .collect();

    let response = json!({
        "result": {
            "transactions": history,
            "limit": limit,
            "skipped": skip,
            "from_id": request.from_id,
            "total": total_records,
            "current_block": block_number,
            "sync_status": coin.history_sync_status(),
            "page_number": request.page_number,
            "total_pages": calc_total_pages(total_records, request.limit),
        }
    });
    let body = try_s!(json::to_vec(&response));
    Ok(try_s!(Response::builder().body(body)))
}

pub async fn get_trade_fee(ctx: MmArc, req: Json) -> Result<Response<Vec<u8>>, String> {
    let ticker = try_s!(req["coin"].as_str().ok_or("No 'coin' field")).to_owned();
    let coin = match lp_coinfind(&ctx, &ticker).await {
        Ok(Some(t)) => t,
        Ok(None) => return ERR!("No such coin: {}", ticker),
        Err(err) => return ERR!("!lp_coinfind({}): {}", ticker, err),
    };
    let fee_info = try_s!(coin.get_trade_fee().compat().await);
    let res = try_s!(json::to_vec(&json!({
        "result": {
            "coin": fee_info.coin,
            "amount": fee_info.amount.to_decimal(),
            "amount_fraction": fee_info.amount.to_fraction(),
            "amount_rat": fee_info.amount.to_ratio(),
        }
    })));
    Ok(try_s!(Response::builder().body(res)))
}

#[derive(Serialize)]
struct EnabledCoin {
    ticker: String,
    address: String,
}

pub async fn get_enabled_coins(ctx: MmArc) -> Result<Response<Vec<u8>>, String> {
    let coins_ctx: Arc<CoinsContext> = try_s!(CoinsContext::from_ctx(&ctx));
    let coins = coins_ctx.coins.lock().await;
    let enabled_coins: Vec<_> = try_s!(coins
        .iter()
        .map(|(ticker, coin)| {
            let address = try_s!(coin.my_address());
            Ok(EnabledCoin {
                ticker: ticker.clone(),
                address,
            })
        })
        .collect());

    let res = try_s!(json::to_vec(&json!({ "result": enabled_coins })));
    Ok(try_s!(Response::builder().body(res)))
}

pub async fn disable_coin(ctx: &MmArc, ticker: &str) -> Result<(), String> {
    let coins_ctx = try_s!(CoinsContext::from_ctx(&ctx));
    let mut coins = coins_ctx.coins.lock().await;
    match coins.remove(ticker) {
        Some(_) => Ok(()),
        None => ERR!("{} is disabled already", ticker),
    }
}

#[derive(Deserialize)]
pub struct ConfirmationsReq {
    coin: String,
    confirmations: u64,
}

pub async fn set_required_confirmations(ctx: MmArc, req: Json) -> Result<Response<Vec<u8>>, String> {
    let req: ConfirmationsReq = try_s!(json::from_value(req));
    let coin = match lp_coinfind(&ctx, &req.coin).await {
        Ok(Some(t)) => t,
        Ok(None) => return ERR!("No such coin {}", req.coin),
        Err(err) => return ERR!("!lp_coinfind ({}): {}", req.coin, err),
    };
    coin.set_required_confirmations(req.confirmations);
    let res = try_s!(json::to_vec(&json!({
        "result": {
            "coin": req.coin,
            "confirmations": coin.required_confirmations(),
        }
    })));
    Ok(try_s!(Response::builder().body(res)))
}

#[derive(Deserialize)]
pub struct RequiresNotaReq {
    coin: String,
    requires_notarization: bool,
}

pub async fn set_requires_notarization(ctx: MmArc, req: Json) -> Result<Response<Vec<u8>>, String> {
    let req: RequiresNotaReq = try_s!(json::from_value(req));
    let coin = match lp_coinfind(&ctx, &req.coin).await {
        Ok(Some(t)) => t,
        Ok(None) => return ERR!("No such coin {}", req.coin),
        Err(err) => return ERR!("!lp_coinfind ({}): {}", req.coin, err),
    };
    coin.set_requires_notarization(req.requires_notarization);
    let res = try_s!(json::to_vec(&json!({
        "result": {
            "coin": req.coin,
            "requires_notarization": coin.requires_notarization(),
        }
    })));
    Ok(try_s!(Response::builder().body(res)))
}

pub async fn show_priv_key(ctx: MmArc, req: Json) -> Result<Response<Vec<u8>>, String> {
    let ticker = try_s!(req["coin"].as_str().ok_or("No 'coin' field")).to_owned();
    let coin = match lp_coinfind(&ctx, &ticker).await {
        Ok(Some(t)) => t,
        Ok(None) => return ERR!("No such coin: {}", ticker),
        Err(err) => return ERR!("!lp_coinfind({}): {}", ticker, err),
    };
    let res = try_s!(json::to_vec(&json!({
        "result": {
            "coin": ticker,
            "priv_key": coin.display_priv_key(),
        }
    })));
    Ok(try_s!(Response::builder().body(res)))
}

// TODO: Refactor this, it's actually not required to check balance and trade fee when there no orders using the coin
pub async fn check_balance_update_loop(ctx: MmArc, ticker: String) {
    let mut current_balance = None;
    loop {
        Timer::sleep(10.).await;
        match lp_coinfind(&ctx, &ticker).await {
            Ok(Some(coin)) => {
                let balance = match coin.my_spendable_balance().compat().await {
                    Ok(balance) => balance,
                    Err(_) => continue,
                };
                if Some(&balance) != current_balance.as_ref() {
                    let coins_ctx = CoinsContext::from_ctx(&ctx).unwrap();
                    coins_ctx.balance_updated(&coin, &balance).await;
                    current_balance = Some(balance);
                }
            },
            Ok(None) => break,
            Err(_) => continue,
        }
    }
}

pub async fn register_balance_update_handler(
    ctx: MmArc,
    handler: Box<dyn BalanceTradeFeeUpdatedHandler + Send + Sync>,
) {
    let coins_ctx = CoinsContext::from_ctx(&ctx).unwrap();
    coins_ctx.balance_update_handlers.lock().await.push(handler);
}

pub fn update_coins_config(mut config: Json) -> Result<Json, String> {
    let coins = match config.as_array_mut() {
        Some(c) => c,
        _ => return ERR!("Coins config must be an array"),
    };

    for coin in coins {
        // the coin_as_str is used only to be formatted
        let coin_as_str = format!("{}", coin);
        let coin = try_s!(coin
            .as_object_mut()
            .ok_or(ERRL!("Expected object, found {:?}", coin_as_str)));
        if coin.contains_key("protocol") {
            // the coin is up-to-date
            continue;
        }
        let protocol = match coin.remove("etomic") {
            Some(etomic) => {
                let etomic = etomic
                    .as_str()
                    .ok_or(ERRL!("Expected etomic as string, found {:?}", etomic))?;
                if etomic == "0x0000000000000000000000000000000000000000" {
                    CoinProtocol::ETH
                } else {
                    let contract_address = etomic.to_owned();
                    CoinProtocol::ERC20 {
                        platform: "ETH".into(),
                        contract_address,
                    }
                }
            },
            _ => CoinProtocol::UTXO,
        };

        let protocol = json::to_value(protocol).map_err(|e| ERRL!("Error {:?} on process {:?}", e, coin_as_str))?;
        coin.insert("protocol".into(), protocol);
    }

    Ok(config)
}

#[derive(Deserialize)]
struct ConvertUtxoAddressReq {
    address: String,
    to_coin: String,
}

pub async fn convert_utxo_address(ctx: MmArc, req: Json) -> Result<Response<Vec<u8>>, String> {
    let req: ConvertUtxoAddressReq = try_s!(json::from_value(req));
    let mut addr: utxo::Address = try_s!(req.address.parse());
    let coin = match lp_coinfind(&ctx, &req.to_coin).await {
        Ok(Some(c)) => c,
        _ => return ERR!("Coin {} is not activated", req.to_coin),
    };
    let coin = match coin {
        MmCoinEnum::UtxoCoin(utxo) => utxo,
        _ => return ERR!("Coin {} is not utxo", req.to_coin),
    };
    addr.prefix = coin.as_ref().my_address.prefix;
    addr.t_addr_prefix = coin.as_ref().my_address.t_addr_prefix;
    addr.checksum_type = coin.as_ref().my_address.checksum_type;

    let response = try_s!(json::to_vec(&json!({
        "result": addr.to_string(),
    })));
    Ok(try_s!(Response::builder().body(response)))
}

pub fn address_by_coin_conf_and_pubkey_str(coin: &str, conf: &Json, pubkey: &str) -> Result<String, String> {
    let protocol: CoinProtocol = try_s!(json::from_value(conf["protocol"].clone()));
    match protocol {
        CoinProtocol::ERC20 { .. } | CoinProtocol::ETH => eth::addr_from_pubkey_str(pubkey),
        CoinProtocol::UTXO | CoinProtocol::QTUM | CoinProtocol::QRC20 { .. } => {
            utxo::address_by_conf_and_pubkey_str(coin, conf, pubkey)
        },
        #[cfg(all(not(target_arch = "wasm32"), feature = "zhtlc"))]
        CoinProtocol::ZHTLC => utxo::address_by_conf_and_pubkey_str(coin, conf, pubkey),
    }
}<|MERGE_RESOLUTION|>--- conflicted
+++ resolved
@@ -95,17 +95,13 @@
 pub mod test_coin;
 pub use test_coin::TestCoin;
 
-<<<<<<< HEAD
 pub mod tx_history_db;
 use tx_history_db::{TxHistoryDb, TxHistoryError, TxHistoryOps, TxHistoryResult};
 
-#[cfg(not(target_arch = "wasm32"))] pub mod z_coin;
-=======
 #[cfg(all(not(target_arch = "wasm32"), feature = "zhtlc"))]
 pub mod z_coin;
 #[cfg(all(not(target_arch = "wasm32"), feature = "zhtlc"))]
 use z_coin::{z_coin_from_conf_and_request, ZCoin};
->>>>>>> 65d6d914
 
 pub type BalanceResult<T> = Result<T, MmError<BalanceError>>;
 pub type BalanceFut<T> = Box<dyn Future<Item = T, Error = MmError<BalanceError>> + Send>;
