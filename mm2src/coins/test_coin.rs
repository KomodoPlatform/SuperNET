use super::{HistorySyncState, MarketCoinOps, MmCoin, SwapOps, TradeFee, TransactionDetails, TransactionEnum,
            TransactionFut};
use crate::{FoundSwapTxSpend, ValidateAddressResult, WithdrawRequest};
use bigdecimal::BigDecimal;
use common::mm_ctx::MmArc;
use futures01::Future;
use mocktopus::macros::*;
use serde_json::Value as Json;

/// Dummy coin struct used in tests which functions are unimplemented but then mocked
/// in specific test to emulate the required behavior
#[derive(Clone, Debug)]
pub struct TestCoin {}

#[mockable]
#[allow(clippy::forget_ref, clippy::forget_copy)]
impl MarketCoinOps for TestCoin {
    fn ticker(&self) -> &str { unimplemented!() }

    fn my_address(&self) -> Result<String, String> { unimplemented!() }

    fn my_balance(&self) -> Box<dyn Future<Item = BigDecimal, Error = String> + Send> { unimplemented!() }

    fn base_coin_balance(&self) -> Box<dyn Future<Item = BigDecimal, Error = String> + Send> { unimplemented!() }

    /// Receives raw transaction bytes in hexadecimal format as input and returns tx hash in hexadecimal format
    fn send_raw_tx(&self, tx: &str) -> Box<dyn Future<Item = String, Error = String> + Send> { unimplemented!() }

    fn wait_for_confirmations(
        &self,
        tx: &[u8],
        confirmations: u64,
        requires_nota: bool,
        wait_until: u64,
        check_every: u64,
    ) -> Box<dyn Future<Item = (), Error = String> + Send> {
        unimplemented!()
    }

    fn wait_for_tx_spend(&self, transaction: &[u8], wait_until: u64, from_block: u64) -> TransactionFut {
        unimplemented!()
    }

    fn tx_enum_from_bytes(&self, bytes: &[u8]) -> Result<TransactionEnum, String> { unimplemented!() }

    fn current_block(&self) -> Box<dyn Future<Item = u64, Error = String> + Send> { unimplemented!() }

    fn address_from_pubkey_str(&self, pubkey: &str) -> Result<String, String> { unimplemented!() }

    fn display_priv_key(&self) -> String { unimplemented!() }
}

#[mockable]
#[allow(clippy::forget_ref, clippy::forget_copy)]
impl SwapOps for TestCoin {
    fn send_taker_fee(&self, fee_addr: &[u8], amount: BigDecimal) -> TransactionFut { unimplemented!() }

    fn send_maker_payment(
        &self,
        time_lock: u32,
        taker_pub: &[u8],
        secret_hash: &[u8],
        amount: BigDecimal,
    ) -> TransactionFut {
        unimplemented!()
    }

    fn send_taker_payment(
        &self,
        time_lock: u32,
        maker_pub: &[u8],
        secret_hash: &[u8],
        amount: BigDecimal,
    ) -> TransactionFut {
        unimplemented!()
    }

    fn send_maker_spends_taker_payment(
        &self,
        taker_payment_tx: &[u8],
        time_lock: u32,
        taker_pub: &[u8],
        secret: &[u8],
    ) -> TransactionFut {
        unimplemented!()
    }

    fn send_taker_spends_maker_payment(
        &self,
        maker_payment_tx: &[u8],
        time_lock: u32,
        maker_pub: &[u8],
        secret: &[u8],
    ) -> TransactionFut {
        unimplemented!()
    }

    fn send_taker_refunds_payment(
        &self,
        taker_payment_tx: &[u8],
        time_lock: u32,
        maker_pub: &[u8],
        secret_hash: &[u8],
    ) -> TransactionFut {
        unimplemented!()
    }

    fn send_maker_refunds_payment(
        &self,
        maker_payment_tx: &[u8],
        time_lock: u32,
        taker_pub: &[u8],
        secret_hash: &[u8],
    ) -> TransactionFut {
        unimplemented!()
    }

    fn validate_fee(
        &self,
        fee_tx: &TransactionEnum,
        fee_addr: &[u8],
        amount: &BigDecimal,
    ) -> Box<dyn Future<Item = (), Error = String> + Send> {
        unimplemented!()
    }

    fn validate_maker_payment(
        &self,
        payment_tx: &[u8],
        time_lock: u32,
        maker_pub: &[u8],
        priv_bn_hash: &[u8],
        amount: BigDecimal,
    ) -> Box<dyn Future<Item = (), Error = String> + Send> {
        unimplemented!()
    }

    fn validate_taker_payment(
        &self,
        payment_tx: &[u8],
        time_lock: u32,
        taker_pub: &[u8],
        priv_bn_hash: &[u8],
        amount: BigDecimal,
    ) -> Box<dyn Future<Item = (), Error = String> + Send> {
        unimplemented!()
    }

    fn check_if_my_payment_sent(
        &self,
        time_lock: u32,
        other_pub: &[u8],
        secret_hash: &[u8],
        search_from_block: u64,
    ) -> Box<dyn Future<Item = Option<TransactionEnum>, Error = String> + Send> {
        unimplemented!()
    }

    fn search_for_swap_tx_spend_my(
        &self,
        time_lock: u32,
        other_pub: &[u8],
        secret_hash: &[u8],
        tx: &[u8],
        search_from_block: u64,
    ) -> Result<Option<FoundSwapTxSpend>, String> {
        unimplemented!()
    }

    fn search_for_swap_tx_spend_other(
        &self,
        time_lock: u32,
        other_pub: &[u8],
        secret_hash: &[u8],
        tx: &[u8],
        search_from_block: u64,
    ) -> Result<Option<FoundSwapTxSpend>, String> {
        unimplemented!()
    }
}

#[mockable]
#[allow(clippy::forget_ref, clippy::forget_copy)]
impl MmCoin for TestCoin {
    fn is_asset_chain(&self) -> bool { unimplemented!() }

    fn can_i_spend_other_payment(&self) -> Box<dyn Future<Item = (), Error = String> + Send> { unimplemented!() }

<<<<<<< HEAD
    fn wallet_only(&self) -> bool {
        unimplemented!()
    }

    fn withdraw(&self, req: WithdrawRequest) -> Box<dyn Future<Item=TransactionDetails, Error=String> + Send> {
=======
    fn withdraw(&self, req: WithdrawRequest) -> Box<dyn Future<Item = TransactionDetails, Error = String> + Send> {
>>>>>>> 8c2bf3f9
        unimplemented!()
    }

    fn decimals(&self) -> u8 { unimplemented!() }

    fn convert_to_address(&self, from: &str, to_address_format: Json) -> Result<String, String> { unimplemented!() }

    fn validate_address(&self, address: &str) -> ValidateAddressResult { unimplemented!() }

    fn process_history_loop(&self, ctx: MmArc) { unimplemented!() }

    fn tx_details_by_hash(&self, hash: &[u8]) -> Box<dyn Future<Item = TransactionDetails, Error = String> + Send> {
        unimplemented!()
    }

    fn history_sync_status(&self) -> HistorySyncState { unimplemented!() }

    /// Get fee to be paid per 1 swap transaction
    fn get_trade_fee(&self) -> Box<dyn Future<Item = TradeFee, Error = String> + Send> { unimplemented!() }

    fn required_confirmations(&self) -> u64 { 1 }

    fn requires_notarization(&self) -> bool { false }

    fn set_required_confirmations(&self, _confirmations: u64) { unimplemented!() }

    fn set_requires_notarization(&self, _requires_nota: bool) { unimplemented!() }

    fn my_unspendable_balance(&self) -> Box<dyn Future<Item=BigDecimal, Error=String> + Send> {
        unimplemented!()
    }
}<|MERGE_RESOLUTION|>--- conflicted
+++ resolved
@@ -186,15 +186,9 @@
 
     fn can_i_spend_other_payment(&self) -> Box<dyn Future<Item = (), Error = String> + Send> { unimplemented!() }
 
-<<<<<<< HEAD
-    fn wallet_only(&self) -> bool {
-        unimplemented!()
-    }
-
-    fn withdraw(&self, req: WithdrawRequest) -> Box<dyn Future<Item=TransactionDetails, Error=String> + Send> {
-=======
+    fn wallet_only(&self) -> bool { unimplemented!() }
+
     fn withdraw(&self, req: WithdrawRequest) -> Box<dyn Future<Item = TransactionDetails, Error = String> + Send> {
->>>>>>> 8c2bf3f9
         unimplemented!()
     }
 
@@ -223,7 +217,5 @@
 
     fn set_requires_notarization(&self, _requires_nota: bool) { unimplemented!() }
 
-    fn my_unspendable_balance(&self) -> Box<dyn Future<Item=BigDecimal, Error=String> + Send> {
-        unimplemented!()
-    }
+    fn my_unspendable_balance(&self) -> Box<dyn Future<Item = BigDecimal, Error = String> + Send> { unimplemented!() }
 }