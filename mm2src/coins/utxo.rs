/******************************************************************************
 * Copyright © 2014-2019 The SuperNET Developers.                             *
 *                                                                            *
 * See the AUTHORS, DEVELOPER-AGREEMENT and LICENSE files at                  *
 * the top-level directory of this distribution for the individual copyright  *
 * holder information and the developer policies on copyright and licensing.  *
 *                                                                            *
 * Unless otherwise agreed in a custom licensing agreement, no part of the    *
 * SuperNET software, including this file may be copied, modified, propagated *
 * or distributed except according to the terms contained in the LICENSE file *
 *                                                                            *
 * Removal or modification of this copyright notice is prohibited.            *
 *                                                                            *
 ******************************************************************************/
//
//  utxo.rs
//  marketmaker
//
//  Copyright © 2017-2019 SuperNET. All rights reserved.
//

#![cfg_attr(not(feature = "native"), allow(unused_imports))]

pub mod rpc_clients;

use base64::{encode_config as base64_encode, URL_SAFE};
use bigdecimal::BigDecimal;
pub use bitcrypto::{dhash160, ChecksumType, sha256};
use chain::{TransactionOutput, TransactionInput, OutPoint};
use chain::constants::{SEQUENCE_FINAL};
use common::{first_char_to_upper, small_rng};
use common::executor::{spawn, Timer};
use common::jsonrpc_client::{JsonRpcError, JsonRpcErrorType};
use common::mm_ctx::MmArc;
use common::mm_number::MmNumber;
#[cfg(feature = "native")]
use dirs::home_dir;
use futures01::{Future};
use futures01::future::Either;
use futures::compat::Future01CompatExt;
use futures::future::{FutureExt, TryFutureExt};
use futures::lock::{Mutex as AsyncMutex};
use gstuff::{now_ms};
use keys::{KeyPair, Private, Public, Address, Secret, Type};
use keys::bytes::Bytes;
use num_traits::cast::ToPrimitive;
use primitives::hash::{H256, H264, H512};
use rand::seq::SliceRandom;
use rpc::v1::types::{Bytes as BytesJson, H256 as H256Json};
use script::{Opcode, Builder, Script, ScriptAddress, TransactionInputSigner, UnsignedTransactionInput, SignatureVersion};
use serde_json::{self as json, Value as Json};
use serialization::{serialize, deserialize};
use std::collections::hash_map::{HashMap, Entry};
use std::convert::TryInto;
use std::cmp::Ordering;
use std::num::NonZeroU64;
use std::ops::Deref;
use std::path::{Path, PathBuf};
use std::str::FromStr;
use std::sync::{Arc, Mutex};
use std::sync::atomic::{AtomicBool, AtomicU64, Ordering as AtomicOrderding};
use std::thread;
use std::time::Duration;

pub use chain::Transaction as UtxoTx;

use self::rpc_clients::{electrum_script_hash, ElectrumClient, ElectrumClientImpl,
                        EstimateFeeMethod, EstimateFeeMode, NativeClient, UtxoRpcClientEnum, UnspentInfo};
use super::{CoinsContext, CoinTransportMetrics, FoundSwapTxSpend, HistorySyncState, MarketCoinOps, MmCoin, RpcClientType, RpcTransportEventHandlerShared,
            SwapOps, TradeFee, TradeInfo, Transaction, TransactionEnum, TransactionFut, TransactionDetails, WithdrawFee, WithdrawRequest};
use crate::utxo::rpc_clients::{NativeClientImpl, UtxoRpcClientOps, ElectrumRpcRequest};

#[cfg(test)]
pub mod utxo_tests;

const SWAP_TX_SPEND_SIZE: u64 = 305;
const KILO_BYTE: u64 = 1000;
/// https://bitcoin.stackexchange.com/a/77192
const MAX_DER_SIGNATURE_LEN: usize = 72;
const COMPRESSED_PUBKEY_LEN: usize = 33;
const P2PKH_OUTPUT_LEN: u64 = 34;
/// Block count for KMD median time past calculation
///
/// # Safety
/// 11 > 0
const KMD_MTP_BLOCK_COUNT: NonZeroU64 = unsafe { NonZeroU64::new_unchecked(11u64) };

#[cfg(windows)]
#[cfg(feature = "native")]
fn get_special_folder_path() -> PathBuf {
    use libc::c_char;
    use std::ffi::CStr;
    use std::mem::zeroed;
    use std::ptr::null_mut;
    use winapi::um::shlobj::SHGetSpecialFolderPathA;
    use winapi::shared::minwindef::MAX_PATH;
    use winapi::um::shlobj::CSIDL_APPDATA;

    let mut buf: [c_char; MAX_PATH + 1] = unsafe {zeroed()};
    // https://docs.microsoft.com/en-us/windows/desktop/api/shlobj_core/nf-shlobj_core-shgetspecialfolderpatha
    let rc = unsafe {SHGetSpecialFolderPathA (null_mut(), buf.as_mut_ptr(), CSIDL_APPDATA, 1)};
    if rc != 1 {panic! ("!SHGetSpecialFolderPathA")}
    Path::new (unwrap! (unsafe {CStr::from_ptr (buf.as_ptr())} .to_str())) .to_path_buf()
}

#[cfg(not(windows))]
#[cfg(feature = "native")]
fn get_special_folder_path() -> PathBuf {panic!("!windows")}

impl Transaction for UtxoTx {
    fn tx_hex(&self) -> Vec<u8> {
        serialize(self).into()
    }

    fn extract_secret(&self) -> Result<Vec<u8>, String> {
        let script: Script = self.inputs[0].script_sig.clone().into();
        for (i, instr) in script.iter().enumerate() {
            let instruction = instr.unwrap();
            if i == 1 {
                if instruction.opcode == Opcode::OP_PUSHBYTES_32 {
                    return Ok(instruction.data.unwrap().to_vec());
                }
            }
        }
        ERR!("Couldn't extract secret")
    }

    fn tx_hash(&self) -> BytesJson { self.hash().reversed().to_vec().into() }
}

/// Additional transaction data that can't be easily got from raw transaction without calling
/// additional RPC methods, e.g. to get input amount we need to request all previous transactions
/// and check output values
#[derive(Debug)]
pub struct AdditionalTxData {
    received_by_me: u64,
    spent_by_me: u64,
    fee_amount: u64,
}

/// The fee set from coins config
#[derive(Debug)]
enum TxFee {
    /// Tell the coin that it has fixed tx fee not depending on transaction size
    Fixed(u64),
    /// Tell the coin that it should request the fee from daemon RPC and calculate it relying on tx size
    Dynamic(EstimateFeeMethod),
}

/// The actual "runtime" fee that is received from RPC in case of dynamic calculation
#[derive(Debug)]
enum ActualTxFee {
    /// fixed tx fee not depending on transaction size
    Fixed(u64),
    /// fee amount per Kbyte received from coin RPC
    Dynamic(u64),
}

/// Fee policy applied on transaction creation
enum FeePolicy {
    /// Send the exact amount specified in output(s), fee is added to spent input amount
    SendExact,
    /// Contains the index of output from which fee should be deducted
    DeductFromOutput(usize),
}

#[derive(Debug, Serialize, Deserialize)]
#[serde(tag = "format")]
enum UtxoAddressFormat {
    /// Standard UTXO address format.
    /// In Bitcoin Cash context the standard format also known as 'legacy'.
    #[serde(rename = "standard")]
    Standard,
    /// Bitcoin Cash specific address format.
    /// https://github.com/bitcoincashorg/bitcoincash.org/blob/master/spec/cashaddr.md
    #[serde(rename = "cashaddress")]
    CashAddress { network: String },
}

impl Default for UtxoAddressFormat {
    fn default() -> Self {
        UtxoAddressFormat::Standard
    }
}

#[derive(Debug)]
pub struct UtxoCoinImpl {  // pImpl idiom.
    ticker: String,
    /// https://en.bitcoin.it/wiki/List_of_address_prefixes
    /// https://github.com/jl777/coins/blob/master/coins
    pub_addr_prefix: u8,
    p2sh_addr_prefix: u8,
    wif_prefix: u8,
    pub_t_addr_prefix: u8,
    p2sh_t_addr_prefix: u8,
    /// True if coins uses Proof of Stake consensus algo
    /// Proof of Work is expected by default
    /// https://en.bitcoin.it/wiki/Proof_of_Stake
    /// https://en.bitcoin.it/wiki/Proof_of_work
    /// The actual meaning of this is nTime field is used in transaction
    is_pos: bool,
    /// Special field for Zcash and it's forks
    /// Defines if Overwinter network upgrade was activated
    /// https://z.cash/upgrade/overwinter/
    overwintered: bool,
    /// The tx version used to detect the transaction ser/de/signing algo
    /// For now it's mostly used for Zcash and forks because they changed the algo in
    /// Overwinter and then Sapling upgrades
    /// https://github.com/zcash/zips/blob/master/zip-0243.rst
    tx_version: i32,
    /// If true - allow coins withdraw to P2SH addresses (Segwit).
    /// the flag will also affect the address that MM2 generates by default in the future
    /// will be the Segwit (starting from 3 for BTC case) instead of legacy
    /// https://en.bitcoin.it/wiki/Segregated_Witness
    segwit: bool,
    /// Default decimals amount is 8 (BTC and almost all other UTXO coins)
    /// But there are forks which have different decimals:
    /// Peercoin has 6
    /// Emercoin has 6
    /// Bitcoin Diamond has 7
    decimals: u8,
    /// Does coin require transactions to be notarized to be considered as confirmed?
    /// https://komodoplatform.com/security-delayed-proof-of-work-dpow/
    requires_notarization: AtomicBool,
    /// RPC client
    rpc_client: UtxoRpcClientEnum,
    /// ECDSA key pair
    key_pair: KeyPair,
    /// Lock the mutex when we deal with address utxos
    my_address: Address,
    /// The address format indicates how to parse and display UTXO addresses over RPC calls
    address_format: UtxoAddressFormat,
    /// Is current coin KMD asset chain?
    /// https://komodoplatform.atlassian.net/wiki/spaces/KPSD/pages/71729160/What+is+a+Parallel+Chain+Asset+Chain
    asset_chain: bool,
    tx_fee: TxFee,
    /// Transaction version group id for Zcash transactions since Overwinter: https://github.com/zcash/zips/blob/master/zip-0202.rst
    version_group_id: u32,
    /// Consensus branch id for Zcash transactions since Overwinter: https://github.com/zcash/zcash/blob/master/src/consensus/upgrades.cpp#L11
    /// used in transaction sig hash calculation
    consensus_branch_id: u32,
    /// Defines if coin uses Zcash transaction format
    zcash: bool,
    /// Address and privkey checksum type
    checksum_type: ChecksumType,
    /// Fork id used in sighash
    fork_id: u32,
    /// Signature version
    signature_version: SignatureVersion,
    history_sync_state: Mutex<HistorySyncState>,
    required_confirmations: AtomicU64,
    /// if set to true MM2 will check whether calculated fee is lower than relay fee and use
    /// relay fee amount instead of calculated
    /// https://github.com/KomodoPlatform/atomicDEX-API/issues/617
    force_min_relay_fee: bool,
    /// Block count for median time past calculation
    mtp_block_count: NonZeroU64,
    estimate_fee_mode: Option<EstimateFeeMode>,
}

impl UtxoCoinImpl {
    async fn get_tx_fee(&self) -> Result<ActualTxFee, JsonRpcError> {
        match &self.tx_fee {
            TxFee::Fixed(fee) => Ok(ActualTxFee::Fixed(*fee)),
            TxFee::Dynamic(method) => {
                let fee = self.rpc_client.estimate_fee_sat(self.decimals, method, &self.estimate_fee_mode).compat().await?;
                Ok(ActualTxFee::Dynamic(fee))
            },
        }
    }

    /// returns the fee required to be paid for HTLC spend transaction
    async fn get_htlc_spend_fee(&self) -> Result<u64, String> {
        let coin_fee = try_s!(self.get_tx_fee().await);
        let mut fee = match coin_fee {
            ActualTxFee::Fixed(fee) => fee,
            // atomic swap payment spend transaction is slightly more than 300 bytes in average as of now
            ActualTxFee::Dynamic(fee_per_kb) => (fee_per_kb * SWAP_TX_SPEND_SIZE) / KILO_BYTE,
        };
        if self.force_min_relay_fee {
            let relay_fee = try_s!(self.rpc_client.get_relay_fee().compat().await);
            let relay_fee_sat = try_s!(sat_from_big_decimal(&relay_fee, self.decimals));
            if fee < relay_fee_sat {
                fee = relay_fee_sat;
            }
        }
        Ok(fee)
    }

    fn addresses_from_script(&self, script: &Script) -> Result<Vec<Address>, String> {
        let destinations: Vec<ScriptAddress> = try_s!(script.extract_destinations());

        let addresses = destinations.into_iter().map(|dst| {
            let (prefix, t_addr_prefix) = match dst.kind {
                Type::P2PKH => (self.pub_addr_prefix, self.pub_t_addr_prefix),
                Type::P2SH => (self.p2sh_addr_prefix, self.p2sh_t_addr_prefix),
            };

            Address {
                hash: dst.hash,
                checksum_type: self.checksum_type,
                prefix,
                t_addr_prefix,
            }
        }).collect();

        Ok(addresses)
    }

    pub fn denominate_satoshis(&self, satoshi: i64) -> f64 {
        satoshi as f64 / 10f64.powf(self.decimals as f64)
    }

    fn search_for_swap_tx_spend(
        &self,
        time_lock: u32,
        first_pub: &Public,
        second_pub: &Public,
        secret_hash: &[u8],
        tx: &[u8],
        search_from_block: u64,
    ) -> Result<Option<FoundSwapTxSpend>, String> {
        let tx: UtxoTx = try_s!(deserialize(tx).map_err(|e| ERRL!("{:?}", e)));
        let script = payment_script(time_lock, secret_hash, first_pub, second_pub);
        let expected_script_pubkey = Builder::build_p2sh(&dhash160(&script)).to_bytes();
        if tx.outputs[0].script_pubkey != expected_script_pubkey {
            return ERR!("Transaction {:?} output 0 script_pubkey doesn't match expected {:?}", tx, expected_script_pubkey);
        }

        let spend = try_s!(self.rpc_client.find_output_spend(&tx, 0, search_from_block).wait());
        match spend {
            Some(tx) => {
                let script: Script = tx.inputs[0].script_sig.clone().into();
                match script.iter().nth(2) {
                    Some(instruction) => match instruction {
                        Ok(ref i) if i.opcode == Opcode::OP_0 => return Ok(Some(FoundSwapTxSpend::Spent(tx.into()))),
                        _ => (),
                    },
                    None => (),
                };

                match script.iter().nth(1) {
                    Some(instruction) => match instruction {
                        Ok(ref i) if i.opcode == Opcode::OP_1 => return Ok(Some(FoundSwapTxSpend::Refunded(tx.into()))),
                        _ => (),
                    },
                    None => (),
                };

                ERR!("Couldn't find required instruction in script_sig of input 0 of tx {:?}", tx)
            },
            None => Ok(None),
        }
    }

    pub fn my_public_key(&self) -> &Public {
        self.key_pair.public()
    }

    pub fn rpc_client(&self) -> &UtxoRpcClientEnum {
        &self.rpc_client
    }

<<<<<<< HEAD
    async fn get_current_mtp(&self) -> Result<u32, String> {
        let current_block = try_s!(self.rpc_client.get_block_count().compat().await);
        self.rpc_client.get_median_time_past(current_block, self.mtp_block_count).compat().await
=======
    pub fn display_address(&self, address: &Address) -> Result<String, String> {
        match &self.address_format {
            UtxoAddressFormat::Standard => Ok(address.to_string()),
            UtxoAddressFormat::CashAddress { network } =>
                address.to_cashaddress(&network, self.pub_addr_prefix, self.p2sh_addr_prefix)
                    .and_then(|cashaddress| cashaddress.encode()),
        }
>>>>>>> 9006a9f2
    }
}

fn payment_script(
    time_lock: u32,
    secret_hash: &[u8],
    pub_0: &Public,
    pub_1: &Public
) -> Script {
    let builder = Builder::default();
    builder
        .push_opcode(Opcode::OP_IF)
        .push_bytes(&time_lock.to_le_bytes())
        .push_opcode(Opcode::OP_CHECKLOCKTIMEVERIFY)
        .push_opcode(Opcode::OP_DROP)
        .push_bytes(pub_0)
        .push_opcode(Opcode::OP_CHECKSIG)
        .push_opcode(Opcode::OP_ELSE)
        .push_opcode(Opcode::OP_SIZE)
        .push_bytes(&[32])
        .push_opcode(Opcode::OP_EQUALVERIFY)
        .push_opcode(Opcode::OP_HASH160)
        .push_bytes(secret_hash)
        .push_opcode(Opcode::OP_EQUALVERIFY)
        .push_bytes(pub_1)
        .push_opcode(Opcode::OP_CHECKSIG)
        .push_opcode(Opcode::OP_ENDIF)
        .into_script()
}

fn script_sig(message: &H256, key_pair: &KeyPair, fork_id: u32) -> Result<Bytes, String> {
    let signature = try_s!(key_pair.private().sign(message));

    let mut sig_script = Bytes::default();
    sig_script.append(&mut Bytes::from((*signature).to_vec()));
    // Using SIGHASH_ALL only for now
    sig_script.append(&mut Bytes::from(vec![1 | fork_id as u8]));

    Ok(sig_script)
}

fn script_sig_with_pub(message: &H256, key_pair: &KeyPair, fork_id: u32) -> Result<Bytes, String> {
    let sig_script = try_s!(script_sig(message, key_pair, fork_id));

    let builder = Builder::default();

    Ok(builder
        .push_data(&sig_script)
        .push_data(&key_pair.public().to_vec())
        .into_bytes())
}

/// Creates signed input spending p2pkh output
fn p2pkh_spend(
    signer: &TransactionInputSigner,
    input_index: usize,
    key_pair: &KeyPair,
    prev_script: &Script,
    signature_version: SignatureVersion,
    fork_id: u32,
) -> Result<TransactionInput, String> {
    let script = Builder::build_p2pkh(&key_pair.public().address_hash());
    if script != *prev_script {
        return ERR!("p2pkh script {} built from input key pair doesn't match expected prev script {}", script, prev_script);
    }
    let sighash_type = 1 | fork_id;
    let sighash = signer.signature_hash(input_index, signer.inputs[input_index].amount, &script, signature_version, sighash_type);

    let script_sig = try_s!(script_sig_with_pub(&sighash, key_pair, fork_id));

    Ok(TransactionInput {
        script_sig,
        sequence: signer.inputs[input_index].sequence,
        script_witness: vec![],
        previous_output: signer.inputs[input_index].previous_output.clone()
    })
}

/// Creates signed input spending hash time locked p2sh output
fn p2sh_spend(
    signer: &TransactionInputSigner,
    input_index: usize,
    key_pair: &KeyPair,
    script_data: Script,
    redeem_script: Script,
    signature_version: SignatureVersion,
    fork_id: u32,
) -> Result<TransactionInput, String> {
    let sighash = signer.signature_hash(input_index, signer.inputs[input_index].amount, &redeem_script, signature_version, 1 | fork_id);

    let sig = try_s!(script_sig(&sighash, &key_pair, fork_id));

    let mut resulting_script = Builder::default().push_data(&sig).into_bytes();
    if !script_data.is_empty() {
        resulting_script.extend_from_slice(&script_data);
    }

    let redeem_part = Builder::default().push_data(&redeem_script).into_bytes();
    resulting_script.extend_from_slice(&redeem_part);

    Ok(TransactionInput {
        script_sig: resulting_script.into(),
        sequence: signer.inputs[input_index].sequence,
        script_witness: vec![],
        previous_output: signer.inputs[input_index].previous_output.clone()
    })
}

fn address_from_raw_pubkey(pub_key: &[u8], prefix: u8, t_addr_prefix: u8, checksum_type: ChecksumType) -> Result<Address, String> {
    Ok(Address {
        t_addr_prefix,
        prefix,
        hash: try_s!(Public::from_slice(pub_key)).address_hash(),
        checksum_type,
    })
}

fn sign_tx(
    unsigned: TransactionInputSigner,
    key_pair: &KeyPair,
    prev_script: Script,
    signature_version: SignatureVersion,
    fork_id: u32,
) -> Result<UtxoTx, String> {
    let mut signed_inputs = vec![];
    for (i, _) in unsigned.inputs.iter().enumerate() {
        signed_inputs.push(
            try_s!(p2pkh_spend(&unsigned, i, key_pair, &prev_script, signature_version, fork_id))
        );
    }
    Ok(UtxoTx {
        inputs: signed_inputs,
        n_time: unsigned.n_time,
        outputs: unsigned.outputs.clone(),
        version: unsigned.version,
        overwintered: unsigned.overwintered,
        lock_time: unsigned.lock_time,
        expiry_height: unsigned.expiry_height,
        join_splits: vec![],
        shielded_spends: vec![],
        shielded_outputs: vec![],
        value_balance: 0,
        version_group_id: unsigned.version_group_id,
        binding_sig: H512::default(),
        join_split_sig: H512::default(),
        join_split_pubkey: H256::default(),
        zcash: unsigned.zcash,
        str_d_zeel: unsigned.str_d_zeel,
    })
}

/// Denominate BigDecimal amount of coin units to satoshis
fn sat_from_big_decimal(amount: &BigDecimal, decimals: u8) -> Result<u64, String> {
    (amount * BigDecimal::from(10u64.pow(decimals as u32))).to_u64().ok_or(ERRL!("Could not get sat from amount {} with decimals {}", amount, decimals))
}

/// Convert satoshis to BigDecimal amount of coin units
fn big_decimal_from_sat(satoshis: i64, decimals: u8) -> BigDecimal {
    BigDecimal::from(satoshis) / BigDecimal::from(10u64.pow(decimals as u32))
}

#[derive(Clone, Debug)]
pub struct UtxoCoin(Arc<UtxoCoinImpl>);
impl Deref for UtxoCoin {type Target = UtxoCoinImpl; fn deref (&self) -> &UtxoCoinImpl {&*self.0}}

impl From<UtxoCoinImpl> for UtxoCoin {
    fn from(coin: UtxoCoinImpl) -> UtxoCoin {
        UtxoCoin(Arc::new(coin))
    }
}

// We can use a shared UTXO lock for all UTXO coins at 1 time.
// It's highly likely that we won't experience any issues with it as we won't need to send "a lot" of transactions concurrently.
lazy_static! {static ref UTXO_LOCK: AsyncMutex<()> = AsyncMutex::new(());}

macro_rules! true_or_err {
    ($cond: expr, $msg: expr $(, $args:expr)*) => {
        if !$cond {
            return ERR!($msg $(, $args)*);
        }
    };
}

async fn send_outputs_from_my_address_impl(coin: UtxoCoin, outputs: Vec<TransactionOutput>)
    -> Result<UtxoTx, String> {
    let _utxo_lock = UTXO_LOCK.lock().await;
    let unspents = try_s!(coin.rpc_client.list_unspent_ordered(&coin.my_address).map_err(|e| ERRL!("{}", e)).compat().await);
    let (unsigned, _) = try_s!(coin.generate_transaction(unspents, outputs, FeePolicy::SendExact, None).await);
    let prev_script = Builder::build_p2pkh(&coin.my_address.hash);
    let signed = try_s!(sign_tx(unsigned, &coin.key_pair, prev_script, coin.signature_version, coin.fork_id));
    try_s!(coin.rpc_client.send_transaction(&signed, coin.my_address.clone()).map_err(|e| ERRL!("{}", e)).compat().await);
    Ok(signed)
}

impl UtxoCoin {
    fn send_outputs_from_my_address(&self, outputs: Vec<TransactionOutput>) -> TransactionFut {
        let fut = send_outputs_from_my_address_impl(self.clone(), outputs);
        Box::new(fut.boxed().compat().map(|tx| tx.into()))
    }

    fn validate_payment(
        &self,
        payment_tx: &[u8],
        time_lock: u32,
        first_pub0: &Public,
        second_pub0: &Public,
        priv_bn_hash: &[u8],
        amount: BigDecimal,
    ) -> Box<dyn Future<Item=(), Error=String> + Send> {
        let tx: UtxoTx = try_fus!(deserialize(payment_tx).map_err(|e| ERRL!("{:?}", e)));
        let amount = try_fus!(sat_from_big_decimal(&amount, self.decimals));
        let selfi = self.clone();

        let expected_redeem = payment_script(
            time_lock,
            priv_bn_hash,
            &try_fus!(Public::from_slice(first_pub0)),
            &try_fus!(Public::from_slice(second_pub0)),
        );
        let fut = async move {
            let mut attempts = 0;
            loop {
                let tx_from_rpc = match selfi.rpc_client.get_transaction_bytes(tx.hash().reversed().into()).compat().await {
                    Ok(t) => t,
                    Err(e) => {
                        if attempts > 2 {
                            return ERR!("Got error {:?} after 3 attempts of getting tx {:?} from RPC", e, tx.tx_hash());
                        };
                        attempts += 1;
                        log!("Error " [e] " getting the tx " [tx.tx_hash()] " from rpc");
                        Timer::sleep(10.).await;
                        continue;
                    }
                };
                if serialize(&tx).take() != tx_from_rpc.0 {
                    return ERR!("Provided payment tx {:?} doesn't match tx data from rpc {:?}", tx, tx_from_rpc);
                }

                let expected_output = TransactionOutput {
                    value: amount,
                    script_pubkey: Builder::build_p2sh(&dhash160(&expected_redeem)).into(),
                };

                if tx.outputs[0] != expected_output {
                    return ERR!("Provided payment tx output doesn't match expected {:?} {:?}", tx.outputs[0], expected_output);
                }
                return Ok(());
            }
        };
        Box::new(fut.boxed().compat())
    }

    /// Generates unsigned transaction (TransactionInputSigner) from specified utxos and outputs.
    /// This function expects that utxos are sorted by amounts in ascending order
    /// Consider sorting before calling this function
    /// Sends the change (inputs amount - outputs amount) to "my_address"
    /// Also returns additional transaction data
    async fn generate_transaction(
        &self,
        utxos: Vec<UnspentInfo>,
        outputs: Vec<TransactionOutput>,
        fee_policy: FeePolicy,
        fee: Option<ActualTxFee>,
    ) -> Result<(TransactionInputSigner, AdditionalTxData), String> {
        const DUST: u64 = 1000;
        let lock_time = (now_ms() / 1000) as u32;
        let change_script_pubkey = Builder::build_p2pkh(&self.my_address.hash).to_bytes();
        let coin_tx_fee = match fee {
            Some(f) => f,
            None => try_s!(self.get_tx_fee().await),
        };
        true_or_err!(!utxos.is_empty(), "Couldn't generate tx from empty utxos set");
        true_or_err!(!outputs.is_empty(), "Couldn't generate tx from empty outputs set");

        let mut sum_outputs_value = 0;
        let mut received_by_me = 0;
        for output in outputs.iter() {
            let script: Script = output.script_pubkey.clone().into();
            if script.opcodes().nth(0) != Some(Ok(Opcode::OP_RETURN)) {
                true_or_err!(output.value >= DUST, "Output value {} is less than dust amount {}", output.value, DUST);
            }
            sum_outputs_value += output.value;
            if output.script_pubkey == change_script_pubkey {
                received_by_me += output.value;
            }
        }

        let str_d_zeel = if self.ticker == "NAV" {
            Some("".into())
        } else {
            None
        };
        let mut tx = TransactionInputSigner {
            inputs: vec![],
            outputs,
            lock_time,
            version: self.tx_version,
            n_time: if self.is_pos { Some((now_ms() / 1000) as u32) } else { None },
            overwintered: self.overwintered,
            expiry_height: 0,
            join_splits: vec![],
            shielded_spends: vec![],
            shielded_outputs: vec![],
            value_balance: 0,
            version_group_id: self.version_group_id,
            consensus_branch_id: self.consensus_branch_id,
            zcash: self.zcash,
            str_d_zeel,
        };
        let mut sum_inputs = 0;
        let mut tx_fee = 0;
        let min_relay_fee = if self.force_min_relay_fee {
            let fee_dec = try_s!(self.rpc_client.get_relay_fee().compat().await);
            Some(try_s!(sat_from_big_decimal(&fee_dec, self.decimals)))
        } else {
            None
        };
        for utxo in utxos.iter() {
            sum_inputs += utxo.value;
            tx.inputs.push(UnsignedTransactionInput {
                previous_output: utxo.outpoint.clone(),
                sequence: SEQUENCE_FINAL,
                amount: utxo.value,
            });
            tx_fee = match &coin_tx_fee {
                ActualTxFee::Fixed(f) => *f,
                ActualTxFee::Dynamic(f) => {
                    let transaction = UtxoTx::from(tx.clone());
                    let transaction_bytes = serialize(&transaction);
                    // 2 bytes are used to indicate the length of signature and pubkey
                    // total is 107
                    let additional_len = 2 + MAX_DER_SIGNATURE_LEN + COMPRESSED_PUBKEY_LEN;
                    let tx_size = transaction_bytes.len() + transaction.inputs().len() * additional_len;
                    (f * tx_size as u64) / KILO_BYTE
                },
            };
            match fee_policy {
                FeePolicy::SendExact => {
                    let mut outputs_plus_fee = sum_outputs_value + tx_fee;
                    if sum_inputs >= outputs_plus_fee {
                        if sum_inputs - outputs_plus_fee > DUST {
                            // there will be change output if sum_inputs - outputs_plus_fee > DUST
                            if let ActualTxFee::Dynamic(ref f) = coin_tx_fee {
                                tx_fee += (f * P2PKH_OUTPUT_LEN) / KILO_BYTE;
                                outputs_plus_fee += (f * P2PKH_OUTPUT_LEN) / KILO_BYTE;
                            }
                        }
                        if let Some(min_relay) = min_relay_fee {
                            if tx_fee < min_relay {
                                outputs_plus_fee -= tx_fee;
                                outputs_plus_fee += min_relay;
                                tx_fee = min_relay;
                            }
                        }
                        if sum_inputs >= outputs_plus_fee {
                            break;
                        }
                    }
                    ()
                },
                FeePolicy::DeductFromOutput(_) => {
                    if sum_inputs >= sum_outputs_value {
                        if sum_inputs - sum_outputs_value > DUST {
                            if let ActualTxFee::Dynamic(ref f) = coin_tx_fee {
                                tx_fee += (f * P2PKH_OUTPUT_LEN) / KILO_BYTE;
                            }
                            if let Some(min_relay) = min_relay_fee {
                                if tx_fee < min_relay {
                                    tx_fee = min_relay;
                                }
                            }
                        }
                        break;
                    }
                },
            };
        }
        match fee_policy {
            FeePolicy::SendExact => sum_outputs_value += tx_fee,
            FeePolicy::DeductFromOutput(i) => {
                let min_output = tx_fee + DUST;
                let val = tx.outputs[i].value;
                true_or_err!(val >= min_output, "Output {} value {} is too small, required no less than {}", i, val, min_output);
                tx.outputs[i].value -= tx_fee;
                if tx.outputs[i].script_pubkey == change_script_pubkey {
                    received_by_me -= tx_fee;
                }
            },
        };
        true_or_err!(sum_inputs >= sum_outputs_value, "Not sufficient balance. Couldn't collect enough value from utxos {:?} to create tx with outputs {:?}", utxos, tx.outputs);

        let change = sum_inputs - sum_outputs_value;
        if change >= DUST {
            tx.outputs.push({
                TransactionOutput {
                    value: change,
                    script_pubkey: change_script_pubkey.clone()
                }
            });
            received_by_me += change;
        } else {
            tx_fee += change;
        }

        let data = AdditionalTxData {
            fee_amount: tx_fee,
            received_by_me,
            spent_by_me: sum_inputs,
        };
        self.calc_interest_if_required(tx.into(), data, change_script_pubkey).await
    }

    /// Calculates interest if the coin is KMD
    /// Adds the value to existing output to my_script_pub or creates additional interest output
    /// returns transaction and data as is if the coin is not KMD
    async fn calc_interest_if_required(
        &self,
        mut unsigned: TransactionInputSigner,
        mut data: AdditionalTxData,
        my_script_pub: Bytes,
    ) -> Result<(TransactionInputSigner, AdditionalTxData), String> {
        if self.ticker != "KMD" {
            return Ok((unsigned, data));
        }
        unsigned.lock_time = try_s!(self.get_current_mtp().await);
        let mut interest = 0;
        for input in unsigned.inputs.iter() {
            let prev_hash = input.previous_output.hash.reversed().into();
            let tx = try_s!(self.rpc_client.get_verbose_transaction(prev_hash).compat().await);
            interest += kmd_interest(tx.height.unwrap_or(0), input.amount, tx.locktime as u64, unsigned.lock_time as u64);
        }
        if interest > 0 {
            data.received_by_me += interest;
            let mut output_to_me = unsigned.outputs.iter_mut().find(|out| out.script_pubkey == my_script_pub);
            // add calculated interest to existing output to my address
            // or create the new one if it's not found
            match output_to_me {
                Some(ref mut output) => output.value += interest,
                None => {
                    let interest_output = TransactionOutput {
                        script_pubkey: my_script_pub,
                        value: interest,
                    };
                    unsigned.outputs.push(interest_output);
                }
            };
        } else {
            // if interest is zero attempt to set the lowest possible lock_time to claim it later
            unsigned.lock_time = (now_ms() / 1000) as u32 - 3600 + 777 * 2;
        }
        Ok((unsigned, data))
    }

    fn p2sh_spending_tx(
        &self,
        prev_transaction: UtxoTx,
        redeem_script: Bytes,
        outputs: Vec<TransactionOutput>,
        script_data: Script,
        sequence: u32,
    ) -> Result<UtxoTx, String> {
        // https://github.com/bitcoin/bitcoin/blob/master/doc/release-notes/release-notes-0.11.2.md#bip113-mempool-only-locktime-enforcement-using-getmediantimepast
        // Implication for users: GetMedianTimePast() always trails behind the current time,
        // so a transaction locktime set to the present time will be rejected by nodes running this
        // release until the median time moves forward.
        // To compensate, subtract one hour (3,600 seconds) from your locktimes to allow those
        // transactions to be included in mempools at approximately the expected time.
        let lock_time = if self.ticker == "KMD" {
            (now_ms() / 1000) as u32 - 3600 + 2 * 777
        } else {
            (now_ms() / 1000) as u32 - 3600
        };
        let n_time = if self.is_pos { Some((now_ms() / 1000) as u32) } else { None };
        let str_d_zeel = if self.ticker == "NAV" { Some("".into()) } else { None };
        let unsigned = TransactionInputSigner {
            lock_time,
            version: self.tx_version,
            n_time,
            overwintered: self.overwintered,
            inputs: vec![UnsignedTransactionInput {
                sequence,
                previous_output: OutPoint {
                    hash: prev_transaction.hash(),
                    index: 0,
                },
                amount: prev_transaction.outputs[0].value,
            }],
            outputs: outputs.clone(),
            expiry_height: 0,
            join_splits: vec![],
            shielded_spends: vec![],
            shielded_outputs: vec![],
            value_balance: 0,
            version_group_id: self.version_group_id,
            consensus_branch_id: self.consensus_branch_id,
            zcash: self.zcash,
            str_d_zeel,
        };
        let signed_input = try_s!(
            p2sh_spend(&unsigned, 0, &self.key_pair, script_data, redeem_script.into(), self.signature_version, self.fork_id)
        );
        Ok(UtxoTx {
            version: unsigned.version,
            n_time: unsigned.n_time,
            overwintered: unsigned.overwintered,
            lock_time: unsigned.lock_time,
            inputs: vec![signed_input],
            outputs,
            expiry_height: unsigned.expiry_height,
            join_splits: vec![],
            shielded_spends: vec![],
            shielded_outputs: vec![],
            value_balance: 0,
            version_group_id: self.version_group_id,
            binding_sig: H512::default(),
            join_split_sig: H512::default(),
            join_split_pubkey: H256::default(),
            zcash: self.zcash,
            str_d_zeel: unsigned.str_d_zeel,
        })
    }
}

pub fn compressed_key_pair_from_bytes(raw: &[u8], prefix: u8, checksum_type: ChecksumType) -> Result<KeyPair, String> {
    if raw.len() != 32 {
        return ERR!("Invalid raw priv key len {}", raw.len());
    }

    let private = Private {
        prefix,
        compressed: true,
        secret: Secret::from(raw),
        checksum_type,
    };
    Ok(try_s!(KeyPair::from_private(private)))
}

pub fn compressed_pub_key_from_priv_raw(raw_priv: &[u8], sum_type: ChecksumType) -> Result<H264, String> {
    let key_pair: KeyPair = try_s!(compressed_key_pair_from_bytes(raw_priv, 0, sum_type));
    Ok(H264::from(&**key_pair.public()))
}

impl SwapOps for UtxoCoin {
    fn send_taker_fee(&self, fee_pub_key: &[u8], amount: BigDecimal) -> TransactionFut {
        let address = try_fus!(address_from_raw_pubkey(fee_pub_key, self.pub_addr_prefix, self.pub_t_addr_prefix, self.checksum_type));
        let amount = try_fus!(sat_from_big_decimal(&amount, self.decimals));
        let output = TransactionOutput {
            value: amount,
            script_pubkey: Builder::build_p2pkh(&address.hash).to_bytes()
        };
        self.send_outputs_from_my_address(vec![output])
    }

    fn send_maker_payment(
        &self,
        time_lock: u32,
        taker_pub: &[u8],
        secret_hash: &[u8],
        amount: BigDecimal,
    ) -> TransactionFut {
        let redeem_script = payment_script(
            time_lock,
            secret_hash,
            self.key_pair.public(),
            &try_fus!(Public::from_slice(taker_pub)),
        );
        let amount = try_fus!(sat_from_big_decimal(&amount, self.decimals));
        let htlc_out = TransactionOutput {
            value: amount,
            script_pubkey: Builder::build_p2sh(&dhash160(&redeem_script)).into(),
        };
        // record secret hash to blockchain too making it impossible to lose
        // lock time may be easily brute forced so it is not mandatory to record it
        let secret_hash_op_return_script = Builder::default()
            .push_opcode(Opcode::OP_RETURN)
            .push_bytes(secret_hash)
            .into_bytes();
        let secret_hash_op_return_out = TransactionOutput {
            value: 0,
            script_pubkey: secret_hash_op_return_script,
        };
        let send_fut = match &self.rpc_client {
            UtxoRpcClientEnum::Electrum(_) => Either::A(self.send_outputs_from_my_address(
                vec![htlc_out, secret_hash_op_return_out]
            )),
            UtxoRpcClientEnum::Native(client) => {
                let payment_addr = Address {
                    checksum_type: self.checksum_type,
                    hash: dhash160(&redeem_script),
                    prefix: self.p2sh_addr_prefix,
                    t_addr_prefix: self.p2sh_t_addr_prefix,
                };
                let arc = self.clone();
                let addr_string = try_fus!(self.display_address(&payment_addr));
                Either::B(client.import_address(&addr_string, &addr_string, false).map_err(|e| ERRL!("{}", e)).and_then(move |_|
                    arc.send_outputs_from_my_address(vec![htlc_out, secret_hash_op_return_out])
                ))
            }
        };
        Box::new(send_fut)
    }

    fn send_taker_payment(
        &self,
        time_lock: u32,
        maker_pub: &[u8],
        secret_hash: &[u8],
        amount: BigDecimal,
    ) -> TransactionFut {
        let redeem_script = payment_script(
            time_lock,
            secret_hash,
            self.key_pair.public(),
            &try_fus!(Public::from_slice(maker_pub)),
        );

        let amount = try_fus!(sat_from_big_decimal(&amount, self.decimals));

        let htlc_out = TransactionOutput {
            value: amount,
            script_pubkey: Builder::build_p2sh(&dhash160(&redeem_script)).into(),
        };
        // record secret hash to blockchain too making it impossible to lose
        // lock time may be easily brute forced so it is not mandatory to record it
        let secret_hash_op_return_script = Builder::default()
            .push_opcode(Opcode::OP_RETURN)
            .push_bytes(secret_hash)
            .into_bytes();
        let secret_hash_op_return_out = TransactionOutput {
            value: 0,
            script_pubkey: secret_hash_op_return_script,
        };
        let send_fut = match &self.rpc_client {
            UtxoRpcClientEnum::Electrum(_) => Either::A(self.send_outputs_from_my_address(
                vec![htlc_out, secret_hash_op_return_out]
            )),
            UtxoRpcClientEnum::Native(client) => {
                let payment_addr = Address {
                    checksum_type: self.checksum_type,
                    hash: dhash160(&redeem_script),
                    prefix: self.p2sh_addr_prefix,
                    t_addr_prefix: self.p2sh_t_addr_prefix,
                };
                let arc = self.clone();
                let addr_string = try_fus!(self.display_address(&payment_addr));
                Either::B(client.import_address(&addr_string, &addr_string, false).map_err(|e| ERRL!("{}", e)).and_then(move |_|
                    arc.send_outputs_from_my_address(vec![htlc_out, secret_hash_op_return_out])
                ))
            }
        };
        Box::new(send_fut)
    }

    fn send_maker_spends_taker_payment(
        &self,
        taker_payment_tx: &[u8],
        time_lock: u32,
        taker_pub: &[u8],
        secret: &[u8],
    ) -> TransactionFut {
        let prev_tx: UtxoTx = try_fus!(deserialize(taker_payment_tx).map_err(|e| ERRL!("{:?}", e)));
        let script_data = Builder::default()
            .push_data(secret)
            .push_opcode(Opcode::OP_0)
            .into_script();
        let redeem_script = payment_script(time_lock, &*dhash160(secret), &try_fus!(Public::from_slice(taker_pub)), self.key_pair.public());
        let arc = self.clone();
        let fut = async move {
            let fee = try_s!(arc.get_htlc_spend_fee().await);
            let output = TransactionOutput {
                value: prev_tx.outputs[0].value - fee,
                script_pubkey: Builder::build_p2pkh(&arc.key_pair.public().address_hash()).to_bytes()
            };
            let transaction = try_s!(arc.p2sh_spending_tx(
                prev_tx,
                redeem_script.into(),
                vec![output],
                script_data,
                SEQUENCE_FINAL,
            ));
            let tx_fut = arc.rpc_client.send_transaction(&transaction, arc.my_address.clone()).compat();
            try_s!(tx_fut.await);
            Ok(transaction.into())
        };
        Box::new(fut.boxed().compat())
    }

    fn send_taker_spends_maker_payment(
        &self,
        maker_payment_tx: &[u8],
        time_lock: u32,
        maker_pub: &[u8],
        secret: &[u8],
    ) -> TransactionFut {
        let prev_tx: UtxoTx = try_fus!(deserialize(maker_payment_tx).map_err(|e| ERRL!("{:?}", e)));
        let script_data = Builder::default()
            .push_data(secret)
            .push_opcode(Opcode::OP_0)
            .into_script();
        let redeem_script = payment_script(time_lock, &*dhash160(secret), &try_fus!(Public::from_slice(maker_pub)), self.key_pair.public());
        let arc = self.clone();
        let fut = async move {
            let fee = try_s!(arc.get_htlc_spend_fee().await);
            let output = TransactionOutput {
                value: prev_tx.outputs[0].value - fee,
                script_pubkey: Builder::build_p2pkh(&arc.key_pair.public().address_hash()).to_bytes()
            };
            let transaction = try_s!(arc.p2sh_spending_tx(
                prev_tx,
                redeem_script.into(),
                vec![output],
                script_data,
                SEQUENCE_FINAL,
            ));
            let tx_fut = arc.rpc_client.send_transaction(&transaction, arc.my_address.clone()).compat();
            try_s!(tx_fut.await);
            Ok(transaction.into())
        };
        Box::new(fut.boxed().compat())
    }

    fn send_taker_refunds_payment(
        &self,
        taker_payment_tx: &[u8],
        time_lock: u32,
        maker_pub: &[u8],
        secret_hash: &[u8],
    ) -> TransactionFut {
        let prev_tx: UtxoTx = try_fus!(deserialize(taker_payment_tx).map_err(|e| ERRL!("{:?}", e)));
        let script_data = Builder::default()
            .push_opcode(Opcode::OP_1)
            .into_script();
        let redeem_script = payment_script(time_lock, secret_hash, self.key_pair.public(), &try_fus!(Public::from_slice(maker_pub)));
        let arc = self.clone();
        let fut = async move {
            let fee = try_s!(arc.get_htlc_spend_fee().await);
            let output = TransactionOutput {
                value: prev_tx.outputs[0].value - fee,
                script_pubkey: Builder::build_p2pkh(&arc.key_pair.public().address_hash()).to_bytes()
            };
            let transaction = try_s!(arc.p2sh_spending_tx(
                prev_tx,
                redeem_script.into(),
                vec![output],
                script_data,
                SEQUENCE_FINAL - 1,
            ));
            let tx_fut = arc.rpc_client.send_transaction(&transaction, arc.my_address.clone()).compat();
            try_s!(tx_fut.await);
            Ok(transaction.into())
        };
        Box::new(fut.boxed().compat())
    }

    fn send_maker_refunds_payment(
        &self,
        maker_payment_tx: &[u8],
        time_lock: u32,
        taker_pub: &[u8],
        secret_hash: &[u8],
    ) -> TransactionFut {
        let prev_tx: UtxoTx = try_fus!(deserialize(maker_payment_tx).map_err(|e| ERRL!("{:?}", e)));
        let script_data = Builder::default()
            .push_opcode(Opcode::OP_1)
            .into_script();
        let redeem_script = payment_script(
            time_lock,
            secret_hash,
            self.key_pair.public(),
            &try_fus!(Public::from_slice(taker_pub)),
        );
        let arc = self.clone();
        let fut = async move {
            let fee = try_s!(arc.get_htlc_spend_fee().await);
            let output = TransactionOutput {
                value: prev_tx.outputs[0].value - fee,
                script_pubkey: Builder::build_p2pkh(&arc.key_pair.public().address_hash()).to_bytes()
            };
            let transaction = try_s!(arc.p2sh_spending_tx(
                prev_tx,
                redeem_script.into(),
                vec![output],
                script_data,
                SEQUENCE_FINAL - 1,
            ));
            let tx_fut = arc.rpc_client.send_transaction(&transaction, arc.my_address.clone()).compat();
            try_s!(tx_fut.await);
            Ok(transaction.into())
        };
        Box::new(fut.boxed().compat())
    }

    fn validate_fee(
        &self,
        fee_tx: &TransactionEnum,
        fee_addr: &[u8],
        amount: &BigDecimal,
    ) -> Box<dyn Future<Item=(), Error=String> + Send> {
        let selfi = self.clone();
        let tx = match fee_tx {
            TransactionEnum::UtxoTx(tx) => tx.clone(),
            _ => panic!(),
        };
        let amount = amount.clone();
        let address = try_fus!(address_from_raw_pubkey(fee_addr, selfi.pub_addr_prefix, selfi.pub_t_addr_prefix, selfi.checksum_type));

        let fut = async move {
            let amount = try_s!(sat_from_big_decimal(&amount, selfi.decimals));
            let tx_from_rpc = try_s!(selfi.rpc_client.get_transaction_bytes(tx.hash().reversed().into()).compat().await);

            if tx_from_rpc.0 != serialize(&tx).take() {
                return ERR!("Provided dex fee tx {:?} doesn't match tx data from rpc {:?}", tx, tx_from_rpc);
            }

            match tx.outputs.first() {
                Some(out) => {
                    let expected_script_pubkey = Builder::build_p2pkh(&address.hash).to_bytes();
                    if out.script_pubkey != expected_script_pubkey {
                        return ERR!("Provided dex fee tx output script_pubkey doesn't match expected {:?} {:?}", out.script_pubkey, expected_script_pubkey);
                    }
                    if out.value < amount {
                        return ERR!("Provided dex fee tx output value is less than expected {:?} {:?}", out.value, amount);
                    }
                },
                None => {
                    return ERR!("Provided dex fee tx {:?} has no outputs", tx);
                }
            }
            Ok(())
        };
        Box::new(fut.boxed().compat())
    }

    fn validate_maker_payment(
        &self,
        payment_tx: &[u8],
        time_lock: u32,
        maker_pub: &[u8],
        priv_bn_hash: &[u8],
        amount: BigDecimal,
    ) -> Box<dyn Future<Item=(), Error=String> + Send> {
        self.validate_payment(
            payment_tx,
            time_lock,
            &try_fus!(Public::from_slice(maker_pub)),
            self.key_pair.public(),
            priv_bn_hash,
            amount
        )
    }

    fn validate_taker_payment(
        &self,
        payment_tx: &[u8],
        time_lock: u32,
        taker_pub: &[u8],
        priv_bn_hash: &[u8],
        amount: BigDecimal,
    ) -> Box<dyn Future<Item=(), Error=String> + Send> {
        self.validate_payment(
            payment_tx,
            time_lock,
            &try_fus!(Public::from_slice(taker_pub)),
            self.key_pair.public(),
            priv_bn_hash,
            amount
        )
    }

    fn check_if_my_payment_sent(
        &self,
        time_lock: u32,
        other_pub: &[u8],
        secret_hash: &[u8],
        _from_block: u64,
    ) -> Box<dyn Future<Item=Option<TransactionEnum>, Error=String> + Send> {
        let script = payment_script(
            time_lock,
            secret_hash,
            self.key_pair.public(),
            &try_fus!(Public::from_slice(other_pub)),
        );
        let hash = dhash160(&script);
        let p2sh = Builder::build_p2sh(&hash);
        let script_hash = electrum_script_hash(&p2sh);
        let selfi = self.clone();
        let fut = async move {
            match &selfi.rpc_client {
                UtxoRpcClientEnum::Electrum(client) => {
                    let history = try_s!(client.scripthash_get_history(&hex::encode(script_hash)).compat().await);
                    match history.first() {
                        Some(item) => {
                            let tx_bytes = try_s!(client.get_transaction_bytes(item.tx_hash.clone()).compat().await);
                            let tx: UtxoTx = try_s!(deserialize(tx_bytes.0.as_slice()).map_err(|e| ERRL!("{:?}", e)));
                            Ok(Some(tx.into()))
                        },
                        None => Ok(None),
                    }
                },
                UtxoRpcClientEnum::Native(client) => {
                    let target_addr = Address {
                        t_addr_prefix: selfi.p2sh_t_addr_prefix,
                        prefix: selfi.p2sh_addr_prefix,
                        hash,
                        checksum_type: selfi.checksum_type,
                    };
                    let target_addr = try_s!(selfi.display_address(&target_addr));
                    let received_by_addr = try_s!(client.list_received_by_address(0, true, true).compat().await);
                    for item in received_by_addr {
                        if item.address == target_addr && !item.txids.is_empty() {
                            let tx_bytes = try_s!(client.get_transaction_bytes(item.txids[0].clone()).compat().await);
                            let tx: UtxoTx = try_s!(deserialize(tx_bytes.0.as_slice()).map_err(|e| ERRL!("{:?}", e)));
                            return Ok(Some(tx.into()))
                        }
                    }
                    Ok(None)
                },
            }
        };
        Box::new(fut.boxed().compat())
    }

    fn search_for_swap_tx_spend_my(
        &self,
        time_lock: u32,
        other_pub: &[u8],
        secret_hash: &[u8],
        tx: &[u8],
        search_from_block: u64,
    ) -> Result<Option<FoundSwapTxSpend>, String> {
        self.search_for_swap_tx_spend(
            time_lock,
            self.key_pair.public(),
            &try_s!(Public::from_slice(other_pub)),
            secret_hash,
            tx,
            search_from_block
        )
    }

    fn search_for_swap_tx_spend_other(
        &self,
        time_lock: u32,
        other_pub: &[u8],
        secret_hash: &[u8],
        tx: &[u8],
        search_from_block: u64,
    ) -> Result<Option<FoundSwapTxSpend>, String> {
        self.search_for_swap_tx_spend(
            time_lock,
            &try_s!(Public::from_slice(other_pub)),
            self.key_pair.public(),
            secret_hash,
            tx,
            search_from_block
        )
    }
}

impl MarketCoinOps for UtxoCoin {
    fn ticker (&self) -> &str {&self.ticker[..]}

    fn my_address(&self) -> Result<String, String> {
        self.display_address(&self.my_address)
    }

    fn my_balance(&self) -> Box<dyn Future<Item=BigDecimal, Error=String> + Send> {
        Box::new(self.rpc_client.display_balance(self.my_address.clone(), self.decimals).map_err(|e| ERRL!("{}", e)))
    }

    fn send_raw_tx(&self, tx: &str) -> Box<dyn Future<Item=String, Error=String> + Send> {
        let bytes = try_fus!(hex::decode(tx));
        Box::new(self.rpc_client.send_raw_transaction(bytes.into()).map_err(|e| ERRL!("{}", e)).map(|hash| format!("{:?}", hash)))
    }

    fn wait_for_confirmations(
        &self,
        tx: &[u8],
        confirmations: u64,
        requires_nota: bool,
        wait_until: u64,
        check_every: u64,
    ) -> Box<dyn Future<Item=(), Error=String> + Send> {
        let tx: UtxoTx = try_fus!(deserialize(tx).map_err(|e| ERRL!("{:?}", e)));
        self.rpc_client.wait_for_confirmations(
            &tx,
            confirmations as u32,
            requires_nota,
            wait_until,
            check_every,
        )
    }

    fn wait_for_tx_spend(&self, tx_bytes: &[u8], wait_until: u64, from_block: u64) -> TransactionFut {
        let tx: UtxoTx = try_fus!(deserialize(tx_bytes).map_err(|e| ERRL!("{:?}", e)));
        let vout = 0;
        let client = self.rpc_client.clone();
        let fut = async move {
            loop {
                match client.find_output_spend(&tx, vout, from_block).compat().await {
                    Ok(Some(tx)) => return Ok(tx.into()),
                    Ok(None) => (),
                    Err(e) => {
                        log!("Error " (e) " on find_output_spend of tx " [e]);
                        ()
                    },
                };

                if now_ms() / 1000 > wait_until {
                    return ERR!("Waited too long until {} for transaction {:?} {} to be spent ", wait_until, tx, vout);
                }
                Timer::sleep(10.).await;
            }
        };
        Box::new(fut.boxed().compat())
    }

    fn tx_enum_from_bytes(&self, bytes: &[u8]) -> Result<TransactionEnum, String> {
        let transaction: UtxoTx = try_s!(deserialize(bytes).map_err(|err| format!("{:?}", err)));
        Ok(transaction.into())
    }

    fn current_block(&self) -> Box<dyn Future<Item=u64, Error=String> + Send> {
        Box::new(self.rpc_client.get_block_count().map_err(|e| ERRL!("{}", e)))
    }

    fn address_from_pubkey_str(&self, pubkey: &str) -> Result<String, String> {
        let pubkey_bytes = try_s!(hex::decode(pubkey));
        let addr = try_s!(address_from_raw_pubkey(&pubkey_bytes, self.pub_addr_prefix, self.pub_t_addr_prefix, self.checksum_type));
        self.display_address(&addr)
    }

    fn display_priv_key(&self) -> String {
        format!("{}", self.key_pair.private())
    }
}

async fn withdraw_impl(coin: UtxoCoin, req: WithdrawRequest) -> Result<TransactionDetails, String> {
    let to = match &coin.address_format {
        UtxoAddressFormat::Standard => try_s!(Address::from_str(&req.to)),
        UtxoAddressFormat::CashAddress {..} => try_s!(Address::from_cashaddress(
            &req.to, coin.checksum_type.clone(),coin.pub_addr_prefix, coin.p2sh_addr_prefix))
    };
    if to.checksum_type != coin.checksum_type {
        return ERR!("Address {} has invalid checksum type, it must be {:?}", to, coin.checksum_type);
    }
    let script_pubkey = if to.prefix == coin.pub_addr_prefix && to.t_addr_prefix == coin.pub_t_addr_prefix {
        Builder::build_p2pkh(&to.hash).to_bytes()
    } else if to.prefix == coin.p2sh_addr_prefix && to.t_addr_prefix == coin.p2sh_t_addr_prefix && coin.segwit {
        Builder::build_p2sh(&to.hash).to_bytes()
    } else {
        return ERR!("Address {} has invalid format", to);
    };
    let _utxo_lock = UTXO_LOCK.lock().await;
    let unspents = try_s!(coin.rpc_client.list_unspent_ordered(&coin.my_address).map_err(|e| ERRL!("{}", e)).compat().await);
    let (value, fee_policy) = if req.max {
        (unspents.iter().fold(0, |sum, unspent| sum + unspent.value), FeePolicy::DeductFromOutput(0))
    } else {
        (try_s!(sat_from_big_decimal(&req.amount, coin.decimals)), FeePolicy::SendExact)
    };
    let outputs = vec![TransactionOutput {
        value,
        script_pubkey,
    }];
    let fee = match req.fee {
        Some(WithdrawFee::UtxoFixed { amount }) => Some(ActualTxFee::Fixed(try_s!(sat_from_big_decimal(&amount, coin.decimals)))),
        Some(WithdrawFee::UtxoPerKbyte { amount }) => Some(ActualTxFee::Dynamic(try_s!(sat_from_big_decimal(&amount, coin.decimals)))),
        Some(_) => return ERR!("Unsupported input fee type"),
        None => None,
    };
    let (unsigned, data) = try_s!(coin.generate_transaction(unspents, outputs, fee_policy, fee).await);
    let prev_script = Builder::build_p2pkh(&coin.my_address.hash);
    let signed = try_s!(sign_tx(unsigned, &coin.key_pair, prev_script, coin.signature_version, coin.fork_id));
    let fee_details = UtxoFeeDetails {
        amount: big_decimal_from_sat(data.fee_amount as i64, coin.decimals),
    };
    let my_address = try_s!(coin.my_address());
    let to_address = try_s!(coin.display_address(&to));
    Ok(TransactionDetails {
        from: vec![my_address],
        to: vec![to_address],
        total_amount: big_decimal_from_sat(data.spent_by_me as i64, coin.decimals),
        spent_by_me: big_decimal_from_sat(data.spent_by_me as i64, coin.decimals),
        received_by_me: big_decimal_from_sat(data.received_by_me as i64, coin.decimals),
        my_balance_change: big_decimal_from_sat(data.received_by_me as i64 - data.spent_by_me as i64, coin.decimals),
        tx_hash: signed.hash().reversed().to_vec().into(),
        tx_hex: serialize(&signed).into(),
        fee_details: Some(fee_details.into()),
        block_height: 0,
        coin: coin.ticker.clone(),
        internal_id: vec![].into(),
        timestamp: now_ms() / 1000,
    })
}

#[derive(Clone, Debug, Deserialize, PartialEq, Serialize)]
pub struct UtxoFeeDetails {
    amount: BigDecimal,
}

impl MmCoin for UtxoCoin {
    fn is_asset_chain(&self) -> bool { self.asset_chain }

    fn check_i_have_enough_to_trade(&self, amount: &MmNumber, balance: &MmNumber, trade_info: TradeInfo) -> Box<dyn Future<Item=(), Error=String> + Send> {
        let arc = self.clone();
        let amount = amount.clone();
        let balance = balance.clone();
        let fee_fut = async move {
            let coin_fee = try_s!(arc.get_tx_fee().await);
            let fee = match coin_fee {
                ActualTxFee::Fixed(f) => f,
                ActualTxFee::Dynamic(f) => f,
            };
            let fee_decimal = MmNumber::from(fee) / MmNumber::from(10u64.pow(arc.decimals as u32));
            if &amount < &fee_decimal {
                return ERR!("Amount {} is too low, it'll result to dust error, at least {} is required", amount, fee_decimal);
            }
            let required = match trade_info {
                TradeInfo::Maker => amount + fee_decimal,
                TradeInfo::Taker(dex_fee) => &amount + &MmNumber::from(dex_fee.clone()) + MmNumber::from(2) * fee_decimal,
            };
            if balance < required {
                return ERR!("{} balance {} is too low, required {}", arc.ticker(), balance, required);
            }
            Ok(())
        };
        Box::new(fee_fut.boxed().compat())
    }

    fn can_i_spend_other_payment(&self) -> Box<dyn Future<Item=(), Error=String> + Send> {
        Box::new(futures01::future::ok(()))
    }

    fn withdraw(&self, req: WithdrawRequest) -> Box<dyn Future<Item=TransactionDetails, Error=String> + Send> {
        let fut = withdraw_impl(self.clone(), req);
        Box::new(fut.boxed().compat())
    }

    fn decimals(&self) -> u8 {
        self.decimals
    }

    fn process_history_loop(&self, ctx: MmArc) {
        const HISTORY_TOO_LARGE_ERR_CODE: i64 = -1;
        let history_too_large = json!({
            "code": 1,
            "message": "history too large"
        });

        let mut my_balance: Option<BigDecimal> = None;
        let history = self.load_history_from_file(&ctx);
        let mut history_map: HashMap<H256Json, TransactionDetails> = history.into_iter().map(|tx| (H256Json::from(tx.tx_hash.as_slice()), tx)).collect();
        let my_address = match self.my_address() {
            Ok(addr) => addr,
            Err(e) => {
                log!("Error on getting self address: " [e] ". Stop tx history");
                return;
            }
        };

        let mut success_iteration = 0i32;
        loop {
            if ctx.is_stopping() { break };
            {
                let coins_ctx = unwrap!(CoinsContext::from_ctx(&ctx));
                let coins = match coins_ctx.coins.spinlock (22) {
                    Ok (guard) => guard,
                    Err (_err) => {thread::sleep (Duration::from_millis (99)); continue}
                };
                if !coins.contains_key(&self.ticker) {
                    ctx.log.log("", &[&"tx_history", &self.ticker], "Loop stopped");
                    break
                };
            }

            let actual_balance = match self.my_balance().wait() {
                Ok(actual_balance) => Some(actual_balance),
                Err(err) => {
                    ctx.log.log("", &[&"tx_history", &self.ticker], &ERRL!("Error {:?} on getting balance", err));
                    None
                },
            };

            let need_update = history_map
                .iter()
                .find(|(_, tx)| tx.should_update_timestamp() || tx.should_update_block_height())
                .is_some();
            match (&my_balance, &actual_balance) {
                (Some(prev_balance), Some(actual_balance))
                if prev_balance == actual_balance && !need_update => {
                    // my balance hasn't been changed, there is no need to reload tx_history
                    thread::sleep(Duration::from_secs(30));
                    continue;
                },
                _ => ()
            }

            let tx_ids: Vec<(H256Json, u64)> = match &self.rpc_client {
                UtxoRpcClientEnum::Native(client) => {
                    let mut from = 0;
                    let mut all_transactions = vec![];
                    loop {
                        mm_counter!(ctx.metrics, "tx.history.request.count", 1,
                            "coin" => self.ticker.clone(), "client" => "native", "method" => "listtransactions");

                        let transactions = match client.list_transactions(100, from).wait() {
                            Ok(value) => value,
                            Err(e) => {
                                ctx.log.log("", &[&"tx_history", &self.ticker], &ERRL!("Error {} on list transactions, retrying", e));
                                thread::sleep(Duration::from_secs(10));
                                continue;
                            }
                        };

                        mm_counter!(ctx.metrics, "tx.history.response.count", 1,
                            "coin" => self.ticker.clone(), "client" => "native", "method" => "listtransactions");

                        if transactions.is_empty() {
                            break;
                        }
                        from += 100;
                        all_transactions.extend(transactions);
                    }

                    mm_counter!(ctx.metrics, "tx.history.response.total_length", all_transactions.len() as u64,
                        "coin" => self.ticker.clone(), "client" => "native", "method" => "listtransactions");

                    all_transactions.into_iter().filter_map(|item| {
                        if item.address == my_address {
                            Some((item.txid, item.blockindex))
                        } else {
                            None
                        }
                    }).collect()
                },
                UtxoRpcClientEnum::Electrum(client) => {
                    let script = Builder::build_p2pkh(&self.my_address.hash);
                    let script_hash = electrum_script_hash(&script);

                    mm_counter!(ctx.metrics, "tx.history.request.count", 1,
                        "coin" => self.ticker.clone(), "client" => "electrum", "method" => "blockchain.scripthash.get_history");

                    let electrum_history = match client.scripthash_get_history(&hex::encode(script_hash)).wait() {
                        Ok(value) => value,
                        Err(e) => {
                            match &e.error {
                                JsonRpcErrorType::Transport(e) | JsonRpcErrorType::Parse(_, e) => {
                                    ctx.log.log("", &[&"tx_history", &self.ticker], &ERRL!("Error {} on scripthash_get_history, retrying", e));
                                    thread::sleep(Duration::from_secs(10));
                                    continue;
                                },
                                JsonRpcErrorType::Response(_addr, err) => {
                                    if *err == history_too_large {
                                        ctx.log.log("", &[&"tx_history", &self.ticker], &ERRL!("Got `history too large`, stopping further attempts to retrieve it"));
                                        *unwrap!(self.history_sync_state.lock()) = HistorySyncState::Error(json!({
                                            "code": HISTORY_TOO_LARGE_ERR_CODE,
                                            "message": "Got `history too large` error from Electrum server. History is not available",
                                        }));
                                        break;
                                    } else {
                                        ctx.log.log("", &[&"tx_history", &self.ticker], &ERRL!("Error {:?} on scripthash_get_history, retrying", e));
                                        thread::sleep(Duration::from_secs(10));
                                        continue;
                                    }
                                }
                            }
                        }
                    };
                    mm_counter!(ctx.metrics, "tx.history.response.count", 1,
                        "coin" => self.ticker.clone(), "client" => "electrum", "method" => "blockchain.scripthash.get_history");

                    mm_counter!(ctx.metrics, "tx.history.response.total_length", electrum_history.len() as u64,
                        "coin" => self.ticker.clone(), "client" => "electrum", "method" => "blockchain.scripthash.get_history");

                    // electrum returns the most recent transactions in the end but we need to
                    // process them first so rev is required
                    electrum_history.into_iter().rev().map(|item| {
                        let height = if item.height < 0 {
                            0
                        } else {
                            item.height as u64
                        };
                        (item.tx_hash, height)
                    }).collect()
                }
            };
            let mut transactions_left = if tx_ids.len() > history_map.len() {
                *unwrap!(self.history_sync_state.lock()) = HistorySyncState::InProgress(json!({
                    "transactions_left": tx_ids.len() - history_map.len()
                }));
                tx_ids.len() - history_map.len()
            } else {
                *unwrap!(self.history_sync_state.lock()) = HistorySyncState::InProgress(json!({
                    "transactions_left": 0
                }));
                0
            };

            for (txid, height) in tx_ids {
                let mut updated = false;
                match history_map.entry(txid.clone()) {
                    Entry::Vacant(e) => {
                        mm_counter!(ctx.metrics, "tx.history.request.count", 1, "coin" => self.ticker.clone(), "method" => "tx_detail_by_hash");

                        match self.tx_details_by_hash(&txid.0).wait() {
                            Ok(mut tx_details) => {
                                mm_counter!(ctx.metrics, "tx.history.response.count", 1, "coin" => self.ticker.clone(), "method" => "tx_detail_by_hash");

                                if tx_details.block_height == 0 && height > 0 {
                                    tx_details.block_height = height;
                                }

                                e.insert(tx_details);
                                if transactions_left > 0 {
                                    transactions_left -= 1;
                                    *unwrap!(self.history_sync_state.lock()) = HistorySyncState::InProgress(json!({
                                    "transactions_left": transactions_left
                                }));
                                }
                                updated = true;
                            },
                            Err(e) => ctx.log.log("", &[&"tx_history", &self.ticker], &ERRL!("Error {:?} on getting the details of {:?}, skipping the tx", e, txid)),
                        }
                    },
                    Entry::Occupied(mut e) => {
                        // update block height for previously unconfirmed transaction
                        if e.get().should_update_block_height() && height > 0 {
                            e.get_mut().block_height = height;
                            updated = true;
                        }
                        if e.get().should_update_timestamp() {
                            mm_counter!(ctx.metrics, "tx.history.request.count", 1, "coin" => self.ticker.clone(), "method" => "tx_detail_by_hash");

                            if let Ok(tx_details) = self.tx_details_by_hash(&txid.0).wait() {
                                mm_counter!(ctx.metrics, "tx.history.response.count", 1, "coin" => self.ticker.clone(), "method" => "tx_detail_by_hash");

                                e.get_mut().timestamp = tx_details.timestamp;
                                updated = true;
                            }
                        }
                    }
                }
                if updated {
                    let mut to_write: Vec<&TransactionDetails> = history_map.iter().map(|(_, value)| value).collect();
                    // the transactions with block_height == 0 are the most recent so we need to separately handle them while sorting
                    to_write.sort_unstable_by(|a, b| if a.block_height == 0 {
                        Ordering::Less
                    } else if b.block_height == 0 {
                        Ordering::Greater
                    } else {
                        b.block_height.cmp(&a.block_height)
                    });
                    self.save_history_to_file(&unwrap!(json::to_vec(&to_write)), &ctx);
                }
            }
            *unwrap!(self.history_sync_state.lock()) = HistorySyncState::Finished;

            if success_iteration == 0 {
                ctx.log.log("😅", &[&"tx_history", &("coin", self.ticker.clone().as_str())], "history has been loaded successfully");
            }

            my_balance = actual_balance;
            success_iteration += 1;
            thread::sleep(Duration::from_secs(30));
        }
    }

    fn tx_details_by_hash(&self, hash: &[u8]) -> Box<dyn Future<Item=TransactionDetails, Error=String> + Send> {
        let hash = H256Json::from(hash);
        let selfi = self.clone();
        let fut = async move {
            let verbose_tx = try_s!(selfi.rpc_client.get_verbose_transaction(hash).compat().await);
            let tx: UtxoTx = try_s!(deserialize(verbose_tx.hex.as_slice()).map_err(|e| ERRL!("{:?}", e)));
            let mut input_transactions: HashMap<&H256, UtxoTx> = HashMap::new();
            let mut input_amount = 0;
            let mut output_amount = 0;
            let mut from_addresses = vec![];
            let mut to_addresses = vec![];
            let mut spent_by_me = 0;
            let mut received_by_me = 0;
            for input in tx.inputs.iter() {
                // input transaction is zero if the tx is the coinbase transaction
                if input.previous_output.hash.is_zero() {
                    continue;
                }

                let input_tx = match input_transactions.entry(&input.previous_output.hash) {
                    Entry::Vacant(e) => {
                        let prev_hash = input.previous_output.hash.reversed();
                        let prev: BytesJson = try_s!(selfi.rpc_client.get_transaction_bytes(prev_hash.clone().into()).compat().await);
                        let prev_tx: UtxoTx = try_s!(deserialize(prev.as_slice()).map_err(|e| ERRL!("{:?}, tx: {:?}", e, prev_hash)));
                        e.insert(prev_tx)
                    },
                    Entry::Occupied(e) => e.into_mut(),
                };
                input_amount += input_tx.outputs[input.previous_output.index as usize].value;
                let from: Vec<Address> = try_s!(selfi.addresses_from_script(&input_tx.outputs[input.previous_output.index as usize].script_pubkey.clone().into()));
                if from.contains(&selfi.my_address) {
                    spent_by_me += input_tx.outputs[input.previous_output.index as usize].value;
                }
                from_addresses.push(from);
            };

            for output in tx.outputs.iter() {
                output_amount += output.value;
                let to = try_s!(selfi.addresses_from_script(&output.script_pubkey.clone().into()));
                if to.contains(&selfi.my_address) {
                    received_by_me += output.value;
                }
                to_addresses.push(to);
            }
            // remove address duplicates in case several inputs were spent from same address
            // or several outputs are sent to same address
            let mut from_addresses: Vec<String> =
                try_s!(from_addresses.into_iter().flatten().map(|addr| selfi.display_address(&addr)).collect());
            from_addresses.sort();
            from_addresses.dedup();
            let mut to_addresses: Vec<String> =
                try_s!(to_addresses.into_iter().flatten().map(|addr| selfi.display_address(&addr)).collect());
            to_addresses.sort();
            to_addresses.dedup();

            let fee = big_decimal_from_sat(input_amount as i64 - output_amount as i64, selfi.decimals);
            Ok(TransactionDetails {
                from: from_addresses,
                to: to_addresses,
                received_by_me: big_decimal_from_sat(received_by_me as i64, selfi.decimals),
                spent_by_me: big_decimal_from_sat(spent_by_me as i64, selfi.decimals),
                my_balance_change: big_decimal_from_sat(received_by_me as i64 - spent_by_me as i64, selfi.decimals),
                total_amount: big_decimal_from_sat(input_amount as i64, selfi.decimals),
                tx_hash: tx.hash().reversed().to_vec().into(),
                tx_hex: verbose_tx.hex,
                fee_details: Some(UtxoFeeDetails {
                    amount: fee,
                }.into()),
                block_height: verbose_tx.height.unwrap_or(0),
                coin: selfi.ticker.clone(),
                internal_id: tx.hash().reversed().to_vec().into(),
                timestamp: verbose_tx.time.into(),
            })
        };
        Box::new(fut.boxed().compat())
    }

    fn history_sync_status(&self) -> HistorySyncState {
        unwrap!(self.history_sync_state.lock()).clone()
    }

    fn get_trade_fee(&self) -> Box<dyn Future<Item=TradeFee, Error=String> + Send> {
        let ticker = self.ticker.clone();
        let decimals = self.decimals;
        let arc = self.clone();
        let fut = async move {
            let fee = try_s!(arc.get_tx_fee().await);
            let amount = match fee {
                ActualTxFee::Fixed(f) => f,
                ActualTxFee::Dynamic(f) => f,
            };
            Ok(TradeFee {
                coin: ticker,
                amount: big_decimal_from_sat(amount as i64, decimals),
            })
        };
        Box::new(fut.boxed().compat())
    }

    fn required_confirmations(&self) -> u64 {
        self.required_confirmations.load(AtomicOrderding::Relaxed)
    }

    fn requires_notarization(&self) -> bool { self.requires_notarization.load(AtomicOrderding::Relaxed) }

    fn set_required_confirmations(&self, confirmations: u64) {
        self.required_confirmations.store(confirmations, AtomicOrderding::Relaxed);
    }

    fn set_requires_notarization(&self, requires_nota: bool) {
        self.requires_notarization.store(requires_nota, AtomicOrderding::Relaxed);
    }
}

#[cfg(feature = "native")]
// https://github.com/KomodoPlatform/komodo/blob/master/zcutil/fetch-params.sh#L5
// https://github.com/KomodoPlatform/komodo/blob/master/zcutil/fetch-params.bat#L4
pub fn zcash_params_path() -> PathBuf {
    if cfg! (windows) {
        // >= Vista: c:\Users\$username\AppData\Roaming
        get_special_folder_path().join("ZcashParams")
    } else if cfg! (target_os = "macos") {
        unwrap!(home_dir()).join("Library").join("Application Support").join("ZcashParams")
    } else {
        unwrap!(home_dir()).join(".zcash-params")
    }
}

#[cfg(feature = "native")]
pub fn coin_daemon_data_dir(name: &str, is_asset_chain: bool) -> PathBuf {
    // komodo/util.cpp/GetDefaultDataDir
    let mut data_dir = match dirs::home_dir() {
        Some (hd) => hd,
        None => Path::new ("/") .to_path_buf()
    };

    if cfg! (windows) {
        // >= Vista: c:\Users\$username\AppData\Roaming
        data_dir = get_special_folder_path();
        if is_asset_chain {
            data_dir.push ("Komodo");
        } else {
            data_dir.push (first_char_to_upper(name));
        }
    } else if cfg! (target_os = "macos") {
        data_dir.push ("Library");
        data_dir.push ("Application Support");
        if is_asset_chain {
            data_dir.push ("Komodo");
        } else {
            data_dir.push (first_char_to_upper(name));
        }
    } else {
        if is_asset_chain {
            data_dir.push (".komodo");
        } else {
            data_dir.push (format!(".{}", name));
        }
    }

    if is_asset_chain {data_dir.push (name)};
    data_dir
}

#[cfg(not(feature = "native"))]
pub fn coin_daemon_data_dir(_name: &str, _is_asset_chain: bool) -> PathBuf {
    unimplemented!()
}

#[cfg(feature = "native")]
/// Returns a path to the native coin wallet configuration.
/// (This path is used in to read the wallet credentials).
/// cf. https://github.com/artemii235/SuperNET/issues/346
fn confpath (coins_en: &Json) -> Result<PathBuf, String> {
    // Documented at https://github.com/jl777/coins#bitcoin-protocol-specific-json
    // "USERHOME/" prefix should be replaced with the user's home folder.
    let confpathˢ = coins_en["confpath"].as_str().unwrap_or ("") .trim();
    if confpathˢ.is_empty() {
        let (name, is_asset_chain) = {
            match coins_en["asset"].as_str() {
                Some(a) => (a, true),
                None => (try_s!(coins_en["name"].as_str().ok_or("'name' field is not found in config")), false),
            }
        };

        let data_dir = coin_daemon_data_dir(name, is_asset_chain);

        let confname = format! ("{}.conf", name);

        return Ok (data_dir.join (&confname[..]))
    }
    let (confpathˢ, rel_to_home) =
        if confpathˢ.starts_with ("~/") {(&confpathˢ[2..], true)}
        else if confpathˢ.starts_with ("USERHOME/") {(&confpathˢ[9..], true)}
        else {(confpathˢ, false)};

    if rel_to_home {
        let home = try_s! (home_dir().ok_or ("Can not detect the user home directory"));
        Ok (home.join (confpathˢ))
    } else {
        Ok (confpathˢ.into())
    }
}

#[cfg(not(feature = "native"))]
fn confpath (_coins_en: &Json) -> Result<PathBuf, String> {unimplemented!()}

/// Attempts to parse native daemon conf file and return rpcport, rpcuser and rpcpassword
#[cfg(feature = "native")]
fn read_native_mode_conf(filename: &dyn AsRef<Path>) -> Result<(Option<u16>, String, String), String> {
    use ini::Ini;

    let conf: Ini = match Ini::load_from_file(&filename) {
        Ok(ini) => ini,
        Err(err) => return ERR!("Error parsing the native wallet configuration '{}': {}", filename.as_ref().display(), err)
    };
    let section = conf.general_section();
    let rpc_port = match section.get("rpcport") {
        Some(port) => port.parse::<u16>().ok(),
        None => None,
    };
    let rpc_user = try_s!(section.get("rpcuser").ok_or(ERRL!("Conf file {} doesn't have the rpcuser key", filename.as_ref().display())));
    let rpc_password = try_s!(section.get("rpcpassword").ok_or(ERRL!("Conf file {} doesn't have the rpcpassword key", filename.as_ref().display())));
    Ok((rpc_port, rpc_user.clone(), rpc_password.clone()))
}

#[cfg(not(feature = "native"))]
fn read_native_mode_conf(_filename: &dyn AsRef<Path>) -> Result<(Option<u16>, String, String), String> {
    unimplemented!()
}

fn rpc_event_handlers_for_client_transport(
    ctx: &MmArc,
    ticker: String,
    client: RpcClientType,
)
    -> Vec<RpcTransportEventHandlerShared> {
    let metrics = ctx.metrics.weak();
    vec![
        CoinTransportMetrics::new(metrics, ticker, client).into_shared(),
    ]
}

pub async fn utxo_coin_from_conf_and_request(
    ctx: &MmArc,
    ticker: &str,
    conf: &Json,
    req: &Json,
    priv_key: &[u8],
) -> Result<UtxoCoin, String> {
    let checksum_type = if ticker == "GRS" {
        ChecksumType::DGROESTL512
    } else if ticker == "SMART" {
        ChecksumType::KECCAK256
    } else {
        ChecksumType::DSHA256
    };

    let pub_addr_prefix = conf["pubtype"].as_u64().unwrap_or (if ticker == "BTC" {0} else {60}) as u8;
    let wif_prefix = conf["wiftype"].as_u64().unwrap_or (if ticker == "BTC" {128} else {188}) as u8;

    let private = Private {
        prefix: wif_prefix,
        secret: H256::from(priv_key),
        compressed: true,
        checksum_type,
    };

    let key_pair = try_s!(KeyPair::from_private(private));
    let my_address = Address {
        prefix: pub_addr_prefix,
        t_addr_prefix: conf["taddr"].as_u64().unwrap_or (0) as u8,
        hash: key_pair.public().address_hash(),
        checksum_type,
    };

    let address_format = if conf["address_format"].is_null() {
        UtxoAddressFormat::Standard
    } else {
        try_s!(json::from_value(conf["address_format"].clone()))
    };

    let rpc_client = match req["method"].as_str() {
        Some("enable") => {
            if cfg!(feature = "native") {
                let native_conf_path = try_s!(confpath(conf));
                let (rpc_port, rpc_user, rpc_password) = try_s!(read_native_mode_conf(&native_conf_path));
                let auth_str = fomat!((rpc_user)":"(rpc_password));
                let rpc_port = match rpc_port {
                    Some(p) => p,
                    None => try_s!(conf["rpcport"].as_u64().ok_or(ERRL!("Rpc port is not set neither in `coins` file nor in native daemon config"))) as u16,
                };
                let event_handlers = rpc_event_handlers_for_client_transport(ctx, ticker.to_string(), RpcClientType::Native);
                let client = Arc::new(NativeClientImpl {
                    coin_ticker: ticker.to_string(),
                    uri: fomat!("http://127.0.0.1:"(rpc_port)),
                    auth: format!("Basic {}", base64_encode(&auth_str, URL_SAFE)),
                    event_handlers,
                });

                UtxoRpcClientEnum::Native(NativeClient(client))
            } else {
                return ERR!("Native UTXO mode is not available in non-native build");
            }
        },
        Some("electrum") => {
            let mut servers: Vec<ElectrumRpcRequest> = try_s!(json::from_value(req["servers"].clone()));
            let mut rng = small_rng();
            servers.as_mut_slice().shuffle(&mut rng);
            let event_handlers = rpc_event_handlers_for_client_transport(ctx, ticker.to_string(), RpcClientType::Electrum);
            let mut client = ElectrumClientImpl::new(ticker.to_string(), event_handlers);
            for server in servers.iter() {
                match client.add_server(server) {
                    Ok(_) => (),
                    Err(e) => log!("Error " (e) " connecting to " [server] ". Address won't be used")
                };
            }

            let mut attempts = 0;
            while !client.is_connected().await {
                if attempts >= 10 {
                    return ERR!("Failed to connect to at least 1 of {:?} in 5 seconds.", servers);
                }

                Timer::sleep(0.5).await;
                attempts += 1;
            }

            let client = Arc::new(client);
            // ping the electrum servers every 30 seconds to prevent them from disconnecting us.
            // according to docs server can do it if there are no messages in ~10 minutes.
            // https://electrumx.readthedocs.io/en/latest/protocol-methods.html?highlight=keep#server-ping
            // weak reference will allow to stop the thread if client is dropped
            let weak_client = Arc::downgrade(&client);
            spawn(async move {
                loop {
                    if let Some(client) = weak_client.upgrade() {
                        if let Err(e) = ElectrumClient(client).server_ping().compat().await {
                            log!("Electrum servers " [servers] " ping error " [e]);
                        }
                    } else {
                        log!("Electrum servers " [servers] " ping loop stopped");
                        break;
                    }
                    Timer::sleep(30.).await
                }
            });
            UtxoRpcClientEnum::Electrum(ElectrumClient(client))
        },
        _ => return ERR!("utxo_coin_from_conf_and_request should be called only by enable or electrum requests"),
    };
    let asset_chain = conf["asset"].as_str().is_some();
    let tx_version = conf["txversion"].as_i64().unwrap_or (1) as i32;
    let overwintered = conf["overwintered"].as_u64().unwrap_or (0) == 1;

    let tx_fee = match conf["txfee"].as_u64() {
        None => TxFee::Fixed(1000),
        Some (0) => {
            let fee_method = match &rpc_client {
                UtxoRpcClientEnum::Electrum(_) => EstimateFeeMethod::Standard,
                UtxoRpcClientEnum::Native(client) => try_s!(client.detect_fee_method().compat().await)
            };
            TxFee::Dynamic(fee_method)
        },
        Some (fee) => TxFee::Fixed(fee),
    };
    let version_group_id = match conf["version_group_id"].as_str() {
        Some(mut s) => {
            if s.starts_with("0x") {
                s = &s[2..];
            }
            let bytes = try_s!(hex::decode(s));
            u32::from_be_bytes(try_s!(bytes.as_slice().try_into()))
        },
        None => if tx_version == 3 && overwintered {
            0x03c48270
        } else if tx_version == 4 && overwintered {
            0x892f2085
        } else {
            0
        }
    };

    let consensus_branch_id = match conf["consensus_branch_id"].as_str() {
        Some(mut s) => {
            if s.starts_with("0x") {
                s = &s[2..];
            }
            let bytes = try_s!(hex::decode(s));
            u32::from_be_bytes(try_s!(bytes.as_slice().try_into()))
        },
        None => {
            match tx_version {
                3 => 0x5ba81b19,
                4 => 0x76b809bb,
                _ => 0,
            }
        },
    };

    let decimals = conf["decimals"].as_u64().unwrap_or (8) as u8;

    let (signature_version, fork_id) = if ticker == "BCH" {
        (SignatureVersion::ForkId, 0x40)
    } else {
        (SignatureVersion::Base, 0)
    };
    // should be sufficient to detect zcash by overwintered flag
    let zcash = overwintered;

    let initial_history_state = if req["tx_history"].as_bool().unwrap_or(false) {
        HistorySyncState::NotStarted
    } else {
        HistorySyncState::NotEnabled
    };

    // param from request should override the config
    let required_confirmations = req["required_confirmations"].as_u64().unwrap_or(
        conf["required_confirmations"].as_u64().unwrap_or(1)
    );
    let requires_notarization = req["requires_notarization"].as_bool().unwrap_or(
        conf["requires_notarization"].as_bool().unwrap_or(false)
    ).into();

    let coin = UtxoCoinImpl {
        ticker: ticker.into(),
        decimals,
        rpc_client,
        key_pair,
        is_pos: conf["isPoS"].as_u64() == Some(1),
        requires_notarization,
        overwintered,
        pub_addr_prefix,
        p2sh_addr_prefix: conf["p2shtype"].as_u64().unwrap_or (if ticker == "BTC" {5} else {85}) as u8,
        pub_t_addr_prefix: conf["taddr"].as_u64().unwrap_or (0) as u8,
        p2sh_t_addr_prefix: conf["taddr"].as_u64().unwrap_or (0) as u8,
        segwit: conf["segwit"].as_bool().unwrap_or (false),
        wif_prefix,
        tx_version,
        my_address: my_address.clone(),
        address_format,
        asset_chain,
        tx_fee,
        version_group_id,
        consensus_branch_id,
        zcash,
        checksum_type,
        signature_version,
        fork_id,
        history_sync_state: Mutex::new(initial_history_state),
        required_confirmations: required_confirmations.into(),
        force_min_relay_fee: conf["force_min_relay_fee"].as_bool().unwrap_or (false),
        mtp_block_count: json::from_value(conf["mtp_block_count"].clone()).unwrap_or (KMD_MTP_BLOCK_COUNT),
        estimate_fee_mode: json::from_value(conf["estimate_fee_mode"].clone()).unwrap_or(None),
    };
    Ok(UtxoCoin(Arc::new(coin)))
}

/// Function calculating KMD interest
/// https://komodoplatform.atlassian.net/wiki/spaces/KPSD/pages/71729215/What+is+the+5+Komodo+Stake+Reward
/// https://github.com/KomodoPlatform/komodo/blob/master/src/komodo_interest.h
fn kmd_interest(height: Option<u64>, value: u64, lock_time: u64, current_time: u64) -> u64 {
    let height = match height {
        Some(h) => h,
        None => return 0, // return 0 if height is unknown
    };
    const KOMODO_ENDOFERA: u64 = 7777777;
    const LOCKTIME_THRESHOLD: u64 = 500000000;
    // value must be at least 10 KMD
    if value < 1000000000 { return 0; }
    // interest will stop accrue after block 7777777
    if height >= KOMODO_ENDOFERA { return 0 };
    // interest doesn't accrue for lock_time < 500000000
    if lock_time < LOCKTIME_THRESHOLD { return 0; }
    // current time must be greater than tx lock_time
    if current_time < lock_time { return 0; }

    let mut minutes = (current_time - lock_time) / 60;
    // at least 1 hour should pass
    if minutes < 60 { return 0; }
    // interest stop accruing after 1 year before block 1000000
    if minutes > 365 * 24 * 60 { minutes = 365 * 24 * 60 };
    // interest stop accruing after 1 month past 1000000 block
    if height >= 1000000 && minutes > 31 * 24 * 60 { minutes = 31 * 24 * 60; }
    // next 2 lines ported as is from Komodo codebase
    minutes -= 59;
    (value / 10512000) * minutes
}<|MERGE_RESOLUTION|>--- conflicted
+++ resolved
@@ -361,11 +361,6 @@
         &self.rpc_client
     }
 
-<<<<<<< HEAD
-    async fn get_current_mtp(&self) -> Result<u32, String> {
-        let current_block = try_s!(self.rpc_client.get_block_count().compat().await);
-        self.rpc_client.get_median_time_past(current_block, self.mtp_block_count).compat().await
-=======
     pub fn display_address(&self, address: &Address) -> Result<String, String> {
         match &self.address_format {
             UtxoAddressFormat::Standard => Ok(address.to_string()),
@@ -373,7 +368,11 @@
                 address.to_cashaddress(&network, self.pub_addr_prefix, self.p2sh_addr_prefix)
                     .and_then(|cashaddress| cashaddress.encode()),
         }
->>>>>>> 9006a9f2
+    }
+
+    async fn get_current_mtp(&self) -> Result<u32, String> {
+        let current_block = try_s!(self.rpc_client.get_block_count().compat().await);
+        self.rpc_client.get_median_time_past(current_block, self.mtp_block_count).compat().await
     }
 }
 
