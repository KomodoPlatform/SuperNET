/******************************************************************************
 * Copyright © 2014-2019 The SuperNET Developers.                             *
 *                                                                            *
 * See the AUTHORS, DEVELOPER-AGREEMENT and LICENSE files at                  *
 * the top-level directory of this distribution for the individual copyright  *
 * holder information and the developer policies on copyright and licensing.  *
 *                                                                            *
 * Unless otherwise agreed in a custom licensing agreement, no part of the    *
 * SuperNET software, including this file may be copied, modified, propagated *
 * or distributed except according to the terms contained in the LICENSE file *
 *                                                                            *
 * Removal or modification of this copyright notice is prohibited.            *
 *                                                                            *
 ******************************************************************************/
//
//  utxo.rs
//  marketmaker
//
//  Copyright © 2017-2019 SuperNET. All rights reserved.
//

#![cfg_attr(not(feature = "native"), allow(unused_imports))]

pub mod rpc_clients;

use base64::{encode_config as base64_encode, URL_SAFE};
use bigdecimal::BigDecimal;
pub use bitcrypto::{dhash160, sha256, ChecksumType};
use chain::constants::SEQUENCE_FINAL;
use chain::{OutPoint, TransactionInput, TransactionOutput};
use common::executor::{spawn, Timer};
use common::jsonrpc_client::{JsonRpcError, JsonRpcErrorType};
use common::mm_ctx::MmArc;
use common::{first_char_to_upper, small_rng, MM_VERSION};
#[cfg(feature = "native")] use dirs::home_dir;
use futures::channel::mpsc;
use futures::compat::Future01CompatExt;
use futures::future::{FutureExt, TryFutureExt};
use futures::lock::Mutex as AsyncMutex;
use futures::stream::StreamExt;
use futures01::future::Either;
use futures01::Future;
use gstuff::now_ms;
use keys::bytes::Bytes;
use keys::{Address, KeyPair, Private, Public, Secret, Type};
use num_traits::cast::ToPrimitive;
use primitives::hash::{H256, H264, H512};
use rand::seq::SliceRandom;
use rpc::v1::types::{Bytes as BytesJson, H256 as H256Json};
use script::{Builder, Opcode, Script, ScriptAddress, SignatureVersion, TransactionInputSigner,
             UnsignedTransactionInput};
use serde_json::{self as json, Value as Json};
use serialization::{deserialize, serialize};
use std::cmp::Ordering;
use std::collections::hash_map::{Entry, HashMap};
use std::convert::TryInto;
use std::num::NonZeroU64;
use std::ops::Deref;
use std::path::{Path, PathBuf};
use std::str::FromStr;
use std::sync::atomic::{AtomicBool, AtomicU64, Ordering as AtomicOrderding};
use std::sync::{Arc, Mutex, Weak};
use std::thread;
use std::time::Duration;

pub use chain::Transaction as UtxoTx;

use self::rpc_clients::{electrum_script_hash, ElectrumClient, ElectrumClientImpl, EstimateFeeMethod, EstimateFeeMode,
                        NativeClient, UnspentInfo, UtxoRpcClientEnum};
use super::{CoinTransportMetrics, CoinsContext, FoundSwapTxSpend, HistorySyncState, MarketCoinOps, MmCoin,
            RpcClientType, RpcTransportEventHandler, RpcTransportEventHandlerShared, SwapOps, TradeFee, Transaction,
            TransactionDetails, TransactionEnum, TransactionFut, WithdrawFee, WithdrawRequest};
use crate::utxo::rpc_clients::{ElectrumRpcRequest, NativeClientImpl, UtxoRpcClientOps};

#[cfg(test)] pub mod utxo_tests;

const SWAP_TX_SPEND_SIZE: u64 = 305;
const KILO_BYTE: u64 = 1000;
/// https://bitcoin.stackexchange.com/a/77192
const MAX_DER_SIGNATURE_LEN: usize = 72;
const COMPRESSED_PUBKEY_LEN: usize = 33;
const P2PKH_OUTPUT_LEN: u64 = 34;
/// Block count for KMD median time past calculation
///
/// # Safety
/// 11 > 0
const KMD_MTP_BLOCK_COUNT: NonZeroU64 = unsafe { NonZeroU64::new_unchecked(11u64) };

#[cfg(windows)]
#[cfg(feature = "native")]
fn get_special_folder_path() -> PathBuf {
    use libc::c_char;
    use std::ffi::CStr;
    use std::mem::zeroed;
    use std::ptr::null_mut;
    use winapi::shared::minwindef::MAX_PATH;
    use winapi::um::shlobj::SHGetSpecialFolderPathA;
    use winapi::um::shlobj::CSIDL_APPDATA;

    let mut buf: [c_char; MAX_PATH + 1] = unsafe { zeroed() };
    // https://docs.microsoft.com/en-us/windows/desktop/api/shlobj_core/nf-shlobj_core-shgetspecialfolderpatha
    let rc = unsafe { SHGetSpecialFolderPathA(null_mut(), buf.as_mut_ptr(), CSIDL_APPDATA, 1) };
    if rc != 1 {
        panic!("!SHGetSpecialFolderPathA")
    }
    Path::new(unwrap!(unsafe { CStr::from_ptr(buf.as_ptr()) }.to_str())).to_path_buf()
}

#[cfg(not(windows))]
#[cfg(feature = "native")]
fn get_special_folder_path() -> PathBuf { panic!("!windows") }

impl Transaction for UtxoTx {
    fn tx_hex(&self) -> Vec<u8> { serialize(self).into() }

    fn extract_secret(&self) -> Result<Vec<u8>, String> {
        let script: Script = self.inputs[0].script_sig.clone().into();
        for (i, instr) in script.iter().enumerate() {
            let instruction = instr.unwrap();
            if i == 1 && instruction.opcode == Opcode::OP_PUSHBYTES_32 {
                return Ok(instruction.data.unwrap().to_vec());
            }
        }
        ERR!("Couldn't extract secret")
    }

    fn tx_hash(&self) -> BytesJson { self.hash().reversed().to_vec().into() }
}

/// Additional transaction data that can't be easily got from raw transaction without calling
/// additional RPC methods, e.g. to get input amount we need to request all previous transactions
/// and check output values
#[derive(Debug)]
pub struct AdditionalTxData {
    received_by_me: u64,
    spent_by_me: u64,
    fee_amount: u64,
}

/// The fee set from coins config
#[derive(Debug)]
enum TxFee {
    /// Tell the coin that it has fixed tx fee not depending on transaction size
    Fixed(u64),
    /// Tell the coin that it should request the fee from daemon RPC and calculate it relying on tx size
    Dynamic(EstimateFeeMethod),
}

/// The actual "runtime" fee that is received from RPC in case of dynamic calculation
#[derive(Debug)]
enum ActualTxFee {
    /// fixed tx fee not depending on transaction size
    Fixed(u64),
    /// fee amount per Kbyte received from coin RPC
    Dynamic(u64),
}

/// Fee policy applied on transaction creation
enum FeePolicy {
    /// Send the exact amount specified in output(s), fee is added to spent input amount
    SendExact,
    /// Contains the index of output from which fee should be deducted
    DeductFromOutput(usize),
}

#[derive(Debug, Serialize, Deserialize)]
#[serde(tag = "format")]
pub enum UtxoAddressFormat {
    /// Standard UTXO address format.
    /// In Bitcoin Cash context the standard format also known as 'legacy'.
    #[serde(rename = "standard")]
    Standard,
    /// Bitcoin Cash specific address format.
    /// https://github.com/bitcoincashorg/bitcoincash.org/blob/master/spec/cashaddr.md
    #[serde(rename = "cashaddress")]
    CashAddress { network: String },
}

impl Default for UtxoAddressFormat {
    fn default() -> Self { UtxoAddressFormat::Standard }
}

/// pImpl idiom.
#[derive(Debug)]
pub struct UtxoCoinImpl {
    ticker: String,
    /// https://en.bitcoin.it/wiki/List_of_address_prefixes
    /// https://github.com/jl777/coins/blob/master/coins
    pub_addr_prefix: u8,
    p2sh_addr_prefix: u8,
    wif_prefix: u8,
    pub_t_addr_prefix: u8,
    p2sh_t_addr_prefix: u8,
    /// True if coins uses Proof of Stake consensus algo
    /// Proof of Work is expected by default
    /// https://en.bitcoin.it/wiki/Proof_of_Stake
    /// https://en.bitcoin.it/wiki/Proof_of_work
    /// The actual meaning of this is nTime field is used in transaction
    is_pos: bool,
    /// Special field for Zcash and it's forks
    /// Defines if Overwinter network upgrade was activated
    /// https://z.cash/upgrade/overwinter/
    overwintered: bool,
    /// The tx version used to detect the transaction ser/de/signing algo
    /// For now it's mostly used for Zcash and forks because they changed the algo in
    /// Overwinter and then Sapling upgrades
    /// https://github.com/zcash/zips/blob/master/zip-0243.rst
    tx_version: i32,
    /// If true - allow coins withdraw to P2SH addresses (Segwit).
    /// the flag will also affect the address that MM2 generates by default in the future
    /// will be the Segwit (starting from 3 for BTC case) instead of legacy
    /// https://en.bitcoin.it/wiki/Segregated_Witness
    segwit: bool,
    /// Default decimals amount is 8 (BTC and almost all other UTXO coins)
    /// But there are forks which have different decimals:
    /// Peercoin has 6
    /// Emercoin has 6
    /// Bitcoin Diamond has 7
    decimals: u8,
    /// Does coin require transactions to be notarized to be considered as confirmed?
    /// https://komodoplatform.com/security-delayed-proof-of-work-dpow/
    requires_notarization: AtomicBool,
    /// RPC client
    rpc_client: UtxoRpcClientEnum,
    /// ECDSA key pair
    key_pair: KeyPair,
    /// Lock the mutex when we deal with address utxos
    my_address: Address,
    /// The address format indicates how to parse and display UTXO addresses over RPC calls
    address_format: UtxoAddressFormat,
    /// Is current coin KMD asset chain?
    /// https://komodoplatform.atlassian.net/wiki/spaces/KPSD/pages/71729160/What+is+a+Parallel+Chain+Asset+Chain
    asset_chain: bool,
    tx_fee: TxFee,
    /// Transaction version group id for Zcash transactions since Overwinter: https://github.com/zcash/zips/blob/master/zip-0202.rst
    version_group_id: u32,
    /// Consensus branch id for Zcash transactions since Overwinter: https://github.com/zcash/zcash/blob/master/src/consensus/upgrades.cpp#L11
    /// used in transaction sig hash calculation
    consensus_branch_id: u32,
    /// Defines if coin uses Zcash transaction format
    zcash: bool,
    /// Address and privkey checksum type
    checksum_type: ChecksumType,
    /// Fork id used in sighash
    fork_id: u32,
    /// Signature version
    signature_version: SignatureVersion,
    history_sync_state: Mutex<HistorySyncState>,
    required_confirmations: AtomicU64,
    /// if set to true MM2 will check whether calculated fee is lower than relay fee and use
    /// relay fee amount instead of calculated
    /// https://github.com/KomodoPlatform/atomicDEX-API/issues/617
    force_min_relay_fee: bool,
    /// Block count for median time past calculation
    mtp_block_count: NonZeroU64,
    estimate_fee_mode: Option<EstimateFeeMode>,
}

impl UtxoCoinImpl {
    async fn get_tx_fee(&self) -> Result<ActualTxFee, JsonRpcError> {
        match &self.tx_fee {
            TxFee::Fixed(fee) => Ok(ActualTxFee::Fixed(*fee)),
            TxFee::Dynamic(method) => {
                let fee = self
                    .rpc_client
                    .estimate_fee_sat(self.decimals, method, &self.estimate_fee_mode)
                    .compat()
                    .await?;
                Ok(ActualTxFee::Dynamic(fee))
            },
        }
    }

    /// returns the fee required to be paid for HTLC spend transaction
    async fn get_htlc_spend_fee(&self) -> Result<u64, String> {
        let coin_fee = try_s!(self.get_tx_fee().await);
        let mut fee = match coin_fee {
            ActualTxFee::Fixed(fee) => fee,
            // atomic swap payment spend transaction is slightly more than 300 bytes in average as of now
            ActualTxFee::Dynamic(fee_per_kb) => (fee_per_kb * SWAP_TX_SPEND_SIZE) / KILO_BYTE,
        };
        if self.force_min_relay_fee {
            let relay_fee = try_s!(self.rpc_client.get_relay_fee().compat().await);
            let relay_fee_sat = try_s!(sat_from_big_decimal(&relay_fee, self.decimals));
            if fee < relay_fee_sat {
                fee = relay_fee_sat;
            }
        }
        Ok(fee)
    }

    fn addresses_from_script(&self, script: &Script) -> Result<Vec<Address>, String> {
        let destinations: Vec<ScriptAddress> = try_s!(script.extract_destinations());

        let addresses = destinations
            .into_iter()
            .map(|dst| {
                let (prefix, t_addr_prefix) = match dst.kind {
                    Type::P2PKH => (self.pub_addr_prefix, self.pub_t_addr_prefix),
                    Type::P2SH => (self.p2sh_addr_prefix, self.p2sh_t_addr_prefix),
                };

                Address {
                    hash: dst.hash,
                    checksum_type: self.checksum_type,
                    prefix,
                    t_addr_prefix,
                }
            })
            .collect();

        Ok(addresses)
    }

    pub fn denominate_satoshis(&self, satoshi: i64) -> f64 { satoshi as f64 / 10f64.powf(self.decimals as f64) }

    fn search_for_swap_tx_spend(
        &self,
        time_lock: u32,
        first_pub: &Public,
        second_pub: &Public,
        secret_hash: &[u8],
        tx: &[u8],
        search_from_block: u64,
    ) -> Result<Option<FoundSwapTxSpend>, String> {
        let tx: UtxoTx = try_s!(deserialize(tx).map_err(|e| ERRL!("{:?}", e)));
        let script = payment_script(time_lock, secret_hash, first_pub, second_pub);
        let expected_script_pubkey = Builder::build_p2sh(&dhash160(&script)).to_bytes();
        if tx.outputs[0].script_pubkey != expected_script_pubkey {
            return ERR!(
                "Transaction {:?} output 0 script_pubkey doesn't match expected {:?}",
                tx,
                expected_script_pubkey
            );
        }

        let spend = try_s!(self.rpc_client.find_output_spend(&tx, 0, search_from_block).wait());
        match spend {
            Some(tx) => {
                let script: Script = tx.inputs[0].script_sig.clone().into();
                if let Some(Ok(ref i)) = script.iter().nth(2) {
                    if i.opcode == Opcode::OP_0 {
                        return Ok(Some(FoundSwapTxSpend::Spent(tx.into())));
                    }
                }

                if let Some(Ok(ref i)) = script.iter().nth(1) {
                    if i.opcode == Opcode::OP_1 {
                        return Ok(Some(FoundSwapTxSpend::Refunded(tx.into())));
                    }
                }

                ERR!(
                    "Couldn't find required instruction in script_sig of input 0 of tx {:?}",
                    tx
                )
            },
            None => Ok(None),
        }
    }

    pub fn my_public_key(&self) -> &Public { self.key_pair.public() }

    pub fn rpc_client(&self) -> &UtxoRpcClientEnum { &self.rpc_client }

    pub fn display_address(&self, address: &Address) -> Result<String, String> {
        match &self.address_format {
            UtxoAddressFormat::Standard => Ok(address.to_string()),
            UtxoAddressFormat::CashAddress { network } => address
                .to_cashaddress(&network, self.pub_addr_prefix, self.p2sh_addr_prefix)
                .and_then(|cashaddress| cashaddress.encode()),
        }
    }

    pub fn convert_to_address(&self, from_address: &Address, to_address_format: UtxoAddressFormat) -> Result<String, String> {
        match to_address_format {
            UtxoAddressFormat::Standard => Ok(from_address.to_string()),
            UtxoAddressFormat::CashAddress { network } =>
                Ok(try_s!(from_address
                    .to_cashaddress(&network, self.pub_addr_prefix, self.p2sh_addr_prefix)
                    .and_then(|cashaddress| cashaddress.encode())
                )),
        }
    }

    async fn get_current_mtp(&self) -> Result<u32, String> {
        let current_block = try_s!(self.rpc_client.get_block_count().compat().await);
        self.rpc_client
            .get_median_time_past(current_block, self.mtp_block_count)
            .compat()
            .await
    }
}

fn payment_script(time_lock: u32, secret_hash: &[u8], pub_0: &Public, pub_1: &Public) -> Script {
    let builder = Builder::default();
    builder
        .push_opcode(Opcode::OP_IF)
        .push_bytes(&time_lock.to_le_bytes())
        .push_opcode(Opcode::OP_CHECKLOCKTIMEVERIFY)
        .push_opcode(Opcode::OP_DROP)
        .push_bytes(pub_0)
        .push_opcode(Opcode::OP_CHECKSIG)
        .push_opcode(Opcode::OP_ELSE)
        .push_opcode(Opcode::OP_SIZE)
        .push_bytes(&[32])
        .push_opcode(Opcode::OP_EQUALVERIFY)
        .push_opcode(Opcode::OP_HASH160)
        .push_bytes(secret_hash)
        .push_opcode(Opcode::OP_EQUALVERIFY)
        .push_bytes(pub_1)
        .push_opcode(Opcode::OP_CHECKSIG)
        .push_opcode(Opcode::OP_ENDIF)
        .into_script()
}

fn script_sig(message: &H256, key_pair: &KeyPair, fork_id: u32) -> Result<Bytes, String> {
    let signature = try_s!(key_pair.private().sign(message));

    let mut sig_script = Bytes::default();
    sig_script.append(&mut Bytes::from((*signature).to_vec()));
    // Using SIGHASH_ALL only for now
    sig_script.append(&mut Bytes::from(vec![1 | fork_id as u8]));

    Ok(sig_script)
}

fn script_sig_with_pub(message: &H256, key_pair: &KeyPair, fork_id: u32) -> Result<Bytes, String> {
    let sig_script = try_s!(script_sig(message, key_pair, fork_id));

    let builder = Builder::default();

    Ok(builder
        .push_data(&sig_script)
        .push_data(&key_pair.public().to_vec())
        .into_bytes())
}

/// Creates signed input spending p2pkh output
fn p2pkh_spend(
    signer: &TransactionInputSigner,
    input_index: usize,
    key_pair: &KeyPair,
    prev_script: &Script,
    signature_version: SignatureVersion,
    fork_id: u32,
) -> Result<TransactionInput, String> {
    let script = Builder::build_p2pkh(&key_pair.public().address_hash());
    if script != *prev_script {
        return ERR!(
            "p2pkh script {} built from input key pair doesn't match expected prev script {}",
            script,
            prev_script
        );
    }
    let sighash_type = 1 | fork_id;
    let sighash = signer.signature_hash(
        input_index,
        signer.inputs[input_index].amount,
        &script,
        signature_version,
        sighash_type,
    );

    let script_sig = try_s!(script_sig_with_pub(&sighash, key_pair, fork_id));

    Ok(TransactionInput {
        script_sig,
        sequence: signer.inputs[input_index].sequence,
        script_witness: vec![],
        previous_output: signer.inputs[input_index].previous_output.clone(),
    })
}

/// Creates signed input spending hash time locked p2sh output
fn p2sh_spend(
    signer: &TransactionInputSigner,
    input_index: usize,
    key_pair: &KeyPair,
    script_data: Script,
    redeem_script: Script,
    signature_version: SignatureVersion,
    fork_id: u32,
) -> Result<TransactionInput, String> {
    let sighash = signer.signature_hash(
        input_index,
        signer.inputs[input_index].amount,
        &redeem_script,
        signature_version,
        1 | fork_id,
    );

    let sig = try_s!(script_sig(&sighash, &key_pair, fork_id));

    let mut resulting_script = Builder::default().push_data(&sig).into_bytes();
    if !script_data.is_empty() {
        resulting_script.extend_from_slice(&script_data);
    }

    let redeem_part = Builder::default().push_data(&redeem_script).into_bytes();
    resulting_script.extend_from_slice(&redeem_part);

    Ok(TransactionInput {
        script_sig: resulting_script,
        sequence: signer.inputs[input_index].sequence,
        script_witness: vec![],
        previous_output: signer.inputs[input_index].previous_output.clone(),
    })
}

fn address_from_raw_pubkey(
    pub_key: &[u8],
    prefix: u8,
    t_addr_prefix: u8,
    checksum_type: ChecksumType,
) -> Result<Address, String> {
    Ok(Address {
        t_addr_prefix,
        prefix,
        hash: try_s!(Public::from_slice(pub_key)).address_hash(),
        checksum_type,
    })
}

fn sign_tx(
    unsigned: TransactionInputSigner,
    key_pair: &KeyPair,
    prev_script: Script,
    signature_version: SignatureVersion,
    fork_id: u32,
) -> Result<UtxoTx, String> {
    let mut signed_inputs = vec![];
    for (i, _) in unsigned.inputs.iter().enumerate() {
        signed_inputs.push(try_s!(p2pkh_spend(
            &unsigned,
            i,
            key_pair,
            &prev_script,
            signature_version,
            fork_id
        )));
    }
    Ok(UtxoTx {
        inputs: signed_inputs,
        n_time: unsigned.n_time,
        outputs: unsigned.outputs.clone(),
        version: unsigned.version,
        overwintered: unsigned.overwintered,
        lock_time: unsigned.lock_time,
        expiry_height: unsigned.expiry_height,
        join_splits: vec![],
        shielded_spends: vec![],
        shielded_outputs: vec![],
        value_balance: 0,
        version_group_id: unsigned.version_group_id,
        binding_sig: H512::default(),
        join_split_sig: H512::default(),
        join_split_pubkey: H256::default(),
        zcash: unsigned.zcash,
        str_d_zeel: unsigned.str_d_zeel,
    })
}

/// Denominate BigDecimal amount of coin units to satoshis
fn sat_from_big_decimal(amount: &BigDecimal, decimals: u8) -> Result<u64, String> {
    (amount * BigDecimal::from(10u64.pow(decimals as u32)))
        .to_u64()
        .ok_or(ERRL!(
            "Could not get sat from amount {} with decimals {}",
            amount,
            decimals
        ))
}

/// Convert satoshis to BigDecimal amount of coin units
fn big_decimal_from_sat(satoshis: i64, decimals: u8) -> BigDecimal {
    BigDecimal::from(satoshis) / BigDecimal::from(10u64.pow(decimals as u32))
}

#[derive(Clone, Debug)]
pub struct UtxoCoin(Arc<UtxoCoinImpl>);
impl Deref for UtxoCoin {
    type Target = UtxoCoinImpl;
    fn deref(&self) -> &UtxoCoinImpl { &*self.0 }
}

impl From<UtxoCoinImpl> for UtxoCoin {
    fn from(coin: UtxoCoinImpl) -> UtxoCoin { UtxoCoin(Arc::new(coin)) }
}

// We can use a shared UTXO lock for all UTXO coins at 1 time.
// It's highly likely that we won't experience any issues with it as we won't need to send "a lot" of transactions concurrently.
lazy_static! {
    static ref UTXO_LOCK: AsyncMutex<()> = AsyncMutex::new(());
}

macro_rules! true_or_err {
    ($cond: expr, $msg: expr $(, $args:expr)*) => {
        if !$cond {
            return ERR!($msg $(, $args)*);
        }
    };
}

async fn send_outputs_from_my_address_impl(coin: UtxoCoin, outputs: Vec<TransactionOutput>) -> Result<UtxoTx, String> {
    let _utxo_lock = UTXO_LOCK.lock().await;
    let unspents = try_s!(
        coin.rpc_client
            .list_unspent_ordered(&coin.my_address)
            .map_err(|e| ERRL!("{}", e))
            .compat()
            .await
    );
    let (unsigned, _) = try_s!(
        coin.generate_transaction(unspents, outputs, FeePolicy::SendExact, None)
            .await
    );
    let prev_script = Builder::build_p2pkh(&coin.my_address.hash);
    let signed = try_s!(sign_tx(
        unsigned,
        &coin.key_pair,
        prev_script,
        coin.signature_version,
        coin.fork_id
    ));
    try_s!(
        coin.rpc_client
            .send_transaction(&signed, coin.my_address.clone())
            .map_err(|e| ERRL!("{}", e))
            .compat()
            .await
    );
    Ok(signed)
}

impl UtxoCoin {
    fn send_outputs_from_my_address(&self, outputs: Vec<TransactionOutput>) -> TransactionFut {
        let fut = send_outputs_from_my_address_impl(self.clone(), outputs);
        Box::new(fut.boxed().compat().map(|tx| tx.into()))
    }

    fn validate_payment(
        &self,
        payment_tx: &[u8],
        time_lock: u32,
        first_pub0: &Public,
        second_pub0: &Public,
        priv_bn_hash: &[u8],
        amount: BigDecimal,
    ) -> Box<dyn Future<Item = (), Error = String> + Send> {
        let tx: UtxoTx = try_fus!(deserialize(payment_tx).map_err(|e| ERRL!("{:?}", e)));
        let amount = try_fus!(sat_from_big_decimal(&amount, self.decimals));
        let selfi = self.clone();

        let expected_redeem = payment_script(
            time_lock,
            priv_bn_hash,
            &try_fus!(Public::from_slice(first_pub0)),
            &try_fus!(Public::from_slice(second_pub0)),
        );
        let fut = async move {
            let mut attempts = 0;
            loop {
                let tx_from_rpc = match selfi
                    .rpc_client
                    .get_transaction_bytes(tx.hash().reversed().into())
                    .compat()
                    .await
                {
                    Ok(t) => t,
                    Err(e) => {
                        if attempts > 2 {
                            return ERR!(
                                "Got error {:?} after 3 attempts of getting tx {:?} from RPC",
                                e,
                                tx.tx_hash()
                            );
                        };
                        attempts += 1;
                        log!("Error " [e] " getting the tx " [tx.tx_hash()] " from rpc");
                        Timer::sleep(10.).await;
                        continue;
                    },
                };
                if serialize(&tx).take() != tx_from_rpc.0 {
                    return ERR!(
                        "Provided payment tx {:?} doesn't match tx data from rpc {:?}",
                        tx,
                        tx_from_rpc
                    );
                }

                let expected_output = TransactionOutput {
                    value: amount,
                    script_pubkey: Builder::build_p2sh(&dhash160(&expected_redeem)).into(),
                };

                if tx.outputs[0] != expected_output {
                    return ERR!(
                        "Provided payment tx output doesn't match expected {:?} {:?}",
                        tx.outputs[0],
                        expected_output
                    );
                }
                return Ok(());
            }
        };
        Box::new(fut.boxed().compat())
    }

    /// Generates unsigned transaction (TransactionInputSigner) from specified utxos and outputs.
    /// This function expects that utxos are sorted by amounts in ascending order
    /// Consider sorting before calling this function
    /// Sends the change (inputs amount - outputs amount) to "my_address"
    /// Also returns additional transaction data
    async fn generate_transaction(
        &self,
        utxos: Vec<UnspentInfo>,
        outputs: Vec<TransactionOutput>,
        fee_policy: FeePolicy,
        fee: Option<ActualTxFee>,
    ) -> Result<(TransactionInputSigner, AdditionalTxData), String> {
        const DUST: u64 = 1000;
        let lock_time = (now_ms() / 1000) as u32;
        let change_script_pubkey = Builder::build_p2pkh(&self.my_address.hash).to_bytes();
        let coin_tx_fee = match fee {
            Some(f) => f,
            None => try_s!(self.get_tx_fee().await),
        };
        true_or_err!(!utxos.is_empty(), "Couldn't generate tx from empty utxos set");
        true_or_err!(!outputs.is_empty(), "Couldn't generate tx from empty outputs set");

        let mut sum_outputs_value = 0;
        let mut received_by_me = 0;
        for output in outputs.iter() {
            let script: Script = output.script_pubkey.clone().into();
            if script.opcodes().next() != Some(Ok(Opcode::OP_RETURN)) {
                true_or_err!(
                    output.value >= DUST,
                    "Output value {} is less than dust amount {}",
                    output.value,
                    DUST
                );
            }
            sum_outputs_value += output.value;
            if output.script_pubkey == change_script_pubkey {
                received_by_me += output.value;
            }
        }

        let str_d_zeel = if self.ticker == "NAV" { Some("".into()) } else { None };
        let mut tx = TransactionInputSigner {
            inputs: vec![],
            outputs,
            lock_time,
            version: self.tx_version,
            n_time: if self.is_pos {
                Some((now_ms() / 1000) as u32)
            } else {
                None
            },
            overwintered: self.overwintered,
            expiry_height: 0,
            join_splits: vec![],
            shielded_spends: vec![],
            shielded_outputs: vec![],
            value_balance: 0,
            version_group_id: self.version_group_id,
            consensus_branch_id: self.consensus_branch_id,
            zcash: self.zcash,
            str_d_zeel,
        };
        let mut sum_inputs = 0;
        let mut tx_fee = 0;
        let min_relay_fee = if self.force_min_relay_fee {
            let fee_dec = try_s!(self.rpc_client.get_relay_fee().compat().await);
            Some(try_s!(sat_from_big_decimal(&fee_dec, self.decimals)))
        } else {
            None
        };
        for utxo in utxos.iter() {
            sum_inputs += utxo.value;
            tx.inputs.push(UnsignedTransactionInput {
                previous_output: utxo.outpoint.clone(),
                sequence: SEQUENCE_FINAL,
                amount: utxo.value,
            });
            tx_fee = match &coin_tx_fee {
                ActualTxFee::Fixed(f) => *f,
                ActualTxFee::Dynamic(f) => {
                    let transaction = UtxoTx::from(tx.clone());
                    let transaction_bytes = serialize(&transaction);
                    // 2 bytes are used to indicate the length of signature and pubkey
                    // total is 107
                    let additional_len = 2 + MAX_DER_SIGNATURE_LEN + COMPRESSED_PUBKEY_LEN;
                    let tx_size = transaction_bytes.len() + transaction.inputs().len() * additional_len;
                    (f * tx_size as u64) / KILO_BYTE
                },
            };
            match fee_policy {
                FeePolicy::SendExact => {
                    let mut outputs_plus_fee = sum_outputs_value + tx_fee;
                    if sum_inputs >= outputs_plus_fee {
                        if sum_inputs - outputs_plus_fee > DUST {
                            // there will be change output if sum_inputs - outputs_plus_fee > DUST
                            if let ActualTxFee::Dynamic(ref f) = coin_tx_fee {
                                tx_fee += (f * P2PKH_OUTPUT_LEN) / KILO_BYTE;
                                outputs_plus_fee += (f * P2PKH_OUTPUT_LEN) / KILO_BYTE;
                            }
                        }
                        if let Some(min_relay) = min_relay_fee {
                            if tx_fee < min_relay {
                                outputs_plus_fee -= tx_fee;
                                outputs_plus_fee += min_relay;
                                tx_fee = min_relay;
                            }
                        }
                        if sum_inputs >= outputs_plus_fee {
                            break;
                        }
                    }
                },
                FeePolicy::DeductFromOutput(_) => {
                    if sum_inputs >= sum_outputs_value {
                        if sum_inputs - sum_outputs_value > DUST {
                            if let ActualTxFee::Dynamic(ref f) = coin_tx_fee {
                                tx_fee += (f * P2PKH_OUTPUT_LEN) / KILO_BYTE;
                            }
                            if let Some(min_relay) = min_relay_fee {
                                if tx_fee < min_relay {
                                    tx_fee = min_relay;
                                }
                            }
                        }
                        break;
                    }
                },
            };
        }
        match fee_policy {
            FeePolicy::SendExact => sum_outputs_value += tx_fee,
            FeePolicy::DeductFromOutput(i) => {
                let min_output = tx_fee + DUST;
                let val = tx.outputs[i].value;
                true_or_err!(
                    val >= min_output,
                    "Output {} value {} is too small, required no less than {}",
                    i,
                    val,
                    min_output
                );
                tx.outputs[i].value -= tx_fee;
                if tx.outputs[i].script_pubkey == change_script_pubkey {
                    received_by_me -= tx_fee;
                }
            },
        };
        true_or_err!(
            sum_inputs >= sum_outputs_value,
            "Not sufficient balance. Couldn't collect enough value from utxos {:?} to create tx with outputs {:?}",
            utxos,
            tx.outputs
        );

        let change = sum_inputs - sum_outputs_value;
        if change >= DUST {
            tx.outputs.push({
                TransactionOutput {
                    value: change,
                    script_pubkey: change_script_pubkey.clone(),
                }
            });
            received_by_me += change;
        } else {
            tx_fee += change;
        }

        let data = AdditionalTxData {
            fee_amount: tx_fee,
            received_by_me,
            spent_by_me: sum_inputs,
        };
        self.calc_interest_if_required(tx, data, change_script_pubkey).await
    }

    /// Calculates interest if the coin is KMD
    /// Adds the value to existing output to my_script_pub or creates additional interest output
    /// returns transaction and data as is if the coin is not KMD
    async fn calc_interest_if_required(
        &self,
        mut unsigned: TransactionInputSigner,
        mut data: AdditionalTxData,
        my_script_pub: Bytes,
    ) -> Result<(TransactionInputSigner, AdditionalTxData), String> {
        if self.ticker != "KMD" {
            return Ok((unsigned, data));
        }
        unsigned.lock_time = try_s!(self.get_current_mtp().await);
        let mut interest = 0;
        for input in unsigned.inputs.iter() {
            let prev_hash = input.previous_output.hash.reversed().into();
            let tx = try_s!(self.rpc_client.get_verbose_transaction(prev_hash).compat().await);
            interest += kmd_interest(tx.height, input.amount, tx.locktime as u64, unsigned.lock_time as u64);
        }
        if interest > 0 {
            data.received_by_me += interest;
            let mut output_to_me = unsigned
                .outputs
                .iter_mut()
                .find(|out| out.script_pubkey == my_script_pub);
            // add calculated interest to existing output to my address
            // or create the new one if it's not found
            match output_to_me {
                Some(ref mut output) => output.value += interest,
                None => {
                    let interest_output = TransactionOutput {
                        script_pubkey: my_script_pub,
                        value: interest,
                    };
                    unsigned.outputs.push(interest_output);
                },
            };
        } else {
            // if interest is zero attempt to set the lowest possible lock_time to claim it later
            unsigned.lock_time = (now_ms() / 1000) as u32 - 3600 + 777 * 2;
        }
        Ok((unsigned, data))
    }

    fn p2sh_spending_tx(
        &self,
        prev_transaction: UtxoTx,
        redeem_script: Bytes,
        outputs: Vec<TransactionOutput>,
        script_data: Script,
        sequence: u32,
    ) -> Result<UtxoTx, String> {
        // https://github.com/bitcoin/bitcoin/blob/master/doc/release-notes/release-notes-0.11.2.md#bip113-mempool-only-locktime-enforcement-using-getmediantimepast
        // Implication for users: GetMedianTimePast() always trails behind the current time,
        // so a transaction locktime set to the present time will be rejected by nodes running this
        // release until the median time moves forward.
        // To compensate, subtract one hour (3,600 seconds) from your locktimes to allow those
        // transactions to be included in mempools at approximately the expected time.
        let lock_time = if self.ticker == "KMD" {
            (now_ms() / 1000) as u32 - 3600 + 2 * 777
        } else {
            (now_ms() / 1000) as u32 - 3600
        };
        let n_time = if self.is_pos {
            Some((now_ms() / 1000) as u32)
        } else {
            None
        };
        let str_d_zeel = if self.ticker == "NAV" { Some("".into()) } else { None };
        let unsigned = TransactionInputSigner {
            lock_time,
            version: self.tx_version,
            n_time,
            overwintered: self.overwintered,
            inputs: vec![UnsignedTransactionInput {
                sequence,
                previous_output: OutPoint {
                    hash: prev_transaction.hash(),
                    index: 0,
                },
                amount: prev_transaction.outputs[0].value,
            }],
            outputs: outputs.clone(),
            expiry_height: 0,
            join_splits: vec![],
            shielded_spends: vec![],
            shielded_outputs: vec![],
            value_balance: 0,
            version_group_id: self.version_group_id,
            consensus_branch_id: self.consensus_branch_id,
            zcash: self.zcash,
            str_d_zeel,
        };
        let signed_input = try_s!(p2sh_spend(
            &unsigned,
            0,
            &self.key_pair,
            script_data,
            redeem_script.into(),
            self.signature_version,
            self.fork_id
        ));
        Ok(UtxoTx {
            version: unsigned.version,
            n_time: unsigned.n_time,
            overwintered: unsigned.overwintered,
            lock_time: unsigned.lock_time,
            inputs: vec![signed_input],
            outputs,
            expiry_height: unsigned.expiry_height,
            join_splits: vec![],
            shielded_spends: vec![],
            shielded_outputs: vec![],
            value_balance: 0,
            version_group_id: self.version_group_id,
            binding_sig: H512::default(),
            join_split_sig: H512::default(),
            join_split_pubkey: H256::default(),
            zcash: self.zcash,
            str_d_zeel: unsigned.str_d_zeel,
        })
    }
}

pub fn compressed_key_pair_from_bytes(raw: &[u8], prefix: u8, checksum_type: ChecksumType) -> Result<KeyPair, String> {
    if raw.len() != 32 {
        return ERR!("Invalid raw priv key len {}", raw.len());
    }

    let private = Private {
        prefix,
        compressed: true,
        secret: Secret::from(raw),
        checksum_type,
    };
    Ok(try_s!(KeyPair::from_private(private)))
}

pub fn compressed_pub_key_from_priv_raw(raw_priv: &[u8], sum_type: ChecksumType) -> Result<H264, String> {
    let key_pair: KeyPair = try_s!(compressed_key_pair_from_bytes(raw_priv, 0, sum_type));
    Ok(H264::from(&**key_pair.public()))
}

impl SwapOps for UtxoCoin {
    fn send_taker_fee(&self, fee_pub_key: &[u8], amount: BigDecimal) -> TransactionFut {
        let address = try_fus!(address_from_raw_pubkey(
            fee_pub_key,
            self.pub_addr_prefix,
            self.pub_t_addr_prefix,
            self.checksum_type
        ));
        let amount = try_fus!(sat_from_big_decimal(&amount, self.decimals));
        let output = TransactionOutput {
            value: amount,
            script_pubkey: Builder::build_p2pkh(&address.hash).to_bytes(),
        };
        self.send_outputs_from_my_address(vec![output])
    }

    fn send_maker_payment(
        &self,
        time_lock: u32,
        taker_pub: &[u8],
        secret_hash: &[u8],
        amount: BigDecimal,
    ) -> TransactionFut {
        let redeem_script = payment_script(
            time_lock,
            secret_hash,
            self.key_pair.public(),
            &try_fus!(Public::from_slice(taker_pub)),
        );
        let amount = try_fus!(sat_from_big_decimal(&amount, self.decimals));
        let htlc_out = TransactionOutput {
            value: amount,
            script_pubkey: Builder::build_p2sh(&dhash160(&redeem_script)).into(),
        };
        // record secret hash to blockchain too making it impossible to lose
        // lock time may be easily brute forced so it is not mandatory to record it
        let secret_hash_op_return_script = Builder::default()
            .push_opcode(Opcode::OP_RETURN)
            .push_bytes(secret_hash)
            .into_bytes();
        let secret_hash_op_return_out = TransactionOutput {
            value: 0,
            script_pubkey: secret_hash_op_return_script,
        };
        let send_fut = match &self.rpc_client {
            UtxoRpcClientEnum::Electrum(_) => {
                Either::A(self.send_outputs_from_my_address(vec![htlc_out, secret_hash_op_return_out]))
            },
            UtxoRpcClientEnum::Native(client) => {
                let payment_addr = Address {
                    checksum_type: self.checksum_type,
                    hash: dhash160(&redeem_script),
                    prefix: self.p2sh_addr_prefix,
                    t_addr_prefix: self.p2sh_t_addr_prefix,
                };
                let arc = self.clone();
                let addr_string = try_fus!(self.display_address(&payment_addr));
                Either::B(
                    client
                        .import_address(&addr_string, &addr_string, false)
                        .map_err(|e| ERRL!("{}", e))
                        .and_then(move |_| arc.send_outputs_from_my_address(vec![htlc_out, secret_hash_op_return_out])),
                )
            },
        };
        Box::new(send_fut)
    }

    fn send_taker_payment(
        &self,
        time_lock: u32,
        maker_pub: &[u8],
        secret_hash: &[u8],
        amount: BigDecimal,
    ) -> TransactionFut {
        let redeem_script = payment_script(
            time_lock,
            secret_hash,
            self.key_pair.public(),
            &try_fus!(Public::from_slice(maker_pub)),
        );

        let amount = try_fus!(sat_from_big_decimal(&amount, self.decimals));

        let htlc_out = TransactionOutput {
            value: amount,
            script_pubkey: Builder::build_p2sh(&dhash160(&redeem_script)).into(),
        };
        // record secret hash to blockchain too making it impossible to lose
        // lock time may be easily brute forced so it is not mandatory to record it
        let secret_hash_op_return_script = Builder::default()
            .push_opcode(Opcode::OP_RETURN)
            .push_bytes(secret_hash)
            .into_bytes();
        let secret_hash_op_return_out = TransactionOutput {
            value: 0,
            script_pubkey: secret_hash_op_return_script,
        };
        let send_fut = match &self.rpc_client {
            UtxoRpcClientEnum::Electrum(_) => {
                Either::A(self.send_outputs_from_my_address(vec![htlc_out, secret_hash_op_return_out]))
            },
            UtxoRpcClientEnum::Native(client) => {
                let payment_addr = Address {
                    checksum_type: self.checksum_type,
                    hash: dhash160(&redeem_script),
                    prefix: self.p2sh_addr_prefix,
                    t_addr_prefix: self.p2sh_t_addr_prefix,
                };
                let arc = self.clone();
                let addr_string = try_fus!(self.display_address(&payment_addr));
                Either::B(
                    client
                        .import_address(&addr_string, &addr_string, false)
                        .map_err(|e| ERRL!("{}", e))
                        .and_then(move |_| arc.send_outputs_from_my_address(vec![htlc_out, secret_hash_op_return_out])),
                )
            },
        };
        Box::new(send_fut)
    }

    fn send_maker_spends_taker_payment(
        &self,
        taker_payment_tx: &[u8],
        time_lock: u32,
        taker_pub: &[u8],
        secret: &[u8],
    ) -> TransactionFut {
        let prev_tx: UtxoTx = try_fus!(deserialize(taker_payment_tx).map_err(|e| ERRL!("{:?}", e)));
        let script_data = Builder::default()
            .push_data(secret)
            .push_opcode(Opcode::OP_0)
            .into_script();
        let redeem_script = payment_script(
            time_lock,
            &*dhash160(secret),
            &try_fus!(Public::from_slice(taker_pub)),
            self.key_pair.public(),
        );
        let arc = self.clone();
        let fut = async move {
            let fee = try_s!(arc.get_htlc_spend_fee().await);
            let output = TransactionOutput {
                value: prev_tx.outputs[0].value - fee,
                script_pubkey: Builder::build_p2pkh(&arc.key_pair.public().address_hash()).to_bytes(),
            };
            let transaction =
                try_s!(arc.p2sh_spending_tx(prev_tx, redeem_script.into(), vec![output], script_data, SEQUENCE_FINAL,));
            let tx_fut = arc
                .rpc_client
                .send_transaction(&transaction, arc.my_address.clone())
                .compat();
            try_s!(tx_fut.await);
            Ok(transaction.into())
        };
        Box::new(fut.boxed().compat())
    }

    fn send_taker_spends_maker_payment(
        &self,
        maker_payment_tx: &[u8],
        time_lock: u32,
        maker_pub: &[u8],
        secret: &[u8],
    ) -> TransactionFut {
        let prev_tx: UtxoTx = try_fus!(deserialize(maker_payment_tx).map_err(|e| ERRL!("{:?}", e)));
        let script_data = Builder::default()
            .push_data(secret)
            .push_opcode(Opcode::OP_0)
            .into_script();
        let redeem_script = payment_script(
            time_lock,
            &*dhash160(secret),
            &try_fus!(Public::from_slice(maker_pub)),
            self.key_pair.public(),
        );
        let arc = self.clone();
        let fut = async move {
            let fee = try_s!(arc.get_htlc_spend_fee().await);
            let output = TransactionOutput {
                value: prev_tx.outputs[0].value - fee,
                script_pubkey: Builder::build_p2pkh(&arc.key_pair.public().address_hash()).to_bytes(),
            };
            let transaction =
                try_s!(arc.p2sh_spending_tx(prev_tx, redeem_script.into(), vec![output], script_data, SEQUENCE_FINAL,));
            let tx_fut = arc
                .rpc_client
                .send_transaction(&transaction, arc.my_address.clone())
                .compat();
            try_s!(tx_fut.await);
            Ok(transaction.into())
        };
        Box::new(fut.boxed().compat())
    }

    fn send_taker_refunds_payment(
        &self,
        taker_payment_tx: &[u8],
        time_lock: u32,
        maker_pub: &[u8],
        secret_hash: &[u8],
    ) -> TransactionFut {
        let prev_tx: UtxoTx = try_fus!(deserialize(taker_payment_tx).map_err(|e| ERRL!("{:?}", e)));
        let script_data = Builder::default().push_opcode(Opcode::OP_1).into_script();
        let redeem_script = payment_script(
            time_lock,
            secret_hash,
            self.key_pair.public(),
            &try_fus!(Public::from_slice(maker_pub)),
        );
        let arc = self.clone();
        let fut = async move {
            let fee = try_s!(arc.get_htlc_spend_fee().await);
            let output = TransactionOutput {
                value: prev_tx.outputs[0].value - fee,
                script_pubkey: Builder::build_p2pkh(&arc.key_pair.public().address_hash()).to_bytes(),
            };
            let transaction = try_s!(arc.p2sh_spending_tx(
                prev_tx,
                redeem_script.into(),
                vec![output],
                script_data,
                SEQUENCE_FINAL - 1,
            ));
            let tx_fut = arc
                .rpc_client
                .send_transaction(&transaction, arc.my_address.clone())
                .compat();
            try_s!(tx_fut.await);
            Ok(transaction.into())
        };
        Box::new(fut.boxed().compat())
    }

    fn send_maker_refunds_payment(
        &self,
        maker_payment_tx: &[u8],
        time_lock: u32,
        taker_pub: &[u8],
        secret_hash: &[u8],
    ) -> TransactionFut {
        let prev_tx: UtxoTx = try_fus!(deserialize(maker_payment_tx).map_err(|e| ERRL!("{:?}", e)));
        let script_data = Builder::default().push_opcode(Opcode::OP_1).into_script();
        let redeem_script = payment_script(
            time_lock,
            secret_hash,
            self.key_pair.public(),
            &try_fus!(Public::from_slice(taker_pub)),
        );
        let arc = self.clone();
        let fut = async move {
            let fee = try_s!(arc.get_htlc_spend_fee().await);
            let output = TransactionOutput {
                value: prev_tx.outputs[0].value - fee,
                script_pubkey: Builder::build_p2pkh(&arc.key_pair.public().address_hash()).to_bytes(),
            };
            let transaction = try_s!(arc.p2sh_spending_tx(
                prev_tx,
                redeem_script.into(),
                vec![output],
                script_data,
                SEQUENCE_FINAL - 1,
            ));
            let tx_fut = arc
                .rpc_client
                .send_transaction(&transaction, arc.my_address.clone())
                .compat();
            try_s!(tx_fut.await);
            Ok(transaction.into())
        };
        Box::new(fut.boxed().compat())
    }

    fn validate_fee(
        &self,
        fee_tx: &TransactionEnum,
        fee_addr: &[u8],
        amount: &BigDecimal,
    ) -> Box<dyn Future<Item = (), Error = String> + Send> {
        let selfi = self.clone();
        let tx = match fee_tx {
            TransactionEnum::UtxoTx(tx) => tx.clone(),
            _ => panic!(),
        };
        let amount = amount.clone();
        let address = try_fus!(address_from_raw_pubkey(
            fee_addr,
            selfi.pub_addr_prefix,
            selfi.pub_t_addr_prefix,
            selfi.checksum_type
        ));

        let fut = async move {
            let amount = try_s!(sat_from_big_decimal(&amount, selfi.decimals));
            let tx_from_rpc = try_s!(
                selfi
                    .rpc_client
                    .get_transaction_bytes(tx.hash().reversed().into())
                    .compat()
                    .await
            );

            if tx_from_rpc.0 != serialize(&tx).take() {
                return ERR!(
                    "Provided dex fee tx {:?} doesn't match tx data from rpc {:?}",
                    tx,
                    tx_from_rpc
                );
            }

            match tx.outputs.first() {
                Some(out) => {
                    let expected_script_pubkey = Builder::build_p2pkh(&address.hash).to_bytes();
                    if out.script_pubkey != expected_script_pubkey {
                        return ERR!(
                            "Provided dex fee tx output script_pubkey doesn't match expected {:?} {:?}",
                            out.script_pubkey,
                            expected_script_pubkey
                        );
                    }
                    if out.value < amount {
                        return ERR!(
                            "Provided dex fee tx output value is less than expected {:?} {:?}",
                            out.value,
                            amount
                        );
                    }
                },
                None => {
                    return ERR!("Provided dex fee tx {:?} has no outputs", tx);
                },
            }
            Ok(())
        };
        Box::new(fut.boxed().compat())
    }

    fn validate_maker_payment(
        &self,
        payment_tx: &[u8],
        time_lock: u32,
        maker_pub: &[u8],
        priv_bn_hash: &[u8],
        amount: BigDecimal,
    ) -> Box<dyn Future<Item = (), Error = String> + Send> {
        self.validate_payment(
            payment_tx,
            time_lock,
            &try_fus!(Public::from_slice(maker_pub)),
            self.key_pair.public(),
            priv_bn_hash,
            amount,
        )
    }

    fn validate_taker_payment(
        &self,
        payment_tx: &[u8],
        time_lock: u32,
        taker_pub: &[u8],
        priv_bn_hash: &[u8],
        amount: BigDecimal,
    ) -> Box<dyn Future<Item = (), Error = String> + Send> {
        self.validate_payment(
            payment_tx,
            time_lock,
            &try_fus!(Public::from_slice(taker_pub)),
            self.key_pair.public(),
            priv_bn_hash,
            amount,
        )
    }

    fn check_if_my_payment_sent(
        &self,
        time_lock: u32,
        other_pub: &[u8],
        secret_hash: &[u8],
        _from_block: u64,
    ) -> Box<dyn Future<Item = Option<TransactionEnum>, Error = String> + Send> {
        let script = payment_script(
            time_lock,
            secret_hash,
            self.key_pair.public(),
            &try_fus!(Public::from_slice(other_pub)),
        );
        let hash = dhash160(&script);
        let p2sh = Builder::build_p2sh(&hash);
        let script_hash = electrum_script_hash(&p2sh);
        let selfi = self.clone();
        let fut = async move {
            match &selfi.rpc_client {
                UtxoRpcClientEnum::Electrum(client) => {
                    let history = try_s!(client.scripthash_get_history(&hex::encode(script_hash)).compat().await);
                    match history.first() {
                        Some(item) => {
                            let tx_bytes = try_s!(client.get_transaction_bytes(item.tx_hash.clone()).compat().await);
                            let tx: UtxoTx = try_s!(deserialize(tx_bytes.0.as_slice()).map_err(|e| ERRL!("{:?}", e)));
                            Ok(Some(tx.into()))
                        },
                        None => Ok(None),
                    }
                },
                UtxoRpcClientEnum::Native(client) => {
                    let target_addr = Address {
                        t_addr_prefix: selfi.p2sh_t_addr_prefix,
                        prefix: selfi.p2sh_addr_prefix,
                        hash,
                        checksum_type: selfi.checksum_type,
                    };
                    let target_addr = try_s!(selfi.display_address(&target_addr));
                    let received_by_addr = try_s!(client.list_received_by_address(0, true, true).compat().await);
                    for item in received_by_addr {
                        if item.address == target_addr && !item.txids.is_empty() {
                            let tx_bytes = try_s!(client.get_transaction_bytes(item.txids[0].clone()).compat().await);
                            let tx: UtxoTx = try_s!(deserialize(tx_bytes.0.as_slice()).map_err(|e| ERRL!("{:?}", e)));
                            return Ok(Some(tx.into()));
                        }
                    }
                    Ok(None)
                },
            }
        };
        Box::new(fut.boxed().compat())
    }

    fn search_for_swap_tx_spend_my(
        &self,
        time_lock: u32,
        other_pub: &[u8],
        secret_hash: &[u8],
        tx: &[u8],
        search_from_block: u64,
    ) -> Result<Option<FoundSwapTxSpend>, String> {
        self.search_for_swap_tx_spend(
            time_lock,
            self.key_pair.public(),
            &try_s!(Public::from_slice(other_pub)),
            secret_hash,
            tx,
            search_from_block,
        )
    }

    fn search_for_swap_tx_spend_other(
        &self,
        time_lock: u32,
        other_pub: &[u8],
        secret_hash: &[u8],
        tx: &[u8],
        search_from_block: u64,
    ) -> Result<Option<FoundSwapTxSpend>, String> {
        self.search_for_swap_tx_spend(
            time_lock,
            &try_s!(Public::from_slice(other_pub)),
            self.key_pair.public(),
            secret_hash,
            tx,
            search_from_block,
        )
    }
}

impl MarketCoinOps for UtxoCoin {
    fn ticker(&self) -> &str { &self.ticker[..] }

    fn my_address(&self) -> Result<String, String> { self.display_address(&self.my_address) }

    fn my_balance(&self) -> Box<dyn Future<Item = BigDecimal, Error = String> + Send> {
        Box::new(
            self.rpc_client
                .display_balance(self.my_address.clone(), self.decimals)
                .map_err(|e| ERRL!("{}", e)),
        )
    }

    fn base_coin_balance(&self) -> Box<dyn Future<Item = BigDecimal, Error = String> + Send> { self.my_balance() }

    fn send_raw_tx(&self, tx: &str) -> Box<dyn Future<Item = String, Error = String> + Send> {
        let bytes = try_fus!(hex::decode(tx));
        Box::new(
            self.rpc_client
                .send_raw_transaction(bytes.into())
                .map_err(|e| ERRL!("{}", e))
                .map(|hash| format!("{:?}", hash)),
        )
    }

    fn wait_for_confirmations(
        &self,
        tx: &[u8],
        confirmations: u64,
        requires_nota: bool,
        wait_until: u64,
        check_every: u64,
    ) -> Box<dyn Future<Item = (), Error = String> + Send> {
        let tx: UtxoTx = try_fus!(deserialize(tx).map_err(|e| ERRL!("{:?}", e)));
        self.rpc_client
            .wait_for_confirmations(&tx, confirmations as u32, requires_nota, wait_until, check_every)
    }

    fn wait_for_tx_spend(&self, tx_bytes: &[u8], wait_until: u64, from_block: u64) -> TransactionFut {
        let tx: UtxoTx = try_fus!(deserialize(tx_bytes).map_err(|e| ERRL!("{:?}", e)));
        let vout = 0;
        let client = self.rpc_client.clone();
        let fut = async move {
            loop {
                match client.find_output_spend(&tx, vout, from_block).compat().await {
                    Ok(Some(tx)) => return Ok(tx.into()),
                    Ok(None) => (),
                    Err(e) => {
                        log!("Error " (e) " on find_output_spend of tx " [e]);
                    },
                };

                if now_ms() / 1000 > wait_until {
                    return ERR!(
                        "Waited too long until {} for transaction {:?} {} to be spent ",
                        wait_until,
                        tx,
                        vout
                    );
                }
                Timer::sleep(10.).await;
            }
        };
        Box::new(fut.boxed().compat())
    }

    fn tx_enum_from_bytes(&self, bytes: &[u8]) -> Result<TransactionEnum, String> {
        let transaction: UtxoTx = try_s!(deserialize(bytes).map_err(|err| format!("{:?}", err)));
        Ok(transaction.into())
    }

    fn current_block(&self) -> Box<dyn Future<Item = u64, Error = String> + Send> {
        Box::new(self.rpc_client.get_block_count().map_err(|e| ERRL!("{}", e)))
    }

    fn address_from_pubkey_str(&self, pubkey: &str) -> Result<String, String> {
        let pubkey_bytes = try_s!(hex::decode(pubkey));
        let addr = try_s!(address_from_raw_pubkey(
            &pubkey_bytes,
            self.pub_addr_prefix,
            self.pub_t_addr_prefix,
            self.checksum_type
        ));
        self.display_address(&addr)
    }

    fn display_priv_key(&self) -> String { format!("{}", self.key_pair.private()) }
}

async fn withdraw_impl(coin: UtxoCoin, req: WithdrawRequest) -> Result<TransactionDetails, String> {
    let to = match &coin.address_format {
        UtxoAddressFormat::Standard => try_s!(Address::from_str(&req.to)),
        UtxoAddressFormat::CashAddress { .. } => try_s!(Address::from_cashaddress(
            &req.to,
            coin.checksum_type,
            coin.pub_addr_prefix,
            coin.p2sh_addr_prefix
        )),
    };
    if to.checksum_type != coin.checksum_type {
        return ERR!(
            "Address {} has invalid checksum type, it must be {:?}",
            to,
            coin.checksum_type
        );
    }
    let script_pubkey = if to.prefix == coin.pub_addr_prefix && to.t_addr_prefix == coin.pub_t_addr_prefix {
        Builder::build_p2pkh(&to.hash).to_bytes()
    } else if to.prefix == coin.p2sh_addr_prefix && to.t_addr_prefix == coin.p2sh_t_addr_prefix && coin.segwit {
        Builder::build_p2sh(&to.hash).to_bytes()
    } else {
        return ERR!("Address {} has invalid format", to);
    };
    let _utxo_lock = UTXO_LOCK.lock().await;
    let unspents = try_s!(
        coin.rpc_client
            .list_unspent_ordered(&coin.my_address)
            .map_err(|e| ERRL!("{}", e))
            .compat()
            .await
    );
    let (value, fee_policy) = if req.max {
        (
            unspents.iter().fold(0, |sum, unspent| sum + unspent.value),
            FeePolicy::DeductFromOutput(0),
        )
    } else {
        (
            try_s!(sat_from_big_decimal(&req.amount, coin.decimals)),
            FeePolicy::SendExact,
        )
    };
    let outputs = vec![TransactionOutput { value, script_pubkey }];
    let fee = match req.fee {
        Some(WithdrawFee::UtxoFixed { amount }) => {
            Some(ActualTxFee::Fixed(try_s!(sat_from_big_decimal(&amount, coin.decimals))))
        },
        Some(WithdrawFee::UtxoPerKbyte { amount }) => Some(ActualTxFee::Dynamic(try_s!(sat_from_big_decimal(
            &amount,
            coin.decimals
        )))),
        Some(_) => return ERR!("Unsupported input fee type"),
        None => None,
    };
    let (unsigned, data) = try_s!(coin.generate_transaction(unspents, outputs, fee_policy, fee).await);
    let prev_script = Builder::build_p2pkh(&coin.my_address.hash);
    let signed = try_s!(sign_tx(
        unsigned,
        &coin.key_pair,
        prev_script,
        coin.signature_version,
        coin.fork_id
    ));
    let fee_details = UtxoFeeDetails {
        amount: big_decimal_from_sat(data.fee_amount as i64, coin.decimals),
    };
    let my_address = try_s!(coin.my_address());
    let to_address = try_s!(coin.display_address(&to));
    Ok(TransactionDetails {
        from: vec![my_address],
        to: vec![to_address],
        total_amount: big_decimal_from_sat(data.spent_by_me as i64, coin.decimals),
        spent_by_me: big_decimal_from_sat(data.spent_by_me as i64, coin.decimals),
        received_by_me: big_decimal_from_sat(data.received_by_me as i64, coin.decimals),
        my_balance_change: big_decimal_from_sat(data.received_by_me as i64 - data.spent_by_me as i64, coin.decimals),
        tx_hash: signed.hash().reversed().to_vec().into(),
        tx_hex: serialize(&signed).into(),
        fee_details: Some(fee_details.into()),
        block_height: 0,
        coin: coin.ticker.clone(),
        internal_id: vec![].into(),
        timestamp: now_ms() / 1000,
    })
}

#[derive(Clone, Debug, Deserialize, PartialEq, Serialize)]
pub struct UtxoFeeDetails {
    amount: BigDecimal,
}

impl MmCoin for UtxoCoin {
    fn is_asset_chain(&self) -> bool { self.asset_chain }

    fn can_i_spend_other_payment(&self) -> Box<dyn Future<Item = (), Error = String> + Send> {
        Box::new(futures01::future::ok(()))
    }

    fn withdraw(&self, req: WithdrawRequest) -> Box<dyn Future<Item = TransactionDetails, Error = String> + Send> {
        let fut = withdraw_impl(self.clone(), req);
        Box::new(fut.boxed().compat())
    }

    fn decimals(&self) -> u8 { self.decimals }

    #[allow(clippy::cognitive_complexity)]
    fn process_history_loop(&self, ctx: MmArc) {
        const HISTORY_TOO_LARGE_ERR_CODE: i64 = -1;
        let history_too_large = json!({
            "code": 1,
            "message": "history too large"
        });

        let mut my_balance: Option<BigDecimal> = None;
        let history = self.load_history_from_file(&ctx);
        let mut history_map: HashMap<H256Json, TransactionDetails> = history
            .into_iter()
            .map(|tx| (H256Json::from(tx.tx_hash.as_slice()), tx))
            .collect();
        let my_address = match self.my_address() {
            Ok(addr) => addr,
            Err(e) => {
                log!("Error on getting self address: " [e] ". Stop tx history");
                return;
            },
        };

        let mut success_iteration = 0i32;
        loop {
            if ctx.is_stopping() {
                break;
            };
            {
                let coins_ctx = unwrap!(CoinsContext::from_ctx(&ctx));
                let coins = match coins_ctx.coins.spinlock(22) {
                    Ok(guard) => guard,
                    Err(_err) => {
                        thread::sleep(Duration::from_millis(99));
                        continue;
                    },
                };
                if !coins.contains_key(&self.ticker) {
                    ctx.log.log("", &[&"tx_history", &self.ticker], "Loop stopped");
                    break;
                };
            }

            let actual_balance = match self.my_balance().wait() {
                Ok(actual_balance) => Some(actual_balance),
                Err(err) => {
                    ctx.log.log(
                        "",
                        &[&"tx_history", &self.ticker],
                        &ERRL!("Error {:?} on getting balance", err),
                    );
                    None
                },
            };

            let need_update = history_map
                .iter()
                .any(|(_, tx)| tx.should_update_timestamp() || tx.should_update_block_height());
            match (&my_balance, &actual_balance) {
                (Some(prev_balance), Some(actual_balance)) if prev_balance == actual_balance && !need_update => {
                    // my balance hasn't been changed, there is no need to reload tx_history
                    thread::sleep(Duration::from_secs(30));
                    continue;
                },
                _ => (),
            }

            let tx_ids: Vec<(H256Json, u64)> = match &self.rpc_client {
                UtxoRpcClientEnum::Native(client) => {
                    let mut from = 0;
                    let mut all_transactions = vec![];
                    loop {
                        mm_counter!(ctx.metrics, "tx.history.request.count", 1,
                            "coin" => self.ticker.clone(), "client" => "native", "method" => "listtransactions");

                        let transactions = match client.list_transactions(100, from).wait() {
                            Ok(value) => value,
                            Err(e) => {
                                ctx.log.log(
                                    "",
                                    &[&"tx_history", &self.ticker],
                                    &ERRL!("Error {} on list transactions, retrying", e),
                                );
                                thread::sleep(Duration::from_secs(10));
                                continue;
                            },
                        };

                        mm_counter!(ctx.metrics, "tx.history.response.count", 1,
                            "coin" => self.ticker.clone(), "client" => "native", "method" => "listtransactions");

                        if transactions.is_empty() {
                            break;
                        }
                        from += 100;
                        all_transactions.extend(transactions);
                    }

                    mm_counter!(ctx.metrics, "tx.history.response.total_length", all_transactions.len() as u64,
                        "coin" => self.ticker.clone(), "client" => "native", "method" => "listtransactions");

                    all_transactions
                        .into_iter()
                        .filter_map(|item| {
                            if item.address == my_address {
                                Some((item.txid, item.blockindex))
                            } else {
                                None
                            }
                        })
                        .collect()
                },
                UtxoRpcClientEnum::Electrum(client) => {
                    let script = Builder::build_p2pkh(&self.my_address.hash);
                    let script_hash = electrum_script_hash(&script);

                    mm_counter!(ctx.metrics, "tx.history.request.count", 1,
                        "coin" => self.ticker.clone(), "client" => "electrum", "method" => "blockchain.scripthash.get_history");

                    let electrum_history = match client.scripthash_get_history(&hex::encode(script_hash)).wait() {
                        Ok(value) => value,
                        Err(e) => match &e.error {
                            JsonRpcErrorType::Transport(e) | JsonRpcErrorType::Parse(_, e) => {
                                ctx.log.log(
                                    "",
                                    &[&"tx_history", &self.ticker],
                                    &ERRL!("Error {} on scripthash_get_history, retrying", e),
                                );
                                thread::sleep(Duration::from_secs(10));
                                continue;
                            },
                            JsonRpcErrorType::Response(_addr, err) => {
                                if *err == history_too_large {
                                    ctx.log.log(
                                        "",
                                        &[&"tx_history", &self.ticker],
                                        &ERRL!("Got `history too large`, stopping further attempts to retrieve it"),
                                    );
                                    *unwrap!(self.history_sync_state.lock()) = HistorySyncState::Error(json!({
                                        "code": HISTORY_TOO_LARGE_ERR_CODE,
                                        "message": "Got `history too large` error from Electrum server. History is not available",
                                    }));
                                    break;
                                } else {
                                    ctx.log.log(
                                        "",
                                        &[&"tx_history", &self.ticker],
                                        &ERRL!("Error {:?} on scripthash_get_history, retrying", e),
                                    );
                                    thread::sleep(Duration::from_secs(10));
                                    continue;
                                }
                            },
                        },
                    };
                    mm_counter!(ctx.metrics, "tx.history.response.count", 1,
                        "coin" => self.ticker.clone(), "client" => "electrum", "method" => "blockchain.scripthash.get_history");

                    mm_counter!(ctx.metrics, "tx.history.response.total_length", electrum_history.len() as u64,
                        "coin" => self.ticker.clone(), "client" => "electrum", "method" => "blockchain.scripthash.get_history");

                    // electrum returns the most recent transactions in the end but we need to
                    // process them first so rev is required
                    electrum_history
                        .into_iter()
                        .rev()
                        .map(|item| {
                            let height = if item.height < 0 { 0 } else { item.height as u64 };
                            (item.tx_hash, height)
                        })
                        .collect()
                },
            };
            let mut transactions_left = if tx_ids.len() > history_map.len() {
                *unwrap!(self.history_sync_state.lock()) = HistorySyncState::InProgress(json!({
                    "transactions_left": tx_ids.len() - history_map.len()
                }));
                tx_ids.len() - history_map.len()
            } else {
                *unwrap!(self.history_sync_state.lock()) = HistorySyncState::InProgress(json!({
                    "transactions_left": 0
                }));
                0
            };

            for (txid, height) in tx_ids {
                let mut updated = false;
                match history_map.entry(txid.clone()) {
                    Entry::Vacant(e) => {
                        mm_counter!(ctx.metrics, "tx.history.request.count", 1, "coin" => self.ticker.clone(), "method" => "tx_detail_by_hash");

                        match self.tx_details_by_hash(&txid.0).wait() {
                            Ok(mut tx_details) => {
                                mm_counter!(ctx.metrics, "tx.history.response.count", 1, "coin" => self.ticker.clone(), "method" => "tx_detail_by_hash");

                                if tx_details.block_height == 0 && height > 0 {
                                    tx_details.block_height = height;
                                }

                                e.insert(tx_details);
                                if transactions_left > 0 {
                                    transactions_left -= 1;
                                    *unwrap!(self.history_sync_state.lock()) =
                                        HistorySyncState::InProgress(json!({ "transactions_left": transactions_left }));
                                }
                                updated = true;
                            },
                            Err(e) => ctx.log.log(
                                "",
                                &[&"tx_history", &self.ticker],
                                &ERRL!("Error {:?} on getting the details of {:?}, skipping the tx", e, txid),
                            ),
                        }
                    },
                    Entry::Occupied(mut e) => {
                        // update block height for previously unconfirmed transaction
                        if e.get().should_update_block_height() && height > 0 {
                            e.get_mut().block_height = height;
                            updated = true;
                        }
                        if e.get().should_update_timestamp() {
                            mm_counter!(ctx.metrics, "tx.history.request.count", 1, "coin" => self.ticker.clone(), "method" => "tx_detail_by_hash");

                            if let Ok(tx_details) = self.tx_details_by_hash(&txid.0).wait() {
                                mm_counter!(ctx.metrics, "tx.history.response.count", 1, "coin" => self.ticker.clone(), "method" => "tx_detail_by_hash");

                                e.get_mut().timestamp = tx_details.timestamp;
                                updated = true;
                            }
                        }
                    },
                }
                if updated {
                    let mut to_write: Vec<&TransactionDetails> = history_map.iter().map(|(_, value)| value).collect();
                    // the transactions with block_height == 0 are the most recent so we need to separately handle them while sorting
                    to_write.sort_unstable_by(|a, b| {
                        if a.block_height == 0 {
                            Ordering::Less
                        } else if b.block_height == 0 {
                            Ordering::Greater
                        } else {
                            b.block_height.cmp(&a.block_height)
                        }
                    });
                    self.save_history_to_file(&unwrap!(json::to_vec(&to_write)), &ctx);
                }
            }
            *unwrap!(self.history_sync_state.lock()) = HistorySyncState::Finished;

            if success_iteration == 0 {
                ctx.log.log(
                    "😅",
                    &[&"tx_history", &("coin", self.ticker.clone().as_str())],
                    "history has been loaded successfully",
                );
            }

            my_balance = actual_balance;
            success_iteration += 1;
            thread::sleep(Duration::from_secs(30));
        }
    }

    fn tx_details_by_hash(&self, hash: &[u8]) -> Box<dyn Future<Item = TransactionDetails, Error = String> + Send> {
        let hash = H256Json::from(hash);
        let selfi = self.clone();
        let fut = async move {
            let verbose_tx = try_s!(selfi.rpc_client.get_verbose_transaction(hash).compat().await);
            let tx: UtxoTx = try_s!(deserialize(verbose_tx.hex.as_slice()).map_err(|e| ERRL!("{:?}", e)));
            let mut input_transactions: HashMap<&H256, UtxoTx> = HashMap::new();
            let mut input_amount = 0;
            let mut output_amount = 0;
            let mut from_addresses = vec![];
            let mut to_addresses = vec![];
            let mut spent_by_me = 0;
            let mut received_by_me = 0;
            for input in tx.inputs.iter() {
                // input transaction is zero if the tx is the coinbase transaction
                if input.previous_output.hash.is_zero() {
                    continue;
                }

                let input_tx = match input_transactions.entry(&input.previous_output.hash) {
                    Entry::Vacant(e) => {
                        let prev_hash = input.previous_output.hash.reversed();
                        let prev: BytesJson = try_s!(
                            selfi
                                .rpc_client
                                .get_transaction_bytes(prev_hash.clone().into())
                                .compat()
                                .await
                        );
                        let prev_tx: UtxoTx =
                            try_s!(deserialize(prev.as_slice()).map_err(|e| ERRL!("{:?}, tx: {:?}", e, prev_hash)));
                        e.insert(prev_tx)
                    },
                    Entry::Occupied(e) => e.into_mut(),
                };
                input_amount += input_tx.outputs[input.previous_output.index as usize].value;
                let from: Vec<Address> = try_s!(selfi.addresses_from_script(
                    &input_tx.outputs[input.previous_output.index as usize]
                        .script_pubkey
                        .clone()
                        .into()
                ));
                if from.contains(&selfi.my_address) {
                    spent_by_me += input_tx.outputs[input.previous_output.index as usize].value;
                }
                from_addresses.push(from);
            }

            for output in tx.outputs.iter() {
                output_amount += output.value;
                let to = try_s!(selfi.addresses_from_script(&output.script_pubkey.clone().into()));
                if to.contains(&selfi.my_address) {
                    received_by_me += output.value;
                }
                to_addresses.push(to);
            }
            // remove address duplicates in case several inputs were spent from same address
            // or several outputs are sent to same address
            let mut from_addresses: Vec<String> = try_s!(from_addresses
                .into_iter()
                .flatten()
                .map(|addr| selfi.display_address(&addr))
                .collect());
            from_addresses.sort();
            from_addresses.dedup();
            let mut to_addresses: Vec<String> = try_s!(to_addresses
                .into_iter()
                .flatten()
                .map(|addr| selfi.display_address(&addr))
                .collect());
            to_addresses.sort();
            to_addresses.dedup();

            let fee = big_decimal_from_sat(input_amount as i64 - output_amount as i64, selfi.decimals);
            Ok(TransactionDetails {
                from: from_addresses,
                to: to_addresses,
                received_by_me: big_decimal_from_sat(received_by_me as i64, selfi.decimals),
                spent_by_me: big_decimal_from_sat(spent_by_me as i64, selfi.decimals),
                my_balance_change: big_decimal_from_sat(received_by_me as i64 - spent_by_me as i64, selfi.decimals),
                total_amount: big_decimal_from_sat(input_amount as i64, selfi.decimals),
                tx_hash: tx.hash().reversed().to_vec().into(),
                tx_hex: verbose_tx.hex,
                fee_details: Some(UtxoFeeDetails { amount: fee }.into()),
                block_height: verbose_tx.height.unwrap_or(0),
                coin: selfi.ticker.clone(),
                internal_id: tx.hash().reversed().to_vec().into(),
                timestamp: verbose_tx.time.into(),
            })
        };
        Box::new(fut.boxed().compat())
    }

    fn history_sync_status(&self) -> HistorySyncState { unwrap!(self.history_sync_state.lock()).clone() }

    fn get_trade_fee(&self) -> Box<dyn Future<Item = TradeFee, Error = String> + Send> {
        let ticker = self.ticker.clone();
        let decimals = self.decimals;
        let arc = self.clone();
        let fut = async move {
            let fee = try_s!(arc.get_tx_fee().await);
            let amount = match fee {
                ActualTxFee::Fixed(f) => f,
                ActualTxFee::Dynamic(f) => f,
            };
            Ok(TradeFee {
                coin: ticker,
                amount: big_decimal_from_sat(amount as i64, decimals).into(),
            })
        };
        Box::new(fut.boxed().compat())
    }

    fn required_confirmations(&self) -> u64 { self.required_confirmations.load(AtomicOrderding::Relaxed) }

    fn requires_notarization(&self) -> bool { self.requires_notarization.load(AtomicOrderding::Relaxed) }

    fn set_required_confirmations(&self, confirmations: u64) {
        self.required_confirmations
            .store(confirmations, AtomicOrderding::Relaxed);
    }

    fn set_requires_notarization(&self, requires_nota: bool) {
        self.requires_notarization
            .store(requires_nota, AtomicOrderding::Relaxed);
    }
}

#[cfg(feature = "native")]
// https://github.com/KomodoPlatform/komodo/blob/master/zcutil/fetch-params.sh#L5
// https://github.com/KomodoPlatform/komodo/blob/master/zcutil/fetch-params.bat#L4
pub fn zcash_params_path() -> PathBuf {
    if cfg!(windows) {
        // >= Vista: c:\Users\$username\AppData\Roaming
        get_special_folder_path().join("ZcashParams")
    } else if cfg!(target_os = "macos") {
        unwrap!(home_dir())
            .join("Library")
            .join("Application Support")
            .join("ZcashParams")
    } else {
        unwrap!(home_dir()).join(".zcash-params")
    }
}

#[cfg(feature = "native")]
pub fn coin_daemon_data_dir(name: &str, is_asset_chain: bool) -> PathBuf {
    // komodo/util.cpp/GetDefaultDataDir
    let mut data_dir = match dirs::home_dir() {
        Some(hd) => hd,
        None => Path::new("/").to_path_buf(),
    };

    if cfg!(windows) {
        // >= Vista: c:\Users\$username\AppData\Roaming
        data_dir = get_special_folder_path();
        if is_asset_chain {
            data_dir.push("Komodo");
        } else {
            data_dir.push(first_char_to_upper(name));
        }
    } else if cfg!(target_os = "macos") {
        data_dir.push("Library");
        data_dir.push("Application Support");
        if is_asset_chain {
            data_dir.push("Komodo");
        } else {
            data_dir.push(first_char_to_upper(name));
        }
    } else if is_asset_chain {
        data_dir.push(".komodo");
    } else {
        data_dir.push(format!(".{}", name));
    }

    if is_asset_chain {
        data_dir.push(name)
    };
    data_dir
}

#[cfg(not(feature = "native"))]
pub fn coin_daemon_data_dir(_name: &str, _is_asset_chain: bool) -> PathBuf { unimplemented!() }

#[cfg(feature = "native")]
/// Returns a path to the native coin wallet configuration.
/// (This path is used in to read the wallet credentials).
/// cf. https://github.com/artemii235/SuperNET/issues/346
fn confpath(coins_en: &Json) -> Result<PathBuf, String> {
    // Documented at https://github.com/jl777/coins#bitcoin-protocol-specific-json
    // "USERHOME/" prefix should be replaced with the user's home folder.
    let confpathˢ = coins_en["confpath"].as_str().unwrap_or("").trim();
    if confpathˢ.is_empty() {
        let (name, is_asset_chain) = {
            match coins_en["asset"].as_str() {
                Some(a) => (a, true),
                None => (
                    try_s!(coins_en["name"].as_str().ok_or("'name' field is not found in config")),
                    false,
                ),
            }
        };

        let data_dir = coin_daemon_data_dir(name, is_asset_chain);

        let confname = format!("{}.conf", name);

        return Ok(data_dir.join(&confname[..]));
    }
    let (confpathˢ, rel_to_home) = if confpathˢ.starts_with("~/") {
        (&confpathˢ[2..], true)
    } else if confpathˢ.starts_with("USERHOME/") {
        (&confpathˢ[9..], true)
    } else {
        (confpathˢ, false)
    };

    if rel_to_home {
        let home = try_s!(home_dir().ok_or("Can not detect the user home directory"));
        Ok(home.join(confpathˢ))
    } else {
        Ok(confpathˢ.into())
    }
}

#[cfg(not(feature = "native"))]
fn confpath(_coins_en: &Json) -> Result<PathBuf, String> { unimplemented!() }

/// Attempts to parse native daemon conf file and return rpcport, rpcuser and rpcpassword
#[cfg(feature = "native")]
fn read_native_mode_conf(filename: &dyn AsRef<Path>) -> Result<(Option<u16>, String, String), String> {
    use ini::Ini;

    let conf: Ini = match Ini::load_from_file(&filename) {
        Ok(ini) => ini,
        Err(err) => {
            return ERR!(
                "Error parsing the native wallet configuration '{}': {}",
                filename.as_ref().display(),
                err
            )
        },
    };
    let section = conf.general_section();
    let rpc_port = match section.get("rpcport") {
        Some(port) => port.parse::<u16>().ok(),
        None => None,
    };
    let rpc_user = try_s!(section.get("rpcuser").ok_or(ERRL!(
        "Conf file {} doesn't have the rpcuser key",
        filename.as_ref().display()
    )));
    let rpc_password = try_s!(section.get("rpcpassword").ok_or(ERRL!(
        "Conf file {} doesn't have the rpcpassword key",
        filename.as_ref().display()
    )));
    Ok((rpc_port, rpc_user.clone(), rpc_password.clone()))
}

#[cfg(not(feature = "native"))]
fn read_native_mode_conf(_filename: &dyn AsRef<Path>) -> Result<(Option<u16>, String, String), String> {
    unimplemented!()
}

/// Electrum protocol version verifier.
/// The structure is used to handle the `on_connected` event and notify `electrum_version_loop`.
struct ElectrumProtoVerifier {
    on_connect_tx: mpsc::UnboundedSender<String>,
}

impl ElectrumProtoVerifier {
    fn into_shared(self) -> RpcTransportEventHandlerShared { Arc::new(self) }
}

impl RpcTransportEventHandler for ElectrumProtoVerifier {
    fn debug_info(&self) -> String { "ElectrumProtoVerifier".into() }

    fn on_outgoing_request(&self, _data: &[u8]) {}

    fn on_incoming_response(&self, _data: &[u8]) {}

    fn on_connected(&self, address: String) -> Result<(), String> {
        try_s!(self.on_connect_tx.unbounded_send(address));
        Ok(())
    }
}

pub async fn utxo_coin_from_conf_and_request(
    ctx: &MmArc,
    ticker: &str,
    conf: &Json,
    req: &Json,
    priv_key: &[u8],
) -> Result<UtxoCoin, String> {
    let checksum_type = if ticker == "GRS" {
        ChecksumType::DGROESTL512
    } else if ticker == "SMART" {
        ChecksumType::KECCAK256
    } else {
        ChecksumType::DSHA256
    };

    let pub_addr_prefix = conf["pubtype"].as_u64().unwrap_or(if ticker == "BTC" { 0 } else { 60 }) as u8;
    let wif_prefix = conf["wiftype"]
        .as_u64()
        .unwrap_or(if ticker == "BTC" { 128 } else { 188 }) as u8;

    let private = Private {
        prefix: wif_prefix,
        secret: H256::from(priv_key),
        compressed: true,
        checksum_type,
    };

    let key_pair = try_s!(KeyPair::from_private(private));
    let my_address = Address {
        prefix: pub_addr_prefix,
        t_addr_prefix: conf["taddr"].as_u64().unwrap_or(0) as u8,
        hash: key_pair.public().address_hash(),
        checksum_type,
    };

    let address_format = if conf["address_format"].is_null() {
        UtxoAddressFormat::Standard
    } else {
        try_s!(json::from_value(conf["address_format"].clone()))
    };

    let rpc_client = match req["method"].as_str() {
        Some("enable") => {
            if cfg!(feature = "native") {
                let native_conf_path = try_s!(confpath(conf));
                let (rpc_port, rpc_user, rpc_password) = try_s!(read_native_mode_conf(&native_conf_path));
                let auth_str = fomat!((rpc_user)":"(rpc_password));
                let rpc_port = match rpc_port {
                    Some(p) => p,
                    None => try_s!(conf["rpcport"].as_u64().ok_or(ERRL!(
                        "Rpc port is not set neither in `coins` file nor in native daemon config"
                    ))) as u16,
                };
                let event_handlers =
                    vec![
                        CoinTransportMetrics::new(ctx.metrics.weak(), ticker.to_owned(), RpcClientType::Native)
                            .into_shared(),
                    ];
                let client = Arc::new(NativeClientImpl {
                    coin_ticker: ticker.to_string(),
                    uri: fomat!("http://127.0.0.1:"(rpc_port)),
                    auth: format!("Basic {}", base64_encode(&auth_str, URL_SAFE)),
                    event_handlers,
                });

                UtxoRpcClientEnum::Native(NativeClient(client))
            } else {
                return ERR!("Native UTXO mode is not available in non-native build");
            }
        },
        Some("electrum") => {
            let (on_connect_tx, on_connect_rx) = mpsc::unbounded();
            let event_handlers = vec![
                CoinTransportMetrics::new(ctx.metrics.weak(), ticker.to_owned(), RpcClientType::Electrum).into_shared(),
                ElectrumProtoVerifier { on_connect_tx }.into_shared(),
            ];

            let mut servers: Vec<ElectrumRpcRequest> = try_s!(json::from_value(req["servers"].clone()));
            let mut rng = small_rng();
            servers.as_mut_slice().shuffle(&mut rng);
            let client = ElectrumClientImpl::new(ticker.to_string(), event_handlers);
            for server in servers.iter() {
                match client.add_server(server).await {
                    Ok(_) => (),
                    Err(e) => log!("Error " (e) " connecting to " [server] ". Address won't be used"),
                };
            }

            let mut attempts = 0i32;
            while !client.is_connected().await {
                if attempts >= 10 {
                    return ERR!("Failed to connect to at least 1 of {:?} in 5 seconds.", servers);
                }

                Timer::sleep(0.5).await;
                attempts += 1;
            }

            let client = Arc::new(client);

            let weak_client = Arc::downgrade(&client);
            spawn_electrum_ping_loop(weak_client, servers);

            let weak_client = Arc::downgrade(&client);
            let client_name = format!("{} GUI/MM2 {}", ctx.gui().unwrap_or("UNKNOWN"), MM_VERSION);
            spawn_electrum_version_loop(weak_client, on_connect_rx, client_name);

            try_s!(wait_for_protocol_version_checked(&client).await);
            UtxoRpcClientEnum::Electrum(ElectrumClient(client))
        },
        _ => return ERR!("utxo_coin_from_conf_and_request should be called only by enable or electrum requests"),
    };
    let asset_chain = conf["asset"].as_str().is_some();
    let tx_version = conf["txversion"].as_i64().unwrap_or(1) as i32;
    let overwintered = conf["overwintered"].as_u64().unwrap_or(0) == 1;

    let tx_fee = match conf["txfee"].as_u64() {
        None => TxFee::Fixed(1000),
        Some(0) => {
            let fee_method = match &rpc_client {
                UtxoRpcClientEnum::Electrum(_) => EstimateFeeMethod::Standard,
                UtxoRpcClientEnum::Native(client) => try_s!(client.detect_fee_method().compat().await),
            };
            TxFee::Dynamic(fee_method)
        },
        Some(fee) => TxFee::Fixed(fee),
    };
    let version_group_id = match conf["version_group_id"].as_str() {
        Some(mut s) => {
            if s.starts_with("0x") {
                s = &s[2..];
            }
            let bytes = try_s!(hex::decode(s));
            u32::from_be_bytes(try_s!(bytes.as_slice().try_into()))
        },
        None => {
            if tx_version == 3 && overwintered {
                0x03c4_8270
            } else if tx_version == 4 && overwintered {
                0x892f_2085
            } else {
                0
            }
        },
    };

    let consensus_branch_id = match conf["consensus_branch_id"].as_str() {
        Some(mut s) => {
            if s.starts_with("0x") {
                s = &s[2..];
            }
            let bytes = try_s!(hex::decode(s));
            u32::from_be_bytes(try_s!(bytes.as_slice().try_into()))
        },
        None => match tx_version {
            3 => 0x5ba8_1b19,
            4 => 0x76b8_09bb,
            _ => 0,
        },
    };

    let decimals = conf["decimals"].as_u64().unwrap_or(8) as u8;

    let (signature_version, fork_id) = if ticker == "BCH" {
        (SignatureVersion::ForkId, 0x40)
    } else {
        (SignatureVersion::Base, 0)
    };
    // should be sufficient to detect zcash by overwintered flag
    let zcash = overwintered;

    let initial_history_state = if req["tx_history"].as_bool().unwrap_or(false) {
        HistorySyncState::NotStarted
    } else {
        HistorySyncState::NotEnabled
    };

    // param from request should override the config
    let required_confirmations = req["required_confirmations"]
        .as_u64()
        .unwrap_or_else(|| conf["required_confirmations"].as_u64().unwrap_or(1));
    let requires_notarization = req["requires_notarization"]
        .as_bool()
        .unwrap_or_else(|| conf["requires_notarization"].as_bool().unwrap_or(false))
        .into();

    let coin = UtxoCoinImpl {
        ticker: ticker.into(),
        decimals,
        rpc_client,
        key_pair,
        is_pos: conf["isPoS"].as_u64() == Some(1),
        requires_notarization,
        overwintered,
        pub_addr_prefix,
        p2sh_addr_prefix: conf["p2shtype"]
            .as_u64()
            .unwrap_or(if ticker == "BTC" { 5 } else { 85 }) as u8,
        pub_t_addr_prefix: conf["taddr"].as_u64().unwrap_or(0) as u8,
        p2sh_t_addr_prefix: conf["taddr"].as_u64().unwrap_or(0) as u8,
        segwit: conf["segwit"].as_bool().unwrap_or(false),
        wif_prefix,
        tx_version,
        my_address: my_address.clone(),
        address_format,
        asset_chain,
        tx_fee,
        version_group_id,
        consensus_branch_id,
        zcash,
        checksum_type,
        signature_version,
        fork_id,
        history_sync_state: Mutex::new(initial_history_state),
        required_confirmations: required_confirmations.into(),
        force_min_relay_fee: conf["force_min_relay_fee"].as_bool().unwrap_or(false),
        mtp_block_count: json::from_value(conf["mtp_block_count"].clone()).unwrap_or(KMD_MTP_BLOCK_COUNT),
        estimate_fee_mode: json::from_value(conf["estimate_fee_mode"].clone()).unwrap_or(None),
    };
    Ok(UtxoCoin(Arc::new(coin)))
}

/// Ping the electrum servers every 30 seconds to prevent them from disconnecting us.
/// According to docs server can do it if there are no messages in ~10 minutes.
/// https://electrumx.readthedocs.io/en/latest/protocol-methods.html?highlight=keep#server-ping
/// Weak reference will allow to stop the thread if client is dropped.
fn spawn_electrum_ping_loop(weak_client: Weak<ElectrumClientImpl>, servers: Vec<ElectrumRpcRequest>) {
    spawn(async move {
        loop {
            if let Some(client) = weak_client.upgrade() {
                if let Err(e) = ElectrumClient(client).server_ping().compat().await {
                    log!("Electrum servers " [servers] " ping error " [e]);
                }
            } else {
                log!("Electrum servers " [servers] " ping loop stopped");
                break;
            }
            Timer::sleep(30.).await
        }
    });
}

/// Follow the `on_connect_rx` stream and verify the protocol version of each connected electrum server.
/// https://electrumx.readthedocs.io/en/latest/protocol-methods.html?highlight=keep#server-version
/// Weak reference will allow to stop the thread if client is dropped.
fn spawn_electrum_version_loop(
    weak_client: Weak<ElectrumClientImpl>,
    mut on_connect_rx: mpsc::UnboundedReceiver<String>,
    client_name: String,
) {
    // client.remove_server() is called too often
    async fn remove_server(client: ElectrumClient, electrum_addr: &str) {
        if let Err(e) = client.remove_server(electrum_addr).await {
            log!("Error on remove server "[e]);
        }
    }

    spawn(async move {
        while let Some(electrum_addr) = on_connect_rx.next().await {
            let client = match weak_client.upgrade() {
                Some(c) => ElectrumClient(c),
                _ => break,
            };

            let available_protocols = client.protocol_version();
            let version = match client
                .server_version(&electrum_addr, &client_name, available_protocols)
                .compat()
                .await
            {
                Ok(version) => version,
                Err(e) => {
                    log!("Electrum " (electrum_addr) " server.version error \"" [e] "\". Remove the connection");
                    remove_server(client, &electrum_addr).await;
                    continue;
                },
            };

            // check if the version is allowed
            let actual_version = match version.protocol_version.parse::<f32>() {
                Ok(v) => v,
                Err(e) => {
                    log!("Error on parse protocol_version "[e]);
                    remove_server(client, &electrum_addr).await;
                    continue;
                },
            };

            if !available_protocols.contains(&actual_version) {
                log!("Received unsupported protocol version " [actual_version] " from " [electrum_addr] ". Remove the connection");
                remove_server(client, &electrum_addr).await;
                continue;
            }

            if let Err(e) = client.set_protocol_version(&electrum_addr, actual_version).await {
                log!("Error on set protocol_version "[e]);
            };

            log!("Use protocol version " [actual_version] " for Electrum " [electrum_addr]);
        }

        log!("Electrum server.version loop stopped");
    });
}

/// Wait until the protocol version of at least one client's Electrum is checked.
async fn wait_for_protocol_version_checked(client: &ElectrumClientImpl) -> Result<(), String> {
    let mut attempts = 0;
    loop {
        if attempts >= 10 {
            return ERR!("Failed protocol version verifying of at least 1 of Electrums in 5 seconds.");
        }

        if client.count_connections().await == 0 {
            // All of the connections were removed because of server.version checking
            return ERR!(
                "There are no Electrums with the required protocol version {:?}",
                client.protocol_version()
            );
        }

        if client.is_protocol_version_checked().await {
            break;
        }

        Timer::sleep(0.5).await;
        attempts += 1;
    }

    Ok(())
}

/// Function calculating KMD interest
/// https://komodoplatform.atlassian.net/wiki/spaces/KPSD/pages/71729215/What+is+the+5+Komodo+Stake+Reward
/// https://github.com/KomodoPlatform/komodo/blob/master/src/komodo_interest.h
fn kmd_interest(height: Option<u64>, value: u64, lock_time: u64, current_time: u64) -> u64 {
    let height = match height {
        Some(h) => h,
        None => return 0, // return 0 if height is unknown
    };
    const KOMODO_ENDOFERA: u64 = 7_777_777;
    const LOCKTIME_THRESHOLD: u64 = 500_000_000;
    // value must be at least 10 KMD
    if value < 1_000_000_000 {
        return 0;
    }
    // interest will stop accrue after block 7_777_777
    if height >= KOMODO_ENDOFERA {
        return 0;
    };
    // interest doesn't accrue for lock_time < 500_000_000
    if lock_time < LOCKTIME_THRESHOLD {
        return 0;
    }
    // current time must be greater than tx lock_time
    if current_time < lock_time {
        return 0;
    }

    let mut minutes = (current_time - lock_time) / 60;
    // at least 1 hour should pass
    if minutes < 60 {
        return 0;
    }
    // interest stop accruing after 1 year before block 1000000
    if minutes > 365 * 24 * 60 {
        minutes = 365 * 24 * 60
    };
    // interest stop accruing after 1 month past 1000000 block
    if height >= 1_000_000 && minutes > 31 * 24 * 60 {
        minutes = 31 * 24 * 60;
    }
    // next 2 lines ported as is from Komodo codebase
    minutes -= 59;
<<<<<<< HEAD
    (value / 10512000) * minutes
}

pub fn try_address_from_str(coin: UtxoCoin, from: &str) -> Result<Address, String> {
    let standard_err = match Address::from_str(from) {
        Ok(a) => return Ok(a),
        Err(e) => e,
    };

    let cashaddress_err = match Address::from_cashaddress(
        from,
        coin.checksum_type,
        coin.pub_addr_prefix,
        coin.p2sh_addr_prefix) {
        Ok(a) => return Ok(a),
        Err(e) => e,
    };

    ERR!(
        "error on parse standard address: {:?}, error on parse cashaddress: {:?}",
        standard_err,
        cashaddress_err,
    )
=======
    (value / 10_512_000) * minutes
>>>>>>> 8a284f02
}<|MERGE_RESOLUTION|>--- conflicted
+++ resolved
@@ -372,14 +372,16 @@
         }
     }
 
-    pub fn convert_to_address(&self, from_address: &Address, to_address_format: UtxoAddressFormat) -> Result<String, String> {
+    pub fn convert_to_address(
+        &self,
+        from_address: &Address,
+        to_address_format: UtxoAddressFormat,
+    ) -> Result<String, String> {
         match to_address_format {
             UtxoAddressFormat::Standard => Ok(from_address.to_string()),
-            UtxoAddressFormat::CashAddress { network } =>
-                Ok(try_s!(from_address
-                    .to_cashaddress(&network, self.pub_addr_prefix, self.p2sh_addr_prefix)
-                    .and_then(|cashaddress| cashaddress.encode())
-                )),
+            UtxoAddressFormat::CashAddress { network } => Ok(try_s!(from_address
+                .to_cashaddress(&network, self.pub_addr_prefix, self.p2sh_addr_prefix)
+                .and_then(|cashaddress| cashaddress.encode()))),
         }
     }
 
@@ -2607,8 +2609,7 @@
     }
     // next 2 lines ported as is from Komodo codebase
     minutes -= 59;
-<<<<<<< HEAD
-    (value / 10512000) * minutes
+    (value / 10_512_000) * minutes
 }
 
 pub fn try_address_from_str(coin: UtxoCoin, from: &str) -> Result<Address, String> {
@@ -2617,21 +2618,15 @@
         Err(e) => e,
     };
 
-    let cashaddress_err = match Address::from_cashaddress(
-        from,
-        coin.checksum_type,
-        coin.pub_addr_prefix,
-        coin.p2sh_addr_prefix) {
-        Ok(a) => return Ok(a),
-        Err(e) => e,
-    };
+    let cashaddress_err =
+        match Address::from_cashaddress(from, coin.checksum_type, coin.pub_addr_prefix, coin.p2sh_addr_prefix) {
+            Ok(a) => return Ok(a),
+            Err(e) => e,
+        };
 
     ERR!(
         "error on parse standard address: {:?}, error on parse cashaddress: {:?}",
         standard_err,
         cashaddress_err,
     )
-=======
-    (value / 10_512_000) * minutes
->>>>>>> 8a284f02
 }