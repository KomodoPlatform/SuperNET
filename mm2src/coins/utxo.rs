/******************************************************************************
 * Copyright © 2014-2019 The SuperNET Developers.                             *
 *                                                                            *
 * See the AUTHORS, DEVELOPER-AGREEMENT and LICENSE files at                  *
 * the top-level directory of this distribution for the individual copyright  *
 * holder information and the developer policies on copyright and licensing.  *
 *                                                                            *
 * Unless otherwise agreed in a custom licensing agreement, no part of the    *
 * SuperNET software, including this file may be copied, modified, propagated *
 * or distributed except according to the terms contained in the LICENSE file *
 *                                                                            *
 * Removal or modification of this copyright notice is prohibited.            *
 *                                                                            *
 ******************************************************************************/
//
//  utxo.rs
//  marketmaker
//
//  Copyright © 2017-2019 SuperNET. All rights reserved.
//

pub mod qtum;
pub mod rpc_clients;
pub mod slp;
pub mod utxo_common;
pub mod utxo_standard;

#[cfg(not(target_arch = "wasm32"))] pub mod tx_cache;

use async_trait::async_trait;
use bigdecimal::BigDecimal;
pub use bitcrypto::{dhash160, sha256, ChecksumType};
use chain::{OutPoint, TransactionInput, TransactionOutput, TxHashAlgo};
use common::executor::{spawn, Timer};
#[cfg(not(target_arch = "wasm32"))]
use common::first_char_to_upper;
use common::jsonrpc_client::JsonRpcError;
use common::mm_ctx::MmArc;
use common::mm_error::prelude::*;
use common::mm_metrics::MetricsArc;
use common::{now_ms, small_rng};
use derive_more::Display;
#[cfg(not(target_arch = "wasm32"))] use dirs::home_dir;
use futures::channel::mpsc;
use futures::compat::Future01CompatExt;
use futures::lock::{Mutex as AsyncMutex, MutexGuard as AsyncMutexGuard};
use futures::stream::StreamExt;
use futures01::Future;
use keys::bytes::Bytes;
pub use keys::{Address, AddressFormat as UtxoAddressFormat, KeyPair, Private, Public, Secret, Type};
#[cfg(test)] use mocktopus::macros::*;
use num_traits::ToPrimitive;
use primitives::hash::{H256, H264, H512};
use rand::seq::SliceRandom;
use rpc::v1::types::{Bytes as BytesJson, Transaction as RpcTransaction, H256 as H256Json};
use script::{Builder, Script, SignatureVersion, TransactionInputSigner};
use serde_json::{self as json, Value as Json};
use serialization::{serialize, serialize_with_flags, SERIALIZE_TRANSACTION_WITNESS};
use std::collections::{HashMap, HashSet};
use std::convert::TryInto;
use std::num::NonZeroU64;
use std::ops::Deref;
#[cfg(not(target_arch = "wasm32"))] use std::path::Path;
use std::path::PathBuf;
use std::str::FromStr;
use std::sync::atomic::{AtomicBool, AtomicU64};
use std::sync::{Arc, Mutex, Weak};
use utxo_common::big_decimal_from_sat;

pub use chain::Transaction as UtxoTx;

#[cfg(not(target_arch = "wasm32"))]
use self::rpc_clients::{ConcurrentRequestMap, NativeClient, NativeClientImpl};
use self::rpc_clients::{ElectrumClient, ElectrumClientImpl, ElectrumRpcRequest, EstimateFeeMethod, EstimateFeeMode,
                        UnspentInfo, UtxoRpcClientEnum, UtxoRpcError, UtxoRpcResult};
use super::{BalanceError, BalanceFut, BalanceResult, CoinTransportMetrics, CoinsContext, FeeApproxStage,
            FoundSwapTxSpend, HistorySyncState, KmdRewardsDetails, MarketCoinOps, MmCoin, NumConversError,
            NumConversResult, RpcClientType, RpcTransportEventHandler, RpcTransportEventHandlerShared, TradeFee,
            TradePreimageError, TradePreimageFut, TradePreimageResult, Transaction, TransactionDetails,
            TransactionEnum, TransactionFut, WithdrawError, WithdrawFee, WithdrawRequest};

#[cfg(test)] pub mod utxo_tests;
#[cfg(target_arch = "wasm32")] pub mod utxo_wasm_tests;

const SWAP_TX_SPEND_SIZE: u64 = 305;
const KILO_BYTE: u64 = 1000;
/// https://bitcoin.stackexchange.com/a/77192
const MAX_DER_SIGNATURE_LEN: usize = 72;
const COMPRESSED_PUBKEY_LEN: usize = 33;
const P2PKH_OUTPUT_LEN: u64 = 34;
const MATURE_CONFIRMATIONS_DEFAULT: u32 = 100;
const UTXO_DUST_AMOUNT: u64 = 1000;
/// Block count for KMD median time past calculation
///
/// # Safety
/// 11 > 0
const KMD_MTP_BLOCK_COUNT: NonZeroU64 = unsafe { NonZeroU64::new_unchecked(11u64) };
const DEFAULT_DYNAMIC_FEE_VOLATILITY_PERCENT: f64 = 0.5;

pub type GenerateTxResult = Result<(TransactionInputSigner, AdditionalTxData), MmError<GenerateTxError>>;
pub type HistoryUtxoTxMap = HashMap<H256Json, HistoryUtxoTx>;

#[cfg(windows)]
#[cfg(not(target_arch = "wasm32"))]
fn get_special_folder_path() -> PathBuf {
    use libc::c_char;
    use std::ffi::CStr;
    use std::mem::zeroed;
    use std::ptr::null_mut;
    use winapi::shared::minwindef::MAX_PATH;
    use winapi::um::shlobj::SHGetSpecialFolderPathA;
    use winapi::um::shlobj::CSIDL_APPDATA;

    let mut buf: [c_char; MAX_PATH + 1] = unsafe { zeroed() };
    // https://docs.microsoft.com/en-us/windows/desktop/api/shlobj_core/nf-shlobj_core-shgetspecialfolderpatha
    let rc = unsafe { SHGetSpecialFolderPathA(null_mut(), buf.as_mut_ptr(), CSIDL_APPDATA, 1) };
    if rc != 1 {
        panic!("!SHGetSpecialFolderPathA")
    }
    Path::new(unsafe { CStr::from_ptr(buf.as_ptr()) }.to_str().unwrap()).to_path_buf()
}

#[cfg(not(windows))]
#[cfg(not(target_arch = "wasm32"))]
fn get_special_folder_path() -> PathBuf { panic!("!windows") }

impl Transaction for UtxoTx {
    fn tx_hex(&self) -> Vec<u8> {
        if self.has_witness() {
            serialize_with_flags(self, SERIALIZE_TRANSACTION_WITNESS).into()
        } else {
            serialize(self).into()
        }
    }

    fn tx_hash(&self) -> BytesJson { self.hash().reversed().to_vec().into() }
}

impl From<JsonRpcError> for BalanceError {
    fn from(e: JsonRpcError) -> Self { BalanceError::Transport(e.to_string()) }
}

impl From<UtxoRpcError> for BalanceError {
    fn from(e: UtxoRpcError) -> Self {
        match e {
            UtxoRpcError::Internal(desc) => BalanceError::Internal(desc),
            _ => BalanceError::Transport(e.to_string()),
        }
    }
}

impl From<UtxoRpcError> for WithdrawError {
    fn from(e: UtxoRpcError) -> Self {
        match e {
            UtxoRpcError::Transport(transport) | UtxoRpcError::ResponseParseError(transport) => {
                WithdrawError::Transport(transport.to_string())
            },
            UtxoRpcError::InvalidResponse(resp) => WithdrawError::Transport(resp),
            UtxoRpcError::Internal(internal) => WithdrawError::InternalError(internal),
        }
    }
}

impl From<JsonRpcError> for TradePreimageError {
    fn from(e: JsonRpcError) -> Self { TradePreimageError::Transport(e.to_string()) }
}

impl From<UtxoRpcError> for TradePreimageError {
    fn from(e: UtxoRpcError) -> Self {
        match e {
            UtxoRpcError::Transport(transport) | UtxoRpcError::ResponseParseError(transport) => {
                TradePreimageError::Transport(transport.to_string())
            },
            UtxoRpcError::InvalidResponse(resp) => TradePreimageError::Transport(resp),
            UtxoRpcError::Internal(internal) => TradePreimageError::InternalError(internal),
        }
    }
}

/// The `UtxoTx` with the block height transaction mined in.
pub struct HistoryUtxoTx {
    pub height: Option<u64>,
    pub tx: UtxoTx,
}

/// Additional transaction data that can't be easily got from raw transaction without calling
/// additional RPC methods, e.g. to get input amount we need to request all previous transactions
/// and check output values
#[derive(Debug)]
pub struct AdditionalTxData {
    pub received_by_me: u64,
    pub spent_by_me: u64,
    pub fee_amount: u64,
    pub unused_change: Option<u64>,
    pub kmd_rewards: Option<KmdRewardsDetails>,
}

/// The fee set from coins config
#[derive(Debug)]
pub enum TxFee {
    /// Tell the coin that it has fixed tx fee not depending on transaction size
    Fixed(u64),
    /// Tell the coin that it should request the fee from daemon RPC and calculate it relying on tx size
    Dynamic(EstimateFeeMethod),
    FixedPerKb(u64),
}

/// The actual "runtime" fee that is received from RPC in case of dynamic calculation
#[derive(Debug, PartialEq)]
pub enum ActualTxFee {
    /// fixed tx fee not depending on transaction size
    Fixed(u64),
    /// fee amount per Kbyte received from coin RPC
    Dynamic(u64),
    /// Use specified amount per each 1 kb of transaction and also per each output less than amount.
    /// Used by DOGE, but more coins might support it too.
    FixedPerKb(u64),
}

/// Fee policy applied on transaction creation
pub enum FeePolicy {
    /// Send the exact amount specified in output(s), fee is added to spent input amount
    SendExact,
    /// Contains the index of output from which fee should be deducted
    DeductFromOutput(usize),
}

#[derive(Clone, Debug, Eq, Hash, PartialEq)]
pub struct CachedUnspentInfo {
    pub outpoint: OutPoint,
    pub value: u64,
}

impl From<UnspentInfo> for CachedUnspentInfo {
    fn from(unspent: UnspentInfo) -> CachedUnspentInfo {
        CachedUnspentInfo {
            outpoint: unspent.outpoint,
            value: unspent.value,
        }
    }
}

impl From<CachedUnspentInfo> for UnspentInfo {
    fn from(cached: CachedUnspentInfo) -> UnspentInfo {
        UnspentInfo {
            outpoint: cached.outpoint,
            value: cached.value,
            height: None,
        }
    }
}

/// The cache of recently send transactions used to track the spent UTXOs and replace them with new outputs
/// The daemon needs some time to update the listunspent list for address which makes it return already spent UTXOs
/// This cache helps to prevent UTXO reuse in such cases
pub struct RecentlySpentOutPoints {
    /// Maps CachedUnspentInfo A to a set of CachedUnspentInfo which `spent` A
    input_to_output_map: HashMap<CachedUnspentInfo, HashSet<CachedUnspentInfo>>,
    /// Maps CachedUnspentInfo A to a set of CachedUnspentInfo that `were spent by` A
    output_to_input_map: HashMap<CachedUnspentInfo, HashSet<CachedUnspentInfo>>,
    /// Cache includes only outputs having script_pubkey == for_script_pubkey
    for_script_pubkey: Bytes,
}

impl RecentlySpentOutPoints {
    fn new(for_script_pubkey: Bytes) -> Self {
        RecentlySpentOutPoints {
            input_to_output_map: HashMap::new(),
            output_to_input_map: HashMap::new(),
            for_script_pubkey,
        }
    }

    pub fn add_spent(&mut self, inputs: Vec<UnspentInfo>, spend_tx_hash: H256, outputs: Vec<TransactionOutput>) {
        let inputs: HashSet<_> = inputs.into_iter().map(From::from).collect();
        let to_replace: HashSet<_> = outputs
            .iter()
            .enumerate()
            .filter_map(|(index, output)| {
                if output.script_pubkey == self.for_script_pubkey {
                    Some(CachedUnspentInfo {
                        outpoint: OutPoint {
                            hash: spend_tx_hash.clone(),
                            index: index as u32,
                        },
                        value: output.value,
                    })
                } else {
                    None
                }
            })
            .collect();

        let mut prev_inputs_spent = HashSet::new();

        // check if inputs are already in spending cached chain
        for input in &inputs {
            if let Some(prev_inputs) = self.output_to_input_map.get(input) {
                for prev_input in prev_inputs {
                    if let Some(outputs) = self.input_to_output_map.get_mut(prev_input) {
                        prev_inputs_spent.insert(prev_input.clone());
                        outputs.remove(input);
                        for replace in &to_replace {
                            outputs.insert(replace.clone());
                        }
                    }
                }
            }
        }

        prev_inputs_spent.extend(inputs.clone());
        for output in &to_replace {
            self.output_to_input_map
                .insert(output.clone(), prev_inputs_spent.clone());
        }

        for input in inputs {
            self.input_to_output_map.insert(input, to_replace.clone());
        }
    }

    pub fn replace_spent_outputs_with_cache(&self, mut outputs: HashSet<UnspentInfo>) -> HashSet<UnspentInfo> {
        let mut replacement_unspents = HashSet::new();
        outputs = outputs
            .into_iter()
            .filter(|unspent| {
                let outs = self.input_to_output_map.get(&unspent.clone().into());
                match outs {
                    Some(outs) => {
                        for out in outs.iter() {
                            if !replacement_unspents.contains(out) {
                                replacement_unspents.insert(out.clone());
                            }
                        }
                        false
                    },
                    None => true,
                }
            })
            .collect();
        if replacement_unspents.is_empty() {
            return outputs;
        }
        outputs.extend(replacement_unspents.into_iter().map(From::from));
        self.replace_spent_outputs_with_cache(outputs)
    }
}

#[derive(Debug, Deserialize)]
pub enum BlockchainNetwork {
    #[serde(rename = "mainnet")]
    Mainnet,
    #[serde(rename = "testnet")]
    Testnet,
    #[serde(rename = "regtest")]
    Regtest,
}

#[derive(Debug)]
pub struct UtxoCoinConf {
    pub ticker: String,
    /// https://en.bitcoin.it/wiki/List_of_address_prefixes
    /// https://github.com/jl777/coins/blob/master/coins
    pub pub_addr_prefix: u8,
    pub p2sh_addr_prefix: u8,
    pub wif_prefix: u8,
    pub pub_t_addr_prefix: u8,
    pub p2sh_t_addr_prefix: u8,
    // https://github.com/bitcoin/bips/blob/master/bip-0173.mediawiki#Segwit_address_format
    pub bech32_hrp: Option<String>,
    /// True if coins uses Proof of Stake consensus algo
    /// Proof of Work is expected by default
    /// https://en.bitcoin.it/wiki/Proof_of_Stake
    /// https://en.bitcoin.it/wiki/Proof_of_work
    /// The actual meaning of this is nTime field is used in transaction
    pub is_pos: bool,
    /// Special field for Zcash and it's forks
    /// Defines if Overwinter network upgrade was activated
    /// https://z.cash/upgrade/overwinter/
    pub overwintered: bool,
    /// The tx version used to detect the transaction ser/de/signing algo
    /// For now it's mostly used for Zcash and forks because they changed the algo in
    /// Overwinter and then Sapling upgrades
    /// https://github.com/zcash/zips/blob/master/zip-0243.rst
    pub tx_version: i32,
    /// If true - allow coins withdraw to P2SH addresses (Segwit).
    /// the flag will also affect the address that MM2 generates by default in the future
    /// will be the Segwit (starting from 3 for BTC case) instead of legacy
    /// https://en.bitcoin.it/wiki/Segregated_Witness
    pub segwit: bool,
    /// Does coin require transactions to be notarized to be considered as confirmed?
    /// https://komodoplatform.com/security-delayed-proof-of-work-dpow/
    pub requires_notarization: AtomicBool,
    /// The address format indicates the default address format from coin config file
    pub default_address_format: UtxoAddressFormat,
    /// Is current coin KMD asset chain?
    /// https://komodoplatform.atlassian.net/wiki/spaces/KPSD/pages/71729160/What+is+a+Parallel+Chain+Asset+Chain
    pub asset_chain: bool,
    /// Dynamic transaction fee volatility in percent. The value is used to predict a possible increase in dynamic fee.
    pub tx_fee_volatility_percent: f64,
    /// Transaction version group id for Zcash transactions since Overwinter: https://github.com/zcash/zips/blob/master/zip-0202.rst
    pub version_group_id: u32,
    /// Consensus branch id for Zcash transactions since Overwinter: https://github.com/zcash/zcash/blob/master/src/consensus/upgrades.cpp#L11
    /// used in transaction sig hash calculation
    pub consensus_branch_id: u32,
    /// Defines if coin uses Zcash transaction format
    pub zcash: bool,
    /// Address and privkey checksum type
    pub checksum_type: ChecksumType,
    /// Fork id used in sighash
    pub fork_id: u32,
    /// Signature version
    pub signature_version: SignatureVersion,
    pub required_confirmations: AtomicU64,
    /// if set to true MM2 will check whether calculated fee is lower than relay fee and use
    /// relay fee amount instead of calculated
    /// https://github.com/KomodoPlatform/atomicDEX-API/issues/617
    pub force_min_relay_fee: bool,
    /// Block count for median time past calculation
    pub mtp_block_count: NonZeroU64,
    pub estimate_fee_mode: Option<EstimateFeeMode>,
    /// The minimum number of confirmations at which a transaction is considered mature
    pub mature_confirmations: u32,
    /// The number of blocks used for estimate_fee/estimate_smart_fee RPC calls
    pub estimate_fee_blocks: u32,
}

#[derive(Debug)]
pub struct UtxoCoinFields {
    /// UTXO coin config
    pub conf: UtxoCoinConf,
    /// Default decimals amount is 8 (BTC and almost all other UTXO coins)
    /// But there are forks which have different decimals:
    /// Peercoin has 6
    /// Emercoin has 6
    /// Bitcoin Diamond has 7
    pub decimals: u8,
    pub tx_fee: TxFee,
    /// Minimum transaction value at which the value is not less than fee
    pub dust_amount: u64,
    /// RPC client
    pub rpc_client: UtxoRpcClientEnum,
    /// ECDSA key pair
    pub key_pair: KeyPair,
    /// Lock the mutex when we deal with address utxos
    pub my_address: Address,
    pub history_sync_state: Mutex<HistorySyncState>,
    /// Path to the TX cache directory
    pub tx_cache_directory: Option<PathBuf>,
    /// The cache of recently send transactions used to track the spent UTXOs and replace them with new outputs
    /// The daemon needs some time to update the listunspent list for address which makes it return already spent UTXOs
    /// This cache helps to prevent UTXO reuse in such cases
    pub recently_spent_outpoints: AsyncMutex<RecentlySpentOutPoints>,
    pub tx_hash_algo: TxHashAlgo,
}

impl UtxoCoinFields {
    pub fn transaction_preimage(&self) -> TransactionInputSigner {
        let lock_time = if self.conf.ticker == "KMD" {
            (now_ms() / 1000) as u32 - 3600 + 777 * 2
        } else {
            (now_ms() / 1000) as u32
        };

        TransactionInputSigner {
            version: self.conf.tx_version,
            n_time: None,
            overwintered: self.conf.overwintered,
            version_group_id: self.conf.version_group_id,
            consensus_branch_id: self.conf.consensus_branch_id,
            expiry_height: 0,
            value_balance: 0,
            inputs: vec![],
            outputs: vec![],
            lock_time,
            join_splits: vec![],
            shielded_spends: vec![],
            shielded_outputs: vec![],
            zcash: self.conf.zcash,
            str_d_zeel: None,
            hash_algo: self.tx_hash_algo.into(),
        }
    }
}

#[async_trait]
#[cfg_attr(test, mockable)]
pub trait UtxoCommonOps {
    async fn get_tx_fee(&self) -> Result<ActualTxFee, JsonRpcError>;

    async fn get_htlc_spend_fee(&self) -> UtxoRpcResult<u64>;

    fn addresses_from_script(&self, script: &Script) -> Result<Vec<Address>, String>;

    fn denominate_satoshis(&self, satoshi: i64) -> f64;

    fn my_public_key(&self) -> &Public;

    /// Try to parse address from string using specified on asset enable format,
    /// and if it failed inform user that he used a wrong format.
    fn address_from_str(&self, address: &str) -> Result<Address, String>;

    async fn get_current_mtp(&self) -> UtxoRpcResult<u32>;

    /// Check if the output is spendable (is not coinbase or it has enough confirmations).
    fn is_unspent_mature(&self, output: &RpcTransaction) -> bool;

    /// Generates unsigned transaction (TransactionInputSigner) from specified utxos and outputs.
    /// This function expects that utxos are sorted by amounts in ascending order
    /// Consider sorting before calling this function
    /// Sends the change (inputs amount - outputs amount) to "my_address"
    /// Also returns additional transaction data
    async fn generate_transaction(
        &self,
        utxos: Vec<UnspentInfo>,
        outputs: Vec<TransactionOutput>,
        fee_policy: FeePolicy,
        fee: Option<ActualTxFee>,
        gas_fee: Option<u64>,
    ) -> GenerateTxResult;

    /// Calculates interest if the coin is KMD
    /// Adds the value to existing output to my_script_pub or creates additional interest output
    /// returns transaction and data as is if the coin is not KMD
    async fn calc_interest_if_required(
        &self,
        mut unsigned: TransactionInputSigner,
        mut data: AdditionalTxData,
        my_script_pub: Bytes,
    ) -> UtxoRpcResult<(TransactionInputSigner, AdditionalTxData)>;

    /// Calculates interest of the specified transaction.
    /// Please note, this method has to be used for KMD transactions only.
    async fn calc_interest_of_tx(&self, tx: &UtxoTx, input_transactions: &mut HistoryUtxoTxMap) -> UtxoRpcResult<u64>;

    /// Try to get a `HistoryUtxoTx` transaction from `utxo_tx_map` or try to request it from Rpc client.
    async fn get_mut_verbose_transaction_from_map_or_rpc<'a, 'b>(
        &'a self,
        tx_hash: H256Json,
        utxo_tx_map: &'b mut HistoryUtxoTxMap,
    ) -> UtxoRpcResult<&'b mut HistoryUtxoTx>;

    async fn p2sh_spending_tx(
        &self,
        prev_transaction: UtxoTx,
        redeem_script: Bytes,
        outputs: Vec<TransactionOutput>,
        script_data: Script,
        sequence: u32,
        lock_time: u32,
    ) -> Result<UtxoTx, String>;

    /// Get transaction outputs available to spend.
    async fn ordered_mature_unspents<'a>(
        &'a self,
        address: &Address,
    ) -> UtxoRpcResult<(Vec<UnspentInfo>, AsyncMutexGuard<'a, RecentlySpentOutPoints>)>;

    /// Try to load verbose transaction from cache or try to request it from Rpc client.
    fn get_verbose_transaction_from_cache_or_rpc(
        &self,
        txid: H256Json,
    ) -> Box<dyn Future<Item = VerboseTransactionFrom, Error = String> + Send>;

    /// Cache transaction if the coin supports `TX_CACHE` and tx height is set and not zero.
    async fn cache_transaction_if_possible(&self, tx: &RpcTransaction) -> Result<(), String>;

    /// Returns available unspents in ascending order + RecentlySpentOutPoints MutexGuard for further interaction
    /// (e.g. to add new transaction to it).
    async fn list_unspent_ordered(
        &self,
        address: &Address,
    ) -> UtxoRpcResult<(Vec<UnspentInfo>, AsyncMutexGuard<'_, RecentlySpentOutPoints>)>;

    async fn preimage_trade_fee_required_to_send_outputs(
        &self,
        outputs: Vec<TransactionOutput>,
        fee_policy: FeePolicy,
        gas_fee: Option<u64>,
        stage: &FeeApproxStage,
    ) -> TradePreimageResult<BigDecimal>;

    /// Increase the given `dynamic_fee` according to the fee approximation `stage`.
    /// The method is used to predict a possible increase in dynamic fee.
    fn increase_dynamic_fee_by_stage(&self, dynamic_fee: u64, stage: &FeeApproxStage) -> u64;

    async fn p2sh_tx_locktime(&self, htlc_locktime: u32) -> Result<u32, MmError<UtxoRpcError>>;
}

#[async_trait]
pub trait UtxoStandardOps {
    /// Gets tx details by hash requesting the coin RPC if required.
    /// * `input_transactions` - the cache of the already requested transactions.
    async fn tx_details_by_hash(
        &self,
        hash: &[u8],
        input_transactions: &mut HistoryUtxoTxMap,
    ) -> Result<TransactionDetails, String>;

    async fn request_tx_history(&self, metrics: MetricsArc) -> RequestTxHistoryResult;

    /// Calculate the KMD rewards and re-calculate the transaction fee
    /// if the specified `tx_details` was generated without considering the KMD rewards.
    /// Please note, this method has to be used for KMD transactions only.
    async fn update_kmd_rewards(
        &self,
        tx_details: &mut TransactionDetails,
        input_transactions: &mut HistoryUtxoTxMap,
    ) -> UtxoRpcResult<()>;
}

#[derive(Clone, Debug)]
pub struct UtxoArc(Arc<UtxoCoinFields>);
impl Deref for UtxoArc {
    type Target = UtxoCoinFields;
    fn deref(&self) -> &UtxoCoinFields { &*self.0 }
}

impl From<UtxoCoinFields> for UtxoArc {
    fn from(coin: UtxoCoinFields) -> UtxoArc { UtxoArc(Arc::new(coin)) }
}

impl From<Arc<UtxoCoinFields>> for UtxoArc {
    fn from(arc: Arc<UtxoCoinFields>) -> UtxoArc { UtxoArc(arc) }
}

impl UtxoArc {
    /// Returns weak reference to the inner UtxoCoinFields
    fn downgrade(&self) -> UtxoWeak {
        let weak = Arc::downgrade(&self.0);
        UtxoWeak(weak)
    }
}

#[derive(Clone, Debug)]
pub struct UtxoWeak(Weak<UtxoCoinFields>);

impl From<Weak<UtxoCoinFields>> for UtxoWeak {
    fn from(weak: Weak<UtxoCoinFields>) -> Self { UtxoWeak(weak) }
}

impl UtxoWeak {
    fn upgrade(&self) -> Option<UtxoArc> { self.0.upgrade().map(UtxoArc::from) }
}

// We can use a shared UTXO lock for all UTXO coins at 1 time.
// It's highly likely that we won't experience any issues with it as we won't need to send "a lot" of transactions concurrently.
lazy_static! {
    pub static ref UTXO_LOCK: AsyncMutex<()> = AsyncMutex::new(());
}

#[derive(Debug, Display)]
pub enum GenerateTxError {
    #[display(
        fmt = "Couldn't generate tx from empty UTXOs set, required no less than {} satoshis",
        required
    )]
    EmptyUtxoSet { required: u64 },
    #[display(fmt = "Couldn't generate tx with empty output set")]
    EmptyOutputs,
    #[display(fmt = "Output value {} less than dust {}", value, dust)]
    OutputValueLessThanDust { value: u64, dust: u64 },
    #[display(
        fmt = "Output {} value {} is too small, required no less than {}",
        output_idx,
        output_value,
        required
    )]
    DeductFeeFromOutputFailed {
        output_idx: usize,
        output_value: u64,
        required: u64,
    },
    #[display(
        fmt = "Sum of input values {} is too small, required no less than {}",
        sum_utxos,
        required
    )]
    NotEnoughUtxos { sum_utxos: u64, required: u64 },
    #[display(fmt = "Transport error: {}", _0)]
    Transport(String),
    #[display(fmt = "Internal error: {}", _0)]
    Internal(String),
}

impl From<JsonRpcError> for GenerateTxError {
    fn from(rpc_err: JsonRpcError) -> Self { GenerateTxError::Transport(rpc_err.to_string()) }
}

impl From<UtxoRpcError> for GenerateTxError {
    fn from(e: UtxoRpcError) -> Self {
        match e {
            UtxoRpcError::Transport(rpc) | UtxoRpcError::ResponseParseError(rpc) => {
                GenerateTxError::Transport(rpc.to_string())
            },
            UtxoRpcError::InvalidResponse(error) => GenerateTxError::Transport(error),
            UtxoRpcError::Internal(error) => GenerateTxError::Internal(error),
        }
    }
}

impl From<NumConversError> for GenerateTxError {
    fn from(e: NumConversError) -> Self { GenerateTxError::Internal(e.to_string()) }
}

pub enum RequestTxHistoryResult {
    Ok(Vec<(H256Json, u64)>),
    Retry { error: String },
    HistoryTooLarge,
    UnknownError(String),
}

pub enum VerboseTransactionFrom {
    Cache(RpcTransaction),
    Rpc(RpcTransaction),
}

pub fn compressed_key_pair_from_bytes(raw: &[u8], prefix: u8, checksum_type: ChecksumType) -> Result<KeyPair, String> {
    if raw.len() != 32 {
        return ERR!("Invalid raw priv key len {}", raw.len());
    }

    let private = Private {
        prefix,
        compressed: true,
        secret: Secret::from(raw),
        checksum_type,
    };
    Ok(try_s!(KeyPair::from_private(private)))
}

pub fn compressed_pub_key_from_priv_raw(raw_priv: &[u8], sum_type: ChecksumType) -> Result<H264, String> {
    let key_pair: KeyPair = try_s!(compressed_key_pair_from_bytes(raw_priv, 0, sum_type));
    Ok(H264::from(&**key_pair.public()))
}

#[derive(Clone, Debug, Deserialize, PartialEq, Serialize)]
pub struct UtxoFeeDetails {
    pub amount: BigDecimal,
}

#[cfg(not(target_arch = "wasm32"))]
// https://github.com/KomodoPlatform/komodo/blob/master/zcutil/fetch-params.sh#L5
// https://github.com/KomodoPlatform/komodo/blob/master/zcutil/fetch-params.bat#L4
pub fn zcash_params_path() -> PathBuf {
    if cfg!(windows) {
        // >= Vista: c:\Users\$username\AppData\Roaming
        get_special_folder_path().join("ZcashParams")
    } else if cfg!(target_os = "macos") {
        home_dir()
            .unwrap()
            .join("Library")
            .join("Application Support")
            .join("ZcashParams")
    } else {
        home_dir().unwrap().join(".zcash-params")
    }
}

#[cfg(not(target_arch = "wasm32"))]
pub fn coin_daemon_data_dir(name: &str, is_asset_chain: bool) -> PathBuf {
    // komodo/util.cpp/GetDefaultDataDir
    let mut data_dir = match dirs::home_dir() {
        Some(hd) => hd,
        None => Path::new("/").to_path_buf(),
    };

    if cfg!(windows) {
        // >= Vista: c:\Users\$username\AppData\Roaming
        data_dir = get_special_folder_path();
        if is_asset_chain {
            data_dir.push("Komodo");
        } else {
            data_dir.push(first_char_to_upper(name));
        }
    } else if cfg!(target_os = "macos") {
        data_dir.push("Library");
        data_dir.push("Application Support");
        if is_asset_chain {
            data_dir.push("Komodo");
        } else {
            data_dir.push(first_char_to_upper(name));
        }
    } else if is_asset_chain {
        data_dir.push(".komodo");
    } else {
        data_dir.push(format!(".{}", name));
    }

    if is_asset_chain {
        data_dir.push(name)
    };
    data_dir
}

/// Attempts to parse native daemon conf file and return rpcport, rpcuser and rpcpassword
#[cfg(not(target_arch = "wasm32"))]
fn read_native_mode_conf(
    filename: &dyn AsRef<Path>,
    network: &BlockchainNetwork,
) -> Result<(Option<u16>, String, String), String> {
    use ini::Ini;

    fn read_property<'a>(conf: &'a ini::Ini, network: &BlockchainNetwork, property: &str) -> Option<&'a String> {
        let subsection = match network {
            BlockchainNetwork::Mainnet => None,
            BlockchainNetwork::Testnet => conf.section(Some("test")),
            BlockchainNetwork::Regtest => conf.section(Some("regtest")),
        };
        subsection
            .and_then(|props| props.get(property))
            .or_else(|| conf.general_section().get(property))
    }

    let conf: Ini = match Ini::load_from_file(&filename) {
        Ok(ini) => ini,
        Err(err) => {
            return ERR!(
                "Error parsing the native wallet configuration '{}': {}",
                filename.as_ref().display(),
                err
            )
        },
    };
    let rpc_port = match read_property(&conf, network, "rpcport") {
        Some(port) => port.parse::<u16>().ok(),
        None => None,
    };
    let rpc_user = try_s!(read_property(&conf, network, "rpcuser").ok_or(ERRL!(
        "Conf file {} doesn't have the rpcuser key",
        filename.as_ref().display()
    )));
    let rpc_password = try_s!(read_property(&conf, network, "rpcpassword").ok_or(ERRL!(
        "Conf file {} doesn't have the rpcpassword key",
        filename.as_ref().display()
    )));
    Ok((rpc_port, rpc_user.clone(), rpc_password.clone()))
}

/// Electrum protocol version verifier.
/// The structure is used to handle the `on_connected` event and notify `electrum_version_loop`.
struct ElectrumProtoVerifier {
    on_connect_tx: mpsc::UnboundedSender<String>,
}

impl ElectrumProtoVerifier {
    fn into_shared(self) -> RpcTransportEventHandlerShared { Arc::new(self) }
}

impl RpcTransportEventHandler for ElectrumProtoVerifier {
    fn debug_info(&self) -> String { "ElectrumProtoVerifier".into() }

    fn on_outgoing_request(&self, _data: &[u8]) {}

    fn on_incoming_response(&self, _data: &[u8]) {}

    fn on_connected(&self, address: String) -> Result<(), String> {
        try_s!(self.on_connect_tx.unbounded_send(address));
        Ok(())
    }
}

pub struct UtxoConfBuilder<'a> {
    conf: &'a Json,
    req: &'a Json,
    ticker: &'a str,
}

impl<'a> UtxoConfBuilder<'a> {
    pub fn new(conf: &'a Json, req: &'a Json, ticker: &'a str) -> Self { UtxoConfBuilder { conf, req, ticker } }

    pub fn build(&self) -> Result<UtxoCoinConf, String> {
        let checksum_type = self.checksum_type();
        let pub_addr_prefix = self.pub_addr_prefix();
        let p2sh_addr_prefix = self.p2sh_address_prefix();
        let pub_t_addr_prefix = self.pub_t_address_prefix();
        let p2sh_t_addr_prefix = self.p2sh_t_address_prefix();

        let wif_prefix = self.wif_prefix();

        let bech32_hrp = self.bech32_hrp();

        let default_address_format = self.default_address_format();

        let asset_chain = self.asset_chain();
        let tx_version = self.tx_version();
        let overwintered = self.overwintered();

        let tx_fee_volatility_percent = self.tx_fee_volatility_percent();
        let version_group_id = try_s!(self.version_group_id(tx_version, overwintered));
        let consensus_branch_id = try_s!(self.consensus_branch_id(tx_version));
        let signature_version = self.signature_version();
        let fork_id = self.fork_id();

        // should be sufficient to detect zcash by overwintered flag
        let zcash = overwintered;

        let required_confirmations = self.required_confirmations();
        let requires_notarization = self.requires_notarization();

        let mature_confirmations = self.mature_confirmations();

        let is_pos = self.is_pos();
        let segwit = self.segwit();
        let force_min_relay_fee = self.conf["force_min_relay_fee"].as_bool().unwrap_or(false);
        let mtp_block_count = self.mtp_block_count();
        let estimate_fee_mode = self.estimate_fee_mode();
        let estimate_fee_blocks = self.estimate_fee_blocks();

        Ok(UtxoCoinConf {
            ticker: self.ticker.to_owned(),
            is_pos,
            requires_notarization,
            overwintered,
            pub_addr_prefix,
            p2sh_addr_prefix,
            pub_t_addr_prefix,
            p2sh_t_addr_prefix,
            bech32_hrp,
            segwit,
            wif_prefix,
            tx_version,
            default_address_format,
            asset_chain,
            tx_fee_volatility_percent,
            version_group_id,
            consensus_branch_id,
            zcash,
            checksum_type,
            signature_version,
            fork_id,
            required_confirmations: required_confirmations.into(),
            force_min_relay_fee,
            mtp_block_count,
            estimate_fee_mode,
            mature_confirmations,
            estimate_fee_blocks,
        })
    }

    fn checksum_type(&self) -> ChecksumType {
        match self.ticker {
            "GRS" => ChecksumType::DGROESTL512,
            "SMART" => ChecksumType::KECCAK256,
            _ => ChecksumType::DSHA256,
        }
    }

    fn pub_addr_prefix(&self) -> u8 {
        let pubtype = self.conf["pubtype"]
            .as_u64()
            .unwrap_or(if self.ticker == "BTC" { 0 } else { 60 });
        pubtype as u8
    }

    fn p2sh_address_prefix(&self) -> u8 {
        self.conf["p2shtype"]
            .as_u64()
            .unwrap_or(if self.ticker == "BTC" { 5 } else { 85 }) as u8
    }

    fn pub_t_address_prefix(&self) -> u8 { self.conf["taddr"].as_u64().unwrap_or(0) as u8 }

    fn p2sh_t_address_prefix(&self) -> u8 { self.conf["taddr"].as_u64().unwrap_or(0) as u8 }

    fn wif_prefix(&self) -> u8 {
        let wiftype = self.conf["wiftype"]
            .as_u64()
            .unwrap_or(if self.ticker == "BTC" { 128 } else { 188 });
        wiftype as u8
    }

    fn bech32_hrp(&self) -> Option<String> { json::from_value(self.conf["bech32_hrp"].clone()).unwrap_or(None) }

    fn default_address_format(&self) -> UtxoAddressFormat {
        let mut address_format: UtxoAddressFormat =
            json::from_value(self.conf["address_format"].clone()).unwrap_or(UtxoAddressFormat::Standard);

        if let UtxoAddressFormat::CashAddress {
            network: _,
            ref mut pub_addr_prefix,
            ref mut p2sh_addr_prefix,
        } = address_format
        {
            *pub_addr_prefix = self.pub_addr_prefix();
            *p2sh_addr_prefix = self.p2sh_address_prefix();
        }

        address_format
    }

    fn asset_chain(&self) -> bool { self.conf["asset"].as_str().is_some() }

    fn tx_version(&self) -> i32 { self.conf["txversion"].as_i64().unwrap_or(1) as i32 }

    fn overwintered(&self) -> bool { self.conf["overwintered"].as_u64().unwrap_or(0) == 1 }

    fn tx_fee_volatility_percent(&self) -> f64 {
        match self.conf["txfee_volatility_percent"].as_f64() {
            Some(volatility) => volatility,
            None => DEFAULT_DYNAMIC_FEE_VOLATILITY_PERCENT,
        }
    }

    fn version_group_id(&self, tx_version: i32, overwintered: bool) -> Result<u32, String> {
        let version_group_id = match self.conf["version_group_id"].as_str() {
            Some(mut s) => {
                if s.starts_with("0x") {
                    s = &s[2..];
                }
                let bytes = try_s!(hex::decode(s));
                u32::from_be_bytes(try_s!(bytes.as_slice().try_into()))
            },
            None => {
                if tx_version == 3 && overwintered {
                    0x03c4_8270
                } else if tx_version == 4 && overwintered {
                    0x892f_2085
                } else {
                    0
                }
            },
        };
        Ok(version_group_id)
    }

    fn consensus_branch_id(&self, tx_version: i32) -> Result<u32, String> {
        let consensus_branch_id = match self.conf["consensus_branch_id"].as_str() {
            Some(mut s) => {
                if s.starts_with("0x") {
                    s = &s[2..];
                }
                let bytes = try_s!(hex::decode(s));
                u32::from_be_bytes(try_s!(bytes.as_slice().try_into()))
            },
            None => match tx_version {
                3 => 0x5ba8_1b19,
                4 => 0x76b8_09bb,
                _ => 0,
            },
        };
        Ok(consensus_branch_id)
    }

    fn signature_version(&self) -> SignatureVersion {
        if self.ticker == "BCH" {
            SignatureVersion::ForkId
        } else {
            SignatureVersion::Base
        }
    }

    fn fork_id(&self) -> u32 {
        let default_fork_id = match self.ticker {
            "BCH" => "0x40",
            _ => "0x0",
        };
        let hex_string = self.conf["fork_id"].as_str().unwrap_or(default_fork_id);
        let fork_id = u32::from_str_radix(hex_string.trim_start_matches("0x"), 16).unwrap();
        fork_id
    }

    fn required_confirmations(&self) -> u64 {
        // param from request should override the config
        self.req["required_confirmations"]
            .as_u64()
            .unwrap_or_else(|| self.conf["required_confirmations"].as_u64().unwrap_or(1))
    }

    fn requires_notarization(&self) -> AtomicBool {
        self.req["requires_notarization"]
            .as_bool()
            .unwrap_or_else(|| self.conf["requires_notarization"].as_bool().unwrap_or(false))
            .into()
    }

    fn mature_confirmations(&self) -> u32 {
        self.conf["mature_confirmations"]
            .as_u64()
            .map(|x| x as u32)
            .unwrap_or(MATURE_CONFIRMATIONS_DEFAULT)
    }

    fn is_pos(&self) -> bool { self.conf["isPoS"].as_u64() == Some(1) }

    fn segwit(&self) -> bool { self.conf["segwit"].as_bool().unwrap_or(false) }

    fn mtp_block_count(&self) -> NonZeroU64 {
        json::from_value(self.conf["mtp_block_count"].clone()).unwrap_or(KMD_MTP_BLOCK_COUNT)
    }

    fn estimate_fee_mode(&self) -> Option<EstimateFeeMode> {
        json::from_value(self.conf["estimate_fee_mode"].clone()).unwrap_or(None)
    }

    fn estimate_fee_blocks(&self) -> u32 { json::from_value(self.conf["estimate_fee_blocks"].clone()).unwrap_or(1) }
}

#[async_trait]
pub trait UtxoCoinBuilder {
    type ResultCoin;

    async fn build(self) -> Result<Self::ResultCoin, String>;

    fn ctx(&self) -> &MmArc;

    fn conf(&self) -> &Json;

    fn req(&self) -> &Json;

    fn ticker(&self) -> &str;

    fn priv_key(&self) -> &[u8];

    async fn build_utxo_fields(&self) -> Result<UtxoCoinFields, String> {
        let conf = try_s!(UtxoConfBuilder::new(self.conf(), self.req(), self.ticker()).build());

        let private = Private {
            prefix: conf.wif_prefix,
            secret: H256::from(self.priv_key()),
            compressed: true,
            checksum_type: conf.checksum_type,
        };
        let key_pair = try_s!(KeyPair::from_private(private));
        let addr_format = try_s!(self.address_format());
        let my_address = Address {
            prefix: conf.pub_addr_prefix,
            t_addr_prefix: conf.pub_t_addr_prefix,
            hash: key_pair.public().address_hash(),
            checksum_type: conf.checksum_type,
            hrp: conf.bech32_hrp.clone(),
            addr_format,
        };
        let my_script_pubkey = output_script(&my_address).to_bytes();
        let rpc_client = try_s!(self.rpc_client().await);
        let tx_fee = try_s!(self.tx_fee(&rpc_client).await);
        let decimals = try_s!(self.decimals(&rpc_client).await);
        let dust_amount = self.dust_amount();

        let initial_history_state = self.initial_history_state();
        let tx_cache_directory = Some(self.ctx().dbdir().join("TX_CACHE"));
        let tx_hash_algo = self.tx_hash_algo();

        let coin = UtxoCoinFields {
            conf,
            decimals,
            dust_amount,
            rpc_client,
            key_pair,
            my_address,
            history_sync_state: Mutex::new(initial_history_state),
            tx_cache_directory,
            recently_spent_outpoints: AsyncMutex::new(RecentlySpentOutPoints::new(my_script_pubkey)),
            tx_fee,
            tx_hash_algo,
        };
        Ok(coin)
    }

    fn address_format(&self) -> Result<UtxoAddressFormat, String> {
        let mut format: Option<UtxoAddressFormat> = try_s!(json::from_value(self.req()["address_format"].clone()));
        if format.is_none() {
            format = try_s!(json::from_value(self.conf()["address_format"].clone()))
        }

        let mut address_format = format.unwrap_or(UtxoAddressFormat::Standard);

        if let UtxoAddressFormat::CashAddress {
            network: _,
            ref mut pub_addr_prefix,
            ref mut p2sh_addr_prefix,
        } = address_format
        {
            *pub_addr_prefix = self.pub_addr_prefix();
            *p2sh_addr_prefix = self.p2sh_address_prefix();
        }

        if address_format.is_segwit() && !self.conf()["segwit"].as_bool().unwrap_or(false) {
            ERR!("Cannot use Segwit address format for coin without segwit support")
        } else {
            Ok(address_format)
        }
    }

    fn pub_addr_prefix(&self) -> u8 {
        let pubtype = self.conf()["pubtype"]
            .as_u64()
            .unwrap_or(if self.ticker() == "BTC" { 0 } else { 60 });
        pubtype as u8
    }

    fn p2sh_address_prefix(&self) -> u8 {
        self.conf()["p2shtype"]
            .as_u64()
            .unwrap_or(if self.ticker() == "BTC" { 5 } else { 85 }) as u8
    }

    fn dust_amount(&self) -> u64 { json::from_value(self.conf()["dust"].clone()).unwrap_or(UTXO_DUST_AMOUNT) }

    fn network(&self) -> Result<BlockchainNetwork, String> {
        let conf = self.conf();
        if !conf["network"].is_null() {
            return json::from_value(conf["network"].clone()).map_err(|e| ERRL!("{}", e));
        }
        Ok(BlockchainNetwork::Mainnet)
    }

    async fn decimals(&self, _rpc_client: &UtxoRpcClientEnum) -> Result<u8, String> {
        Ok(self.conf()["decimals"].as_u64().unwrap_or(8) as u8)
    }

    async fn tx_fee(&self, rpc_client: &UtxoRpcClientEnum) -> Result<TxFee, String> {
        const ONE_DOGE: u64 = 100000000;

        if self.ticker() == "DOGE" {
            return Ok(TxFee::FixedPerKb(ONE_DOGE));
        }

        let tx_fee = match self.conf()["txfee"].as_u64() {
            None => TxFee::Fixed(1000),
            Some(0) => {
                let fee_method = match &rpc_client {
                    UtxoRpcClientEnum::Electrum(_) => EstimateFeeMethod::Standard,
                    UtxoRpcClientEnum::Native(client) => try_s!(client.detect_fee_method().compat().await),
                };
                TxFee::Dynamic(fee_method)
            },
            Some(fee) => TxFee::Fixed(fee),
        };
        Ok(tx_fee)
    }

    fn initial_history_state(&self) -> HistorySyncState {
        if self.req()["tx_history"].as_bool().unwrap_or(false) {
            HistorySyncState::NotStarted
        } else {
            HistorySyncState::NotEnabled
        }
    }

    async fn rpc_client(&self) -> Result<UtxoRpcClientEnum, String> {
        match self.req()["method"].as_str() {
            Some("enable") => {
                #[cfg(target_arch = "wasm32")]
                {
                    ERR!("Native UTXO mode is only supported in native mode")
                }
                #[cfg(not(target_arch = "wasm32"))]
                {
                    let native = try_s!(self.native_client());
                    Ok(UtxoRpcClientEnum::Native(native))
                }
            },
            Some("electrum") => {
                let electrum = try_s!(self.electrum_client().await);
                Ok(UtxoRpcClientEnum::Electrum(electrum))
            },
            _ => ERR!("Expected enable or electrum request"),
        }
    }

    async fn electrum_client(&self) -> Result<ElectrumClient, String> {
        let (on_connect_tx, on_connect_rx) = mpsc::unbounded();
        let ticker = self.ticker().to_owned();
        let ctx = self.ctx();
        let event_handlers = vec![
            CoinTransportMetrics::new(ctx.metrics.weak(), ticker.clone(), RpcClientType::Electrum).into_shared(),
            ElectrumProtoVerifier { on_connect_tx }.into_shared(),
        ];

        let mut servers: Vec<ElectrumRpcRequest> = try_s!(json::from_value(self.req()["servers"].clone()));
        let mut rng = small_rng();
        servers.as_mut_slice().shuffle(&mut rng);
        let client = ElectrumClientImpl::new(ticker, event_handlers);
        for server in servers.iter() {
            match client.add_server(server).await {
                Ok(_) => (),
                Err(e) => log!("Error " (e) " connecting to " [server] ". Address won't be used"),
            };
        }

        let mut attempts = 0i32;
        while !client.is_connected().await {
            if attempts >= 10 {
                return ERR!("Failed to connect to at least 1 of {:?} in 5 seconds.", servers);
            }

            Timer::sleep(0.5).await;
            attempts += 1;
        }

        let client = Arc::new(client);

        let weak_client = Arc::downgrade(&client);
        let client_name = format!("{} GUI/MM2 {}", ctx.gui().unwrap_or("UNKNOWN"), ctx.mm_version());
        spawn_electrum_version_loop(weak_client, on_connect_rx, client_name);

        try_s!(wait_for_protocol_version_checked(&client).await);

        let weak_client = Arc::downgrade(&client);
        spawn_electrum_ping_loop(weak_client, servers);

        Ok(ElectrumClient(client))
    }

    #[cfg(not(target_arch = "wasm32"))]
    fn native_client(&self) -> Result<NativeClient, String> {
        use base64::{encode_config as base64_encode, URL_SAFE};

        let native_conf_path = try_s!(self.confpath());
        let network = try_s!(self.network());
        let (rpc_port, rpc_user, rpc_password) = try_s!(read_native_mode_conf(&native_conf_path, &network));
        let auth_str = fomat!((rpc_user)":"(rpc_password));
        let rpc_port = match rpc_port {
            Some(p) => p,
            None => try_s!(self.conf()["rpcport"].as_u64().ok_or(ERRL!(
                "Rpc port is not set neither in `coins` file nor in native daemon config"
            ))) as u16,
        };

        let ctx = self.ctx();
        let coin_ticker = self.ticker().to_owned();
        let event_handlers =
            vec![
                CoinTransportMetrics::new(ctx.metrics.weak(), coin_ticker.clone(), RpcClientType::Native).into_shared(),
            ];
        let client = Arc::new(NativeClientImpl {
            coin_ticker,
            uri: fomat!("http://127.0.0.1:"(rpc_port)),
            auth: format!("Basic {}", base64_encode(&auth_str, URL_SAFE)),
            event_handlers,
            request_id: 0u64.into(),
            list_unspent_concurrent_map: ConcurrentRequestMap::new(),
        });

        Ok(NativeClient(client))
    }

    #[cfg(not(target_arch = "wasm32"))]
    fn confpath(&self) -> Result<PathBuf, String> {
        let conf = self.conf();
        // Documented at https://github.com/jl777/coins#bitcoin-protocol-specific-json
        // "USERHOME/" prefix should be replaced with the user's home folder.
        let declared_confpath = match self.conf()["confpath"].as_str() {
            Some(path) if !path.is_empty() => path.trim(),
            _ => {
                let (name, is_asset_chain) = {
                    match conf["asset"].as_str() {
                        Some(a) => (a, true),
                        None => (
                            try_s!(conf["name"].as_str().ok_or("'name' field is not found in config")),
                            false,
                        ),
                    }
                };
                let data_dir = coin_daemon_data_dir(name, is_asset_chain);
                let confname = format!("{}.conf", name);

                return Ok(data_dir.join(&confname[..]));
            },
        };

        let (confpath, rel_to_home) = match declared_confpath.strip_prefix("~/") {
            Some(stripped) => (stripped, true),
            None => match declared_confpath.strip_prefix("USERHOME/") {
                Some(stripped) => (stripped, true),
                None => (declared_confpath, false),
            },
        };

        if rel_to_home {
            let home = try_s!(home_dir().ok_or("Can not detect the user home directory"));
            Ok(home.join(confpath))
        } else {
            Ok(confpath.into())
        }
    }

    fn tx_hash_algo(&self) -> TxHashAlgo {
        if self.ticker() == "GRS" {
            TxHashAlgo::SHA256
        } else {
            TxHashAlgo::DSHA256
        }
    }
}

/// Ping the electrum servers every 30 seconds to prevent them from disconnecting us.
/// According to docs server can do it if there are no messages in ~10 minutes.
/// https://electrumx.readthedocs.io/en/latest/protocol-methods.html?highlight=keep#server-ping
/// Weak reference will allow to stop the thread if client is dropped.
fn spawn_electrum_ping_loop(weak_client: Weak<ElectrumClientImpl>, servers: Vec<ElectrumRpcRequest>) {
    spawn(async move {
        loop {
            if let Some(client) = weak_client.upgrade() {
                if let Err(e) = ElectrumClient(client).server_ping().compat().await {
                    log!("Electrum servers " [servers] " ping error " [e]);
                }
            } else {
                log!("Electrum servers " [servers] " ping loop stopped");
                break;
            }
            Timer::sleep(30.).await
        }
    });
}

/// Follow the `on_connect_rx` stream and verify the protocol version of each connected electrum server.
/// https://electrumx.readthedocs.io/en/latest/protocol-methods.html?highlight=keep#server-version
/// Weak reference will allow to stop the thread if client is dropped.
fn spawn_electrum_version_loop(
    weak_client: Weak<ElectrumClientImpl>,
    mut on_connect_rx: mpsc::UnboundedReceiver<String>,
    client_name: String,
) {
    // client.remove_server() is called too often
    async fn remove_server(client: ElectrumClient, electrum_addr: &str) {
        if let Err(e) = client.remove_server(electrum_addr).await {
            log!("Error on remove server "[e]);
        }
    }

    spawn(async move {
        while let Some(electrum_addr) = on_connect_rx.next().await {
            let client = match weak_client.upgrade() {
                Some(c) => ElectrumClient(c),
                _ => break,
            };

            let available_protocols = client.protocol_version();
            let version = match client
                .server_version(&electrum_addr, &client_name, available_protocols)
                .compat()
                .await
            {
                Ok(version) => version,
                Err(e) => {
                    log!("Electrum " (electrum_addr) " server.version error \"" [e] "\". Remove the connection");
                    remove_server(client, &electrum_addr).await;
                    continue;
                },
            };

            // check if the version is allowed
            let actual_version = match version.protocol_version.parse::<f32>() {
                Ok(v) => v,
                Err(e) => {
                    log!("Error on parse protocol_version "[e]);
                    remove_server(client, &electrum_addr).await;
                    continue;
                },
            };

            if !available_protocols.contains(&actual_version) {
                log!("Received unsupported protocol version " [actual_version] " from " [electrum_addr] ". Remove the connection");
                remove_server(client, &electrum_addr).await;
                continue;
            }

            if let Err(e) = client.set_protocol_version(&electrum_addr, actual_version).await {
                log!("Error on set protocol_version "[e]);
            };

            log!("Use protocol version " [actual_version] " for Electrum " [electrum_addr]);
        }

        log!("Electrum server.version loop stopped");
    });
}

/// Wait until the protocol version of at least one client's Electrum is checked.
async fn wait_for_protocol_version_checked(client: &ElectrumClientImpl) -> Result<(), String> {
    let mut attempts = 0;
    loop {
        if attempts >= 10 {
            return ERR!("Failed protocol version verifying of at least 1 of Electrums in 5 seconds.");
        }

        if client.count_connections().await == 0 {
            // All of the connections were removed because of server.version checking
            return ERR!(
                "There are no Electrums with the required protocol version {:?}",
                client.protocol_version()
            );
        }

        if client.is_protocol_version_checked().await {
            break;
        }

        Timer::sleep(0.5).await;
        attempts += 1;
    }

    Ok(())
}

/// Function calculating KMD interest
/// https://komodoplatform.atlassian.net/wiki/spaces/KPSD/pages/71729215/What+is+the+5+Komodo+Stake+Reward
/// https://github.com/KomodoPlatform/komodo/blob/master/src/komodo_interest.h
fn kmd_interest(
    height: Option<u64>,
    value: u64,
    lock_time: u64,
    current_time: u64,
) -> Result<u64, KmdRewardsNotAccruedReason> {
    const KOMODO_ENDOFERA: u64 = 7_777_777;
    const LOCKTIME_THRESHOLD: u64 = 500_000_000;

    // value must be at least 10 KMD
    if value < 1_000_000_000 {
        return Err(KmdRewardsNotAccruedReason::UtxoAmountLessThanTen);
    }
    // locktime must be set
    if lock_time == 0 {
        return Err(KmdRewardsNotAccruedReason::LocktimeNotSet);
    }
    // interest doesn't accrue for lock_time < 500_000_000
    if lock_time < LOCKTIME_THRESHOLD {
        return Err(KmdRewardsNotAccruedReason::LocktimeLessThanThreshold);
    }
    let height = match height {
        Some(h) => h,
        None => return Err(KmdRewardsNotAccruedReason::TransactionInMempool), // consider that the transaction is not mined yet
    };
    // interest will stop accrue after block 7_777_777
    if height >= KOMODO_ENDOFERA {
        return Err(KmdRewardsNotAccruedReason::UtxoHeightGreaterThanEndOfEra);
    };
    // current time must be greater than tx lock_time
    if current_time < lock_time {
        return Err(KmdRewardsNotAccruedReason::OneHourNotPassedYet);
    }

    let mut minutes = (current_time - lock_time) / 60;

    // at least 1 hour should pass
    if minutes < 60 {
        return Err(KmdRewardsNotAccruedReason::OneHourNotPassedYet);
    }

    // interest stop accruing after 1 year before block 1000000
    if minutes > 365 * 24 * 60 {
        minutes = 365 * 24 * 60
    };
    // interest stop accruing after 1 month past 1000000 block
    if height >= 1_000_000 && minutes > 31 * 24 * 60 {
        minutes = 31 * 24 * 60;
    }
    // next 2 lines ported as is from Komodo codebase
    minutes -= 59;
    let accrued = (value / 10_512_000) * minutes;

    Ok(accrued)
}

fn kmd_interest_accrue_stop_at(height: u64, lock_time: u64) -> u64 {
    let seconds = if height < 1_000_000 {
        // interest stop accruing after 1 year before block 1000000
        365 * 24 * 60 * 60
    } else {
        // interest stop accruing after 1 month past 1000000 block
        31 * 24 * 60 * 60
    };

    lock_time + seconds
}

fn kmd_interest_accrue_start_at(lock_time: u64) -> u64 {
    let one_hour = 60 * 60;
    lock_time + one_hour
}

#[derive(Debug, Serialize, Eq, PartialEq)]
enum KmdRewardsNotAccruedReason {
    LocktimeNotSet,
    LocktimeLessThanThreshold,
    UtxoHeightGreaterThanEndOfEra,
    UtxoAmountLessThanTen,
    OneHourNotPassedYet,
    TransactionInMempool,
}

#[derive(Serialize)]
enum KmdRewardsAccrueInfo {
    Accrued(BigDecimal),
    NotAccruedReason(KmdRewardsNotAccruedReason),
}

#[derive(Serialize)]
pub struct KmdRewardsInfoElement {
    tx_hash: H256Json,
    #[serde(skip_serializing_if = "Option::is_none")]
    height: Option<u64>,
    /// The zero-based index of the output in the transaction’s list of outputs.
    output_index: u32,
    amount: BigDecimal,
    locktime: u64,
    /// Amount of accrued rewards.
    accrued_rewards: KmdRewardsAccrueInfo,
    /// Rewards start to accrue at this time for the given transaction.
    /// None if the rewards will not be accrued.
    #[serde(skip_serializing_if = "Option::is_none")]
    accrue_start_at: Option<u64>,
    /// Rewards stop to accrue at this time for the given transaction.
    /// None if the rewards will not be accrued.
    #[serde(skip_serializing_if = "Option::is_none")]
    accrue_stop_at: Option<u64>,
}

/// Get rewards info of unspent outputs.
/// The list is ordered by the output value.
pub async fn kmd_rewards_info<T>(coin: &T) -> Result<Vec<KmdRewardsInfoElement>, String>
where
    T: AsRef<UtxoCoinFields> + UtxoCommonOps,
{
    if coin.as_ref().conf.ticker != "KMD" {
        return ERR!("rewards info can be obtained for KMD only");
    }

    let utxo = coin.as_ref();
    let rpc_client = &utxo.rpc_client;
    let mut unspents = try_s!(rpc_client.list_unspent(&utxo.my_address, utxo.decimals).compat().await);
    // list_unspent_ordered() returns ordered from lowest to highest by value unspent outputs.
    // reverse it to reorder from highest to lowest outputs.
    unspents.reverse();

    let mut result = Vec::with_capacity(unspents.len());
    for unspent in unspents {
        let tx_hash: H256Json = unspent.outpoint.hash.reversed().into();
        let tx_info = try_s!(rpc_client.get_verbose_transaction(tx_hash.clone()).compat().await);

        let value = unspent.value;
        let locktime = tx_info.locktime as u64;
        let current_time = try_s!(coin.get_current_mtp().await) as u64;
        let accrued_rewards = match kmd_interest(tx_info.height, value, locktime, current_time) {
            Ok(interest) => {
                KmdRewardsAccrueInfo::Accrued(big_decimal_from_sat(interest as i64, coin.as_ref().decimals))
            },
            Err(reason) => KmdRewardsAccrueInfo::NotAccruedReason(reason),
        };

        // `accrue_start_at` and `accrue_stop_at` should be None if the rewards will never be obtained for the given transaction
        let (accrue_start_at, accrue_stop_at) = match &accrued_rewards {
            KmdRewardsAccrueInfo::Accrued(_)
            | KmdRewardsAccrueInfo::NotAccruedReason(KmdRewardsNotAccruedReason::TransactionInMempool)
            | KmdRewardsAccrueInfo::NotAccruedReason(KmdRewardsNotAccruedReason::OneHourNotPassedYet) => {
                let start_at = Some(kmd_interest_accrue_start_at(locktime));
                let stop_at = match tx_info.height {
                    Some(height) => Some(kmd_interest_accrue_stop_at(height, locktime)),
                    _ => None,
                };
                (start_at, stop_at)
            },
            _ => (None, None),
        };

        result.push(KmdRewardsInfoElement {
            tx_hash,
            height: tx_info.height,
            output_index: unspent.outpoint.index,
            amount: big_decimal_from_sat(value as i64, coin.as_ref().decimals),
            locktime,
            accrued_rewards,
            accrue_start_at,
            accrue_stop_at,
        });
    }

    Ok(result)
}

/// Denominate BigDecimal amount of coin units to satoshis
pub fn sat_from_big_decimal(amount: &BigDecimal, decimals: u8) -> NumConversResult<u64> {
    (amount * BigDecimal::from(10u64.pow(decimals as u32)))
        .to_u64()
        .or_mm_err(|| {
            let err = format!("Could not get sat from amount {} with decimals {}", amount, decimals);
            NumConversError::new(err)
        })
}

pub(crate) fn sign_tx(
    unsigned: TransactionInputSigner,
    key_pair: &KeyPair,
    prev_script: Script,
    signature_version: SignatureVersion,
    fork_id: u32,
) -> Result<UtxoTx, String> {
    let mut signed_inputs = vec![];
    match signature_version {
        SignatureVersion::WitnessV0 => {
            for (i, _) in unsigned.inputs.iter().enumerate() {
                signed_inputs.push(try_s!(p2wpkh_spend(
                    &unsigned,
                    i,
                    key_pair,
                    &prev_script,
                    signature_version,
                    fork_id
                )));
            }
        },
        _ => {
            for (i, _) in unsigned.inputs.iter().enumerate() {
                signed_inputs.push(try_s!(p2pkh_spend(
                    &unsigned,
                    i,
                    key_pair,
                    &prev_script,
                    signature_version,
                    fork_id
                )));
            }
        },
    }

    Ok(UtxoTx {
        inputs: signed_inputs,
        n_time: unsigned.n_time,
        outputs: unsigned.outputs.clone(),
        version: unsigned.version,
        overwintered: unsigned.overwintered,
        lock_time: unsigned.lock_time,
        expiry_height: unsigned.expiry_height,
        join_splits: vec![],
        shielded_spends: vec![],
        shielded_outputs: vec![],
        value_balance: 0,
        version_group_id: unsigned.version_group_id,
        binding_sig: H512::default(),
        join_split_sig: H512::default(),
        join_split_pubkey: H256::default(),
        zcash: unsigned.zcash,
        str_d_zeel: unsigned.str_d_zeel,
        tx_hash_algo: unsigned.hash_algo.into(),
    })
}

async fn send_outputs_from_my_address_impl<T>(coin: T, outputs: Vec<TransactionOutput>) -> Result<UtxoTx, String>
where
    T: AsRef<UtxoCoinFields> + UtxoCommonOps,
{
    let (unspents, recently_sent_txs) = try_s!(coin.list_unspent_ordered(&coin.as_ref().my_address).await);
    generate_and_send_tx(&coin, unspents, outputs, FeePolicy::SendExact, recently_sent_txs).await
}

/// Generates and sends tx using unspents and outputs adding new record to the recently_spent in case of success
async fn generate_and_send_tx<T>(
    coin: &T,
    unspents: Vec<UnspentInfo>,
    outputs: Vec<TransactionOutput>,
    fee_policy: FeePolicy,
    mut recently_spent: AsyncMutexGuard<'_, RecentlySpentOutPoints>,
) -> Result<UtxoTx, String>
where
    T: AsRef<UtxoCoinFields> + UtxoCommonOps,
{
    let (unsigned, _) = try_s!(
        coin.generate_transaction(unspents, outputs, fee_policy, None, None)
            .await
    );

    let spent_unspents = unsigned
        .inputs
        .iter()
        .map(|input| UnspentInfo {
            outpoint: input.previous_output.clone(),
            value: input.amount,
            height: None,
        })
        .collect();

    let signature_version = match &coin.as_ref().my_address.addr_format {
        UtxoAddressFormat::Segwit => SignatureVersion::WitnessV0,
        _ => coin.as_ref().conf.signature_version,
    };

    let prev_script = Builder::build_p2pkh(&coin.as_ref().my_address.hash);
    let signed = try_s!(sign_tx(
        unsigned,
        &coin.as_ref().key_pair,
        prev_script,
        signature_version,
        coin.as_ref().conf.fork_id
    ));

    try_s!(
        coin.as_ref()
            .rpc_client
            .send_transaction(&signed)
            .map_err(|e| ERRL!("{}", e))
            .compat()
            .await
    );

    recently_spent.add_spent(spent_unspents, signed.hash(), signed.outputs.clone());

    Ok(signed)
}

/// Creates signed input spending p2pkh output
pub fn p2pkh_spend(
    signer: &TransactionInputSigner,
    input_index: usize,
    key_pair: &KeyPair,
    prev_script: &Script,
    signature_version: SignatureVersion,
    fork_id: u32,
) -> Result<TransactionInput, String> {
    let script = Builder::build_p2pkh(&key_pair.public().address_hash());
    if script != *prev_script {
        return ERR!(
            "p2pkh script {} built from input key pair doesn't match expected prev script {}",
            script,
            prev_script
        );
    }
    let sighash_type = 1 | fork_id;
    let sighash = signer.signature_hash(
        input_index,
        signer.inputs[input_index].amount,
        &script,
        signature_version,
        sighash_type,
    );

    let script_sig = try_s!(script_sig_with_pub(&sighash, key_pair, fork_id));

    Ok(TransactionInput {
        script_sig,
        sequence: signer.inputs[input_index].sequence,
        script_witness: vec![],
        previous_output: signer.inputs[input_index].previous_output.clone(),
    })
}

<<<<<<< HEAD
/// Creates signed input spending p2wpkh output
fn p2wpkh_spend(
    signer: &TransactionInputSigner,
    input_index: usize,
    key_pair: &KeyPair,
    prev_script: &Script,
    signature_version: SignatureVersion,
    fork_id: u32,
) -> Result<TransactionInput, String> {
    let script = Builder::build_p2pkh(&key_pair.public().address_hash());

    if script != *prev_script {
        return ERR!(
            "p2pkh script {} built from input key pair doesn't match expected prev script {}",
            script,
            prev_script
        );
    }
=======
/// Creates signed input spending p2pkh output
pub fn p2pk_spend(
    signer: &TransactionInputSigner,
    input_index: usize,
    key_pair: &KeyPair,
    signature_version: SignatureVersion,
    fork_id: u32,
) -> Result<TransactionInput, String> {
    let script = Builder::build_p2pk(key_pair.public());
>>>>>>> 3eb3d72f
    let sighash_type = 1 | fork_id;
    let sighash = signer.signature_hash(
        input_index,
        signer.inputs[input_index].amount,
        &script,
        signature_version,
        sighash_type,
    );

<<<<<<< HEAD
    let sig_script = try_s!(script_sig(&sighash, key_pair, fork_id));

    Ok(TransactionInput {
        previous_output: signer.inputs[input_index].previous_output.clone(),
        script_sig: Bytes::from(Vec::new()),
        sequence: signer.inputs[input_index].sequence,
        script_witness: vec![sig_script, Bytes::from(key_pair.public().deref())],
=======
    let script_sig = try_s!(script_sig(&sighash, key_pair, fork_id));

    Ok(TransactionInput {
        script_sig: Builder::default().push_bytes(&script_sig).into_bytes(),
        sequence: signer.inputs[input_index].sequence,
        script_witness: vec![],
        previous_output: signer.inputs[input_index].previous_output.clone(),
>>>>>>> 3eb3d72f
    })
}

fn script_sig_with_pub(message: &H256, key_pair: &KeyPair, fork_id: u32) -> Result<Bytes, String> {
    let sig_script = try_s!(script_sig(message, key_pair, fork_id));

    let builder = Builder::default();

    Ok(builder
        .push_data(&sig_script)
        .push_data(&key_pair.public().to_vec())
        .into_bytes())
}

fn script_sig(message: &H256, key_pair: &KeyPair, fork_id: u32) -> Result<Bytes, String> {
    let signature = try_s!(key_pair.private().sign(message));

    let mut sig_script = Bytes::default();
    sig_script.append(&mut Bytes::from((*signature).to_vec()));
    // Using SIGHASH_ALL only for now
    sig_script.append(&mut Bytes::from(vec![1 | fork_id as u8]));

    Ok(sig_script)
}

pub fn output_script(address: &Address) -> Script {
    match address.addr_format {
        UtxoAddressFormat::Segwit => Builder::build_p2wpkh(&address.hash),
        _ => Builder::build_p2pkh(&address.hash),
    }
}

pub fn address_by_conf_and_pubkey_str(coin: &str, conf: &Json, pubkey: &str) -> Result<String, String> {
    let null = Json::Null;
    let conf_builder = UtxoConfBuilder::new(&conf, &null, coin);
    let utxo_conf = try_s!(conf_builder.build());
    let pubkey_bytes = try_s!(hex::decode(pubkey));
    let hash = dhash160(&pubkey_bytes);

    let address = Address {
        prefix: utxo_conf.pub_addr_prefix,
        t_addr_prefix: utxo_conf.pub_t_addr_prefix,
        hash,
        checksum_type: utxo_conf.checksum_type,
        hrp: utxo_conf.bech32_hrp.clone(),
        addr_format: utxo_conf.default_address_format,
    };
    address.display_address()
}<|MERGE_RESOLUTION|>--- conflicted
+++ resolved
@@ -1835,7 +1835,34 @@
     })
 }
 
-<<<<<<< HEAD
+/// Creates signed input spending p2pkh output
+pub fn p2pk_spend(
+    signer: &TransactionInputSigner,
+    input_index: usize,
+    key_pair: &KeyPair,
+    signature_version: SignatureVersion,
+    fork_id: u32,
+) -> Result<TransactionInput, String> {
+    let script = Builder::build_p2pk(key_pair.public());
+    let sighash_type = 1 | fork_id;
+    let sighash = signer.signature_hash(
+        input_index,
+        signer.inputs[input_index].amount,
+        &script,
+        signature_version,
+        sighash_type,
+    );
+
+    let script_sig = try_s!(script_sig(&sighash, key_pair, fork_id));
+
+    Ok(TransactionInput {
+        script_sig: Builder::default().push_bytes(&script_sig).into_bytes(),
+        sequence: signer.inputs[input_index].sequence,
+        script_witness: vec![],
+        previous_output: signer.inputs[input_index].previous_output.clone(),
+    })
+}
+
 /// Creates signed input spending p2wpkh output
 fn p2wpkh_spend(
     signer: &TransactionInputSigner,
@@ -1854,17 +1881,6 @@
             prev_script
         );
     }
-=======
-/// Creates signed input spending p2pkh output
-pub fn p2pk_spend(
-    signer: &TransactionInputSigner,
-    input_index: usize,
-    key_pair: &KeyPair,
-    signature_version: SignatureVersion,
-    fork_id: u32,
-) -> Result<TransactionInput, String> {
-    let script = Builder::build_p2pk(key_pair.public());
->>>>>>> 3eb3d72f
     let sighash_type = 1 | fork_id;
     let sighash = signer.signature_hash(
         input_index,
@@ -1874,7 +1890,6 @@
         sighash_type,
     );
 
-<<<<<<< HEAD
     let sig_script = try_s!(script_sig(&sighash, key_pair, fork_id));
 
     Ok(TransactionInput {
@@ -1882,15 +1897,6 @@
         script_sig: Bytes::from(Vec::new()),
         sequence: signer.inputs[input_index].sequence,
         script_witness: vec![sig_script, Bytes::from(key_pair.public().deref())],
-=======
-    let script_sig = try_s!(script_sig(&sighash, key_pair, fork_id));
-
-    Ok(TransactionInput {
-        script_sig: Builder::default().push_bytes(&script_sig).into_bytes(),
-        sequence: signer.inputs[input_index].sequence,
-        script_witness: vec![],
-        previous_output: signer.inputs[input_index].previous_output.clone(),
->>>>>>> 3eb3d72f
     })
 }
 
