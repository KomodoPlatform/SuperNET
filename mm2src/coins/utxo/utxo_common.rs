--- conflicted
+++ resolved
@@ -2621,33 +2621,21 @@
         let to_wait = locktime - now + 1;
         return Box::new(futures01::future::ok(CanRefundHtlc::HaveToWait(to_wait.max(3600))));
     }
-<<<<<<< HEAD
     let locktime = coin.p2sh_tx_locktime(locktime as u32);
-    Box::new(coin.get_current_mtp().compat().map(move |mtp| {
-        let mtp = mtp;
-        if locktime < mtp {
-            CanRefundHtlc::CanRefundNow
-        } else {
-            let to_wait = (locktime - mtp + 1) as u64;
-            CanRefundHtlc::HaveToWait(to_wait.max(3600))
-        }
-    }))
-=======
     Box::new(
         coin.get_current_mtp()
             .compat()
             .map(move |mtp| {
-                let mtp = mtp as u64;
+                let mtp = mtp;
                 if locktime < mtp {
                     CanRefundHtlc::CanRefundNow
                 } else {
-                    let to_wait = locktime - mtp + 1;
+                    let to_wait = (locktime - mtp + 1) as u64;
                     CanRefundHtlc::HaveToWait(to_wait.max(3600))
                 }
             })
             .map_err(|e| ERRL!("{}", e)),
     )
->>>>>>> a632a47e
 }
 
 pub fn p2sh_tx_locktime(ticker: &str, htlc_locktime: u32) -> u32 {
