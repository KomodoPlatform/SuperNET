#![cfg_attr(target_arch = "wasm32", allow(unused_imports))]
#![cfg_attr(target_arch = "wasm32", allow(unused_macros))]
#![cfg_attr(target_arch = "wasm32", allow(dead_code))]

use crate::utxo::sat_from_big_decimal;
use crate::{NumConversError, RpcTransportEventHandler, RpcTransportEventHandlerShared};
use bigdecimal::BigDecimal;
use chain::{BlockHeader, OutPoint, Transaction as UtxoTx};
use common::custom_futures::select_ok_sequential;
use common::executor::{spawn, Timer};
<<<<<<< HEAD
use common::jsonrpc_client::{JsonRpcClient, JsonRpcError, JsonRpcErrorType, JsonRpcMultiClient, JsonRpcRemoteAddr,
                             JsonRpcRequest, JsonRpcResponse, JsonRpcResponseFut, RpcRes};
use common::mm_error::prelude::*;
=======
use common::jsonrpc_client::{JsonRpcClient, JsonRpcError, JsonRpcMultiClient, JsonRpcRemoteAddr, JsonRpcRequest,
                             JsonRpcResponse, JsonRpcResponseFut, RpcRes};
use common::log::warn;
>>>>>>> 8ca4d743
use common::mm_number::MmNumber;
use common::wio::slurp_req;
use common::{median, OrdRange, StringError};
use derive_more::Display;
use futures::channel::oneshot as async_oneshot;
#[cfg(target_arch = "wasm32")]
use futures::channel::oneshot::Sender as ShotSender;
use futures::compat::{Future01CompatExt, Stream01CompatExt};
use futures::future::{select as select_func, Either, FutureExt, TryFutureExt};
use futures::io::Error;
use futures::lock::Mutex as AsyncMutex;
use futures::{select, StreamExt};
use futures01::future::select_ok;
use futures01::sync::{mpsc, oneshot};
use futures01::{Future, Sink, Stream};
use futures_timer::FutureExt as FutureTimerExt;
use gstuff::{now_float, now_ms};
use http::header::AUTHORIZATION;
use http::Uri;
use http::{Request, StatusCode};
use keys::Address;
#[cfg(test)] use mocktopus::macros::*;
use rpc::v1::types::{Bytes as BytesJson, Transaction as RpcTransaction, H256 as H256Json};
#[cfg(not(target_arch = "wasm32"))] use rustls::{self};
use script::Builder;
use serde_json::{self as json, Value as Json};
use serialization::{deserialize, serialize, CompactInteger, Reader};
use sha2::{Digest, Sha256};
use std::collections::hash_map::{Entry, HashMap};
use std::fmt;
use std::io;
use std::net::{SocketAddr, ToSocketAddrs};
use std::num::NonZeroU64;
use std::ops::Deref;
#[cfg(target_arch = "wasm32")] use std::os::raw::c_char;
use std::pin::Pin;
use std::sync::atomic::{AtomicU64, Ordering as AtomicOrdering};
use std::sync::Arc;
use std::task::{Context, Poll};
use std::time::Duration;
#[cfg(not(target_arch = "wasm32"))]
use tokio::io::{AsyncBufReadExt, AsyncRead, AsyncWrite, AsyncWriteExt, BufReader};
#[cfg(not(target_arch = "wasm32"))] use tokio::net::TcpStream;
#[cfg(not(target_arch = "wasm32"))]
use tokio_rustls::webpki::DNSNameRef;
#[cfg(not(target_arch = "wasm32"))]
use tokio_rustls::{client::TlsStream, TlsConnector};
#[cfg(not(target_arch = "wasm32"))]
use webpki_roots::TLS_SERVER_ROOTS;

pub type AddressesByLabelResult = HashMap<String, AddressPurpose>;

#[derive(Debug, Deserialize)]
pub struct AddressPurpose {
    purpose: String,
}

/// Skips the server certificate verification on TLS connection
pub struct NoCertificateVerification {}

#[cfg(not(target_arch = "wasm32"))]
impl rustls::ServerCertVerifier for NoCertificateVerification {
    fn verify_server_cert(
        &self,
        _roots: &rustls::RootCertStore,
        _presented_certs: &[rustls::Certificate],
        _dns_name: DNSNameRef<'_>,
        _ocsp: &[u8],
    ) -> Result<rustls::ServerCertVerified, rustls::TLSError> {
        Ok(rustls::ServerCertVerified::assertion())
    }
}

#[derive(Debug)]
pub enum UtxoRpcClientEnum {
    Native(NativeClient),
    Electrum(ElectrumClient),
}

impl From<ElectrumClient> for UtxoRpcClientEnum {
    fn from(client: ElectrumClient) -> UtxoRpcClientEnum { UtxoRpcClientEnum::Electrum(client) }
}

impl From<NativeClient> for UtxoRpcClientEnum {
    fn from(client: NativeClient) -> UtxoRpcClientEnum { UtxoRpcClientEnum::Native(client) }
}

impl Deref for UtxoRpcClientEnum {
    type Target = dyn UtxoRpcClientOps;
    fn deref(&self) -> &dyn UtxoRpcClientOps {
        match self {
            UtxoRpcClientEnum::Native(ref c) => c,
            UtxoRpcClientEnum::Electrum(ref c) => c,
        }
    }
}

impl Clone for UtxoRpcClientEnum {
    fn clone(&self) -> Self {
        match self {
            UtxoRpcClientEnum::Native(c) => UtxoRpcClientEnum::Native(c.clone()),
            UtxoRpcClientEnum::Electrum(c) => UtxoRpcClientEnum::Electrum(c.clone()),
        }
    }
}

impl UtxoRpcClientEnum {
    pub fn wait_for_confirmations(
        &self,
        tx: &UtxoTx,
        confirmations: u32,
        requires_notarization: bool,
        wait_until: u64,
        check_every: u64,
    ) -> Box<dyn Future<Item = (), Error = String> + Send> {
        let tx = tx.clone();
        let selfi = self.clone();
        let fut = async move {
            loop {
                if now_ms() / 1000 > wait_until {
                    return ERR!(
                        "Waited too long until {} for transaction {:?} to be confirmed {} times",
                        wait_until,
                        tx,
                        confirmations
                    );
                }

                match selfi
                    .get_verbose_transaction(tx.hash().reversed().into())
                    .compat()
                    .await
                {
                    Ok(t) => {
                        let tx_confirmations = if requires_notarization {
                            t.confirmations
                        } else {
                            t.rawconfirmations.unwrap_or(t.confirmations)
                        };
                        if tx_confirmations >= confirmations {
                            return Ok(());
                        } else {
                            log!({ "Waiting for tx {:?} confirmations, now {}, required {}, requires_notarization {}", tx.hash().reversed(), tx_confirmations, confirmations, requires_notarization });
                        }
                    },
                    Err(e) => {
                        log!("Error " [e] " getting the transaction " [tx.hash().reversed()] ", retrying in 10 seconds")
                    },
                }

                Timer::sleep(check_every as f64).await;
            }
        };
        Box::new(fut.boxed().compat())
    }
}

/// Generic unspent info required to build transactions, we need this separate type because native
/// and Electrum provide different list_unspent format.
#[derive(Clone, Debug, Eq, Hash, PartialEq)]
pub struct UnspentInfo {
    pub outpoint: OutPoint,
    pub value: u64,
    /// The block height transaction mined in.
    /// Note None if the transaction is not mined yet.
    pub height: Option<u64>,
}

pub type UtxoRpcResult<T> = Result<T, MmError<UtxoRpcError>>;
pub type UtxoRpcFut<T> = Box<dyn Future<Item = T, Error = MmError<UtxoRpcError>> + Send + 'static>;

#[derive(Debug, Display)]
pub enum UtxoRpcError {
    Transport(JsonRpcError),
    ResponseParseError(JsonRpcError),
    InvalidResponse(String),
    Internal(String),
}

impl From<JsonRpcError> for UtxoRpcError {
    fn from(e: JsonRpcError) -> Self {
        match e.error {
            JsonRpcErrorType::Transport(_) => UtxoRpcError::Transport(e),
            JsonRpcErrorType::Parse(_, _) | JsonRpcErrorType::Response(_, _) => UtxoRpcError::ResponseParseError(e),
        }
    }
}

impl From<serialization::Error> for UtxoRpcError {
    fn from(e: serialization::Error) -> Self { UtxoRpcError::InvalidResponse(format!("{:?}", e)) }
}

impl From<NumConversError> for UtxoRpcError {
    fn from(e: NumConversError) -> Self { UtxoRpcError::Internal(e.to_string()) }
}

/// Common operations that both types of UTXO clients have but implement them differently
pub trait UtxoRpcClientOps: fmt::Debug + Send + Sync + 'static {
    fn list_unspent(&self, address: &Address, decimals: u8) -> UtxoRpcFut<Vec<UnspentInfo>>;

    fn send_transaction(&self, tx: &UtxoTx) -> Box<dyn Future<Item = H256Json, Error = String> + Send + 'static>;

    fn send_raw_transaction(&self, tx: BytesJson) -> RpcRes<H256Json>;

    fn get_transaction_bytes(&self, txid: H256Json) -> RpcRes<BytesJson>;

    fn get_verbose_transaction(&self, txid: H256Json) -> RpcRes<RpcTransaction>;

    fn get_block_count(&self) -> RpcRes<u64>;

    fn display_balance(&self, address: Address, decimals: u8) -> RpcRes<BigDecimal>;

    /// returns fee estimation per KByte in satoshis
    fn estimate_fee_sat(
        &self,
        decimals: u8,
        fee_method: &EstimateFeeMethod,
        mode: &Option<EstimateFeeMode>,
        n_blocks: u32,
    ) -> RpcRes<u64>;

    fn get_relay_fee(&self) -> RpcRes<BigDecimal>;

    fn find_output_spend(
        &self,
        tx: &UtxoTx,
        vout: usize,
        from_block: u64,
    ) -> Box<dyn Future<Item = Option<UtxoTx>, Error = String> + Send>;

    /// Get median time past for `count` blocks in the past including `starting_block`
    fn get_median_time_past(&self, starting_block: u64, count: NonZeroU64) -> UtxoRpcFut<u32>;
}

#[derive(Clone, Deserialize, Debug)]
pub struct NativeUnspent {
    pub txid: H256Json,
    pub vout: u32,
    pub address: String,
    pub account: Option<String>,
    #[serde(rename = "scriptPubKey")]
    pub script_pub_key: BytesJson,
    pub amount: MmNumber,
    pub confirmations: u64,
    pub spendable: bool,
}

#[derive(Clone, Deserialize, Debug)]
pub struct ValidateAddressRes {
    #[serde(rename = "isvalid")]
    pub is_valid: bool,
    pub address: String,
    #[serde(rename = "scriptPubKey")]
    pub script_pub_key: BytesJson,
    #[serde(rename = "segid")]
    pub seg_id: Option<u32>,
    #[serde(rename = "ismine")]
    pub is_mine: Option<bool>,
    #[serde(rename = "iswatchonly")]
    pub is_watch_only: Option<bool>,
    #[serde(rename = "isscript")]
    pub is_script: bool,
    pub account: Option<String>,
}

#[derive(Clone, Debug, Deserialize)]
pub struct ListTransactionsItem {
    pub account: Option<String>,
    #[serde(default)]
    pub address: String,
    pub category: String,
    pub amount: f64,
    pub vout: u64,
    #[serde(default)]
    pub fee: f64,
    #[serde(default)]
    pub confirmations: i64,
    #[serde(default)]
    pub blockhash: H256Json,
    #[serde(default)]
    pub blockindex: u64,
    #[serde(default)]
    pub txid: H256Json,
    pub timereceived: u64,
    #[serde(default)]
    pub walletconflicts: Vec<String>,
}

impl ListTransactionsItem {
    /// Checks if the transaction is conflicting.
    /// It means the transaction has conflicts or has negative confirmations.
    pub fn is_conflicting(&self) -> bool { self.confirmations < 0 || !self.walletconflicts.is_empty() }
}

#[derive(Clone, Debug, Deserialize)]
pub struct ReceivedByAddressItem {
    #[serde(default)]
    pub account: String,
    pub address: String,
    pub txids: Vec<H256Json>,
}

#[derive(Clone, Debug, Deserialize)]
pub struct EstimateSmartFeeRes {
    #[serde(rename = "feerate")]
    #[serde(default)]
    pub fee_rate: f64,
    #[serde(default)]
    pub errors: Vec<String>,
    pub blocks: i64,
}

#[derive(Clone, Debug, Deserialize)]
pub struct ListSinceBlockRes {
    transactions: Vec<ListTransactionsItem>,
    #[serde(rename = "lastblock")]
    last_block: H256Json,
}

#[derive(Clone, Debug, Deserialize)]
pub struct NetworkInfoLocalAddress {
    address: String,
    port: u16,
    score: u64,
}

#[derive(Clone, Debug, Deserialize)]
pub struct NetworkInfoNetwork {
    name: String,
    limited: bool,
    reachable: bool,
    proxy: String,
    proxy_randomize_credentials: bool,
}

#[derive(Clone, Debug, Deserialize)]
pub struct NetworkInfo {
    connections: u64,
    #[serde(rename = "localaddresses")]
    local_addresses: Vec<NetworkInfoLocalAddress>,
    #[serde(rename = "localservices")]
    local_services: String,
    networks: Vec<NetworkInfoNetwork>,
    #[serde(rename = "protocolversion")]
    protocol_version: u64,
    #[serde(rename = "relayfee")]
    relay_fee: BigDecimal,
    subversion: String,
    #[serde(rename = "timeoffset")]
    time_offset: i64,
    version: u64,
    warnings: String,
}

#[derive(Clone, Debug, Deserialize)]
pub struct GetAddressInfoRes {
    // as of now we are interested in ismine and iswatchonly fields only, but this response contains much more info
    #[serde(rename = "ismine")]
    pub is_mine: bool,
    #[serde(rename = "iswatchonly")]
    pub is_watch_only: bool,
}

#[derive(Debug)]
pub enum EstimateFeeMethod {
    /// estimatefee, deprecated in many coins: https://bitcoincore.org/en/doc/0.16.0/rpc/util/estimatefee/
    Standard,
    /// estimatesmartfee added since 0.16.0 bitcoind RPC: https://bitcoincore.org/en/doc/0.16.0/rpc/util/estimatesmartfee/
    SmartFee,
}

#[derive(Debug, Deserialize)]
#[serde(untagged)]
pub enum BlockNonce {
    String(String),
    U64(u64),
}

#[derive(Debug, Deserialize)]
pub struct VerboseBlock {
    /// Block hash
    pub hash: H256Json,
    /// Number of confirmations. -1 if block is on the side chain
    pub confirmations: i64,
    /// Block size
    pub size: u32,
    /// Block size, excluding witness data
    pub strippedsize: Option<u32>,
    /// Block weight
    pub weight: Option<u32>,
    /// Block height
    pub height: Option<u32>,
    /// Block version
    pub version: u32,
    /// Block version as hex
    #[serde(rename = "versionHex")]
    pub version_hex: Option<String>,
    /// Merkle root of this block
    pub merkleroot: H256Json,
    /// Transactions ids
    pub tx: Vec<H256Json>,
    /// Block time in seconds since epoch (Jan 1 1970 GMT)
    pub time: u32,
    /// Median block time in seconds since epoch (Jan 1 1970 GMT)
    pub mediantime: Option<u32>,
    /// Block nonce
    pub nonce: BlockNonce,
    /// Block nbits
    pub bits: String,
    /// Block difficulty
    pub difficulty: f64,
    /// Expected number of hashes required to produce the chain up to this block (in hex)
    pub chainwork: H256Json,
    /// Hash of previous block
    pub previousblockhash: Option<H256Json>,
    /// Hash of next block
    pub nextblockhash: Option<H256Json>,
}

pub type RpcReqSub<T> = async_oneshot::Sender<Result<T, JsonRpcError>>;

#[derive(Clone, Debug, Eq, Hash, PartialEq)]
pub struct ListUnspentArgs {
    min_conf: i32,
    max_conf: i32,
    addresses: Vec<String>,
}

/// RPC client for UTXO based coins
/// https://developer.bitcoin.org/reference/rpc/index.html - Bitcoin RPC API reference
/// Other coins have additional methods or miss some of these
/// This description will be updated with more info
#[derive(Debug)]
pub struct NativeClientImpl {
    /// Name of coin the rpc client is intended to work with
    pub coin_ticker: String,
    /// The uri to send requests to
    pub uri: String,
    /// Value of Authorization header, e.g. "Basic base64(user:password)"
    pub auth: String,
    /// Transport event handlers
    pub event_handlers: Vec<RpcTransportEventHandlerShared>,
    pub request_id: AtomicU64,
    pub list_unspent_concurrent_map: ConcurrentRequestMap<ListUnspentArgs, Vec<NativeUnspent>>,
}

#[cfg(test)]
impl Default for NativeClientImpl {
    fn default() -> Self {
        NativeClientImpl {
            coin_ticker: "TEST".to_string(),
            uri: "".to_string(),
            auth: "".to_string(),
            event_handlers: vec![],
            request_id: Default::default(),
            list_unspent_concurrent_map: ConcurrentRequestMap::new(),
        }
    }
}

#[derive(Clone, Debug)]
pub struct NativeClient(pub Arc<NativeClientImpl>);
impl Deref for NativeClient {
    type Target = NativeClientImpl;
    fn deref(&self) -> &NativeClientImpl { &*self.0 }
}

/// The trait provides methods to generate the JsonRpcClient instance info such as name of coin.
pub trait UtxoJsonRpcClientInfo: JsonRpcClient {
    /// Name of coin the rpc client is intended to work with
    fn coin_name(&self) -> &str;

    /// Generate client info from coin name
    fn client_info(&self) -> String { format!("coin: {}", self.coin_name()) }
}

impl UtxoJsonRpcClientInfo for NativeClientImpl {
    fn coin_name(&self) -> &str { self.coin_ticker.as_str() }
}

impl JsonRpcClient for NativeClientImpl {
    fn version(&self) -> &'static str { "1.0" }

    fn next_id(&self) -> String { self.request_id.fetch_add(1, AtomicOrdering::Relaxed).to_string() }

    fn client_info(&self) -> String { UtxoJsonRpcClientInfo::client_info(self) }

    fn transport(&self, request: JsonRpcRequest) -> JsonRpcResponseFut {
        let request_body = try_fus!(json::to_string(&request));
        // measure now only body length, because the `hyper` crate doesn't allow to get total HTTP packet length
        self.event_handlers.on_outgoing_request(request_body.as_bytes());

        let uri = self.uri.clone();

        let http_request = try_fus!(Request::builder()
            .method("POST")
            .header(AUTHORIZATION, self.auth.clone())
            .uri(uri.clone())
            .body(Vec::from(request_body)));

        let event_handles = self.event_handlers.clone();
        Box::new(slurp_req(http_request).boxed().compat().then(
            move |result| -> Result<(JsonRpcRemoteAddr, JsonRpcResponse), String> {
                let res = try_s!(result);
                // measure now only body length, because the `hyper` crate doesn't allow to get total HTTP packet length
                event_handles.on_incoming_response(&res.2);

                let body = try_s!(std::str::from_utf8(&res.2));

                if res.0 != StatusCode::OK {
                    return ERR!(
                        "Rpc request {:?} failed with HTTP status code {}, response body: {}",
                        request,
                        res.0,
                        body
                    );
                }

                let response = try_s!(json::from_str(body));
                Ok((uri.into(), response))
            },
        ))
    }
}

#[cfg_attr(test, mockable)]
impl UtxoRpcClientOps for NativeClient {
    fn list_unspent(&self, address: &Address, decimals: u8) -> UtxoRpcFut<Vec<UnspentInfo>> {
        let fut = self
            .list_unspent_impl(0, std::i32::MAX, vec![address.to_string()])
            .into_mm_fut(UtxoRpcError::from)
            .and_then(move |unspents| {
                let unspents: UtxoRpcResult<Vec<_>> = unspents
                    .into_iter()
                    .map(|unspent| {
                        Ok(UnspentInfo {
                            outpoint: OutPoint {
                                hash: unspent.txid.reversed().into(),
                                index: unspent.vout,
                            },
                            value: sat_from_big_decimal(&unspent.amount.to_decimal(), decimals)?,
                            height: None,
                        })
                    })
                    .collect();
                unspents
            });
        Box::new(fut)
    }

    fn send_transaction(&self, tx: &UtxoTx) -> Box<dyn Future<Item = H256Json, Error = String> + Send + 'static> {
        let tx_bytes = BytesJson::from(serialize(tx));
        Box::new(self.send_raw_transaction(tx_bytes).map_err(|e| ERRL!("{}", e)))
    }

    /// https://developer.bitcoin.org/reference/rpc/sendrawtransaction
    fn send_raw_transaction(&self, tx: BytesJson) -> RpcRes<H256Json> { rpc_func!(self, "sendrawtransaction", tx) }

    fn get_transaction_bytes(&self, txid: H256Json) -> RpcRes<BytesJson> { self.get_raw_transaction_bytes(txid) }

    fn get_verbose_transaction(&self, txid: H256Json) -> RpcRes<RpcTransaction> {
        self.get_raw_transaction_verbose(txid)
    }

    fn get_block_count(&self) -> RpcRes<u64> { self.0.get_block_count() }

    fn display_balance(&self, address: Address, _decimals: u8) -> RpcRes<BigDecimal> {
        Box::new(
            self.list_unspent_impl(0, std::i32::MAX, vec![address.to_string()])
                .map(|unspents| {
                    unspents
                        .iter()
                        .fold(BigDecimal::from(0), |sum, unspent| sum + unspent.amount.to_decimal())
                }),
        )
    }

    fn estimate_fee_sat(
        &self,
        decimals: u8,
        fee_method: &EstimateFeeMethod,
        mode: &Option<EstimateFeeMode>,
        n_blocks: u32,
    ) -> RpcRes<u64> {
        match fee_method {
            EstimateFeeMethod::Standard => Box::new(self.estimate_fee(n_blocks).map(move |fee| {
                if fee > 0.00001 {
                    (fee * 10.0_f64.powf(decimals as f64)) as u64
                } else {
                    1000
                }
            })),
            EstimateFeeMethod::SmartFee => Box::new(self.estimate_smart_fee(mode, n_blocks).map(move |res| {
                if res.fee_rate > 0.00001 {
                    (res.fee_rate * 10.0_f64.powf(decimals as f64)) as u64
                } else {
                    1000
                }
            })),
        }
    }

    fn get_relay_fee(&self) -> RpcRes<BigDecimal> { Box::new(self.get_network_info().map(|info| info.relay_fee)) }

    fn find_output_spend(
        &self,
        tx: &UtxoTx,
        vout: usize,
        from_block: u64,
    ) -> Box<dyn Future<Item = Option<UtxoTx>, Error = String> + Send> {
        let selfi = self.clone();
        let tx = tx.clone();
        let fut = async move {
            let from_block_hash = try_s!(selfi.get_block_hash(from_block).compat().await);
            let list_since_block: ListSinceBlockRes = try_s!(selfi.list_since_block(from_block_hash).compat().await);
            for transaction in list_since_block
                .transactions
                .into_iter()
                .filter(|tx| !tx.is_conflicting())
            {
                let maybe_spend_tx_bytes = try_s!(selfi.get_raw_transaction_bytes(transaction.txid).compat().await);
                let maybe_spend_tx: UtxoTx =
                    try_s!(deserialize(maybe_spend_tx_bytes.as_slice()).map_err(|e| ERRL!("{:?}", e)));

                for input in maybe_spend_tx.inputs.iter() {
                    if input.previous_output.hash == tx.hash() && input.previous_output.index == vout as u32 {
                        return Ok(Some(maybe_spend_tx));
                    }
                }
            }
            Ok(None)
        };
        Box::new(fut.boxed().compat())
    }

    fn get_median_time_past(&self, starting_block: u64, count: NonZeroU64) -> UtxoRpcFut<u32> {
        let selfi = self.clone();
        let fut = async move {
            let starting_block_hash = selfi.get_block_hash(starting_block).compat().await?;
            let starting_block_data = selfi.get_block(starting_block_hash).compat().await?;
            if let Some(median) = starting_block_data.mediantime {
                return Ok(median);
            }

            let mut block_timestamps = vec![starting_block_data.time];
            let from = if starting_block <= count.get() {
                0
            } else {
                starting_block - count.get() + 1
            };
            for block_n in from..starting_block {
                let block_hash = selfi.get_block_hash(block_n).compat().await?;
                let block_data = selfi.get_block(block_hash).compat().await?;
                block_timestamps.push(block_data.time);
            }
            // can unwrap because count is non zero
            Ok(median(block_timestamps.as_mut_slice()).unwrap())
        };
        Box::new(fut.boxed().compat())
    }
}

#[cfg_attr(test, mockable)]
impl NativeClient {
    /// https://developer.bitcoin.org/reference/rpc/listunspent
    pub fn list_unspent_impl(
        &self,
        min_conf: i32,
        max_conf: i32,
        addresses: Vec<String>,
    ) -> RpcRes<Vec<NativeUnspent>> {
        let request_fut = rpc_func!(self, "listunspent", &min_conf, &max_conf, &addresses);
        let arc = self.clone();
        let args = ListUnspentArgs {
            min_conf,
            max_conf,
            addresses,
        };
        let fut = async move { arc.list_unspent_concurrent_map.wrap_request(args, request_fut).await };
        Box::new(fut.boxed().compat())
    }
}

#[cfg_attr(test, mockable)]
impl NativeClientImpl {
    /// https://developer.bitcoin.org/reference/rpc/importaddress
    pub fn import_address(&self, address: &str, label: &str, rescan: bool) -> RpcRes<()> {
        rpc_func!(self, "importaddress", address, label, rescan)
    }

    /// https://developer.bitcoin.org/reference/rpc/validateaddress
    pub fn validate_address(&self, address: &str) -> RpcRes<ValidateAddressRes> {
        rpc_func!(self, "validateaddress", address)
    }

    pub fn output_amount(
        &self,
        txid: H256Json,
        index: usize,
    ) -> Box<dyn Future<Item = u64, Error = String> + Send + 'static> {
        let fut = self.get_raw_transaction_bytes(txid).map_err(|e| ERRL!("{}", e));
        Box::new(fut.and_then(move |bytes| {
            let tx: UtxoTx = try_s!(deserialize(bytes.as_slice()).map_err(|e| ERRL!(
                "Error {:?} trying to deserialize the transaction {:?}",
                e,
                bytes
            )));
            Ok(tx.outputs[index].value)
        }))
    }

    /// https://developer.bitcoin.org/reference/rpc/getblock.html
    /// Always returns verbose block
    pub fn get_block(&self, hash: H256Json) -> RpcRes<VerboseBlock> {
        let verbose = true;
        rpc_func!(self, "getblock", hash, verbose)
    }

    /// https://developer.bitcoin.org/reference/rpc/getblockhash.html
    pub fn get_block_hash(&self, height: u64) -> RpcRes<H256Json> { rpc_func!(self, "getblockhash", height) }

    /// https://developer.bitcoin.org/reference/rpc/getblockcount.html
    pub fn get_block_count(&self) -> RpcRes<u64> { rpc_func!(self, "getblockcount") }

    /// https://developer.bitcoin.org/reference/rpc/getrawtransaction.html
    /// Always returns verbose transaction
    fn get_raw_transaction_verbose(&self, txid: H256Json) -> RpcRes<RpcTransaction> {
        let verbose = 1;
        rpc_func!(self, "getrawtransaction", txid, verbose)
    }

    /// https://developer.bitcoin.org/reference/rpc/getrawtransaction.html
    /// Always returns transaction bytes
    pub fn get_raw_transaction_bytes(&self, txid: H256Json) -> RpcRes<BytesJson> {
        let verbose = 0;
        rpc_func!(self, "getrawtransaction", txid, verbose)
    }

    /// https://developer.bitcoin.org/reference/rpc/estimatefee.html
    /// It is recommended to set n_blocks as low as possible.
    /// However, in some cases, n_blocks = 1 leads to an unreasonably high fee estimation.
    /// https://github.com/KomodoPlatform/atomicDEX-API/issues/656#issuecomment-743759659
    fn estimate_fee(&self, n_blocks: u32) -> RpcRes<f64> { rpc_func!(self, "estimatefee", n_blocks) }

    /// https://developer.bitcoin.org/reference/rpc/estimatesmartfee.html
    /// It is recommended to set n_blocks as low as possible.
    /// However, in some cases, n_blocks = 1 leads to an unreasonably high fee estimation.
    /// https://github.com/KomodoPlatform/atomicDEX-API/issues/656#issuecomment-743759659
    pub fn estimate_smart_fee(&self, mode: &Option<EstimateFeeMode>, n_blocks: u32) -> RpcRes<EstimateSmartFeeRes> {
        match mode {
            Some(m) => rpc_func!(self, "estimatesmartfee", n_blocks, m),
            None => rpc_func!(self, "estimatesmartfee", n_blocks),
        }
    }

    /// https://developer.bitcoin.org/reference/rpc/listtransactions.html
    pub fn list_transactions(&self, count: u64, from: u64) -> RpcRes<Vec<ListTransactionsItem>> {
        let account = "*";
        let watch_only = true;
        rpc_func!(self, "listtransactions", account, count, from, watch_only)
    }

    /// https://developer.bitcoin.org/reference/rpc/listreceivedbyaddress.html
    pub fn list_received_by_address(
        &self,
        min_conf: u64,
        include_empty: bool,
        include_watch_only: bool,
    ) -> RpcRes<Vec<ReceivedByAddressItem>> {
        rpc_func!(
            self,
            "listreceivedbyaddress",
            min_conf,
            include_empty,
            include_watch_only
        )
    }

    pub fn detect_fee_method(&self) -> impl Future<Item = EstimateFeeMethod, Error = String> + Send {
        let estimate_fee_fut = self.estimate_fee(1);
        self.estimate_smart_fee(&None, 1).then(move |res| -> Box<dyn Future<Item=EstimateFeeMethod, Error=String> + Send> {
            match res {
                Ok(smart_fee) => if smart_fee.fee_rate > 0. {
                    Box::new(futures01::future::ok(EstimateFeeMethod::SmartFee))
                } else {
                    log!("fee_rate from smart fee should be above zero, but got " [smart_fee] ", trying estimatefee");
                    Box::new(estimate_fee_fut.map_err(|e| ERRL!("{}", e)).and_then(|res| if res > 0. {
                        Ok(EstimateFeeMethod::Standard)
                    } else {
                        ERR!("Estimate fee result should be above zero, but got {}, consider setting txfee in config", res)
                    }))
                },
                Err(e) => {
                    log!("Error " (e) " on estimate smart fee, trying estimatefee");
                    Box::new(estimate_fee_fut.map_err(|e| ERRL!("{}", e)).and_then(|res| if res > 0. {
                        Ok(EstimateFeeMethod::Standard)
                    } else {
                        ERR!("Estimate fee result should be above zero, but got {}, consider setting txfee in config", res)
                    }))
                }
            }
        })
    }

    /// https://developer.bitcoin.org/reference/rpc/listsinceblock.html
    /// uses default target confirmations 1 and always includes watch_only addresses
    pub fn list_since_block(&self, block_hash: H256Json) -> RpcRes<ListSinceBlockRes> {
        let target_confirmations = 1;
        let include_watch_only = true;
        rpc_func!(
            self,
            "listsinceblock",
            block_hash,
            target_confirmations,
            include_watch_only
        )
    }

    /// https://developer.bitcoin.org/reference/rpc/sendtoaddress.html
    pub fn send_to_address(&self, addr: &str, amount: &BigDecimal) -> RpcRes<H256Json> {
        rpc_func!(self, "sendtoaddress", addr, amount)
    }

    /// Returns the list of addresses assigned the specified label.
    /// https://developer.bitcoin.org/reference/rpc/getaddressesbylabel.html
    pub fn get_addresses_by_label(&self, label: &str) -> RpcRes<AddressesByLabelResult> {
        rpc_func!(self, "getaddressesbylabel", label)
    }

    /// https://developer.bitcoin.org/reference/rpc/getnetworkinfo.html
    pub fn get_network_info(&self) -> RpcRes<NetworkInfo> { rpc_func!(self, "getnetworkinfo") }

    /// https://developer.bitcoin.org/reference/rpc/getaddressinfo.html
    pub fn get_address_info(&self, address: &str) -> RpcRes<GetAddressInfoRes> {
        rpc_func!(self, "getaddressinfo", address)
    }
}

impl NativeClientImpl {
    /// Check whether input address is imported to daemon
    pub async fn is_address_imported(&self, address: &str) -> Result<bool, String> {
        let validate_res = try_s!(self.validate_address(address).compat().await);
        match (validate_res.is_mine, validate_res.is_watch_only) {
            (Some(is_mine), Some(is_watch_only)) => Ok(is_mine || is_watch_only),
            // ignoring (Some(_), None) and (None, Some(_)) variants, there seem to be no known daemons that return is_mine,
            // but do not return is_watch_only, so it's ok to fallback to getaddressinfo
            _ => {
                let address_info = try_s!(self.get_address_info(address).compat().await);
                Ok(address_info.is_mine || address_info.is_watch_only)
            },
        }
    }
}

#[derive(Clone, Debug, Deserialize)]
struct ElectrumUnspent {
    height: Option<u64>,
    tx_hash: H256Json,
    tx_pos: u32,
    value: u64,
}

#[derive(Debug, Deserialize)]
#[serde(untagged)]
pub enum ElectrumNonce {
    Number(u64),
    Hash(H256Json),
}

#[derive(Debug, Deserialize)]
pub struct ElectrumBlockHeadersRes {
    count: u64,
    pub hex: BytesJson,
    max: u64,
}

/// The block header compatible with Electrum 1.2
#[derive(Debug, Deserialize)]
pub struct ElectrumBlockHeaderV12 {
    bits: u64,
    block_height: u64,
    merkle_root: H256Json,
    nonce: ElectrumNonce,
    prev_block_hash: H256Json,
    timestamp: u64,
    version: u64,
}

/// The block header compatible with Electrum 1.4
#[derive(Debug, Deserialize)]
pub struct ElectrumBlockHeaderV14 {
    height: u64,
    hex: BytesJson,
}

#[derive(Debug, Deserialize)]
#[serde(untagged)]
pub enum ElectrumBlockHeader {
    V12(ElectrumBlockHeaderV12),
    V14(ElectrumBlockHeaderV14),
}

#[derive(Debug, Deserialize, Serialize)]
pub enum EstimateFeeMode {
    ECONOMICAL,
    CONSERVATIVE,
    UNSET,
}

impl ElectrumBlockHeader {
    fn block_height(&self) -> u64 {
        match self {
            ElectrumBlockHeader::V12(h) => h.block_height,
            ElectrumBlockHeader::V14(h) => h.height,
        }
    }
}

#[derive(Debug, Deserialize)]
pub struct ElectrumTxHistoryItem {
    pub height: i64,
    pub tx_hash: H256Json,
    pub fee: Option<i64>,
}

#[derive(Clone, Debug, Deserialize)]
struct ElectrumBalance {
    confirmed: i64,
    unconfirmed: i64,
}

fn sha_256(input: &[u8]) -> Vec<u8> {
    let mut sha = Sha256::new();
    sha.input(input);
    sha.result().to_vec()
}

pub fn electrum_script_hash(script: &[u8]) -> Vec<u8> {
    let mut result = sha_256(script);
    result.reverse();
    result
}

#[derive(Debug, Deserialize, Serialize)]
/// Deserializable Electrum protocol representation for RPC
pub enum ElectrumProtocol {
    /// TCP
    TCP,
    /// SSL/TLS
    SSL,
}

#[derive(Debug, Deserialize, Serialize)]
/// Deserializable Electrum protocol version representation for RPC
/// https://electrumx-spesmilo.readthedocs.io/en/latest/protocol-methods.html#server.version
pub struct ElectrumProtocolVersion {
    pub server_software_version: String,
    pub protocol_version: String,
}

#[derive(Debug, Deserialize, Serialize)]
/// Electrum request RPC representation
pub struct ElectrumRpcRequest {
    pub url: String,
    #[serde(default)]
    pub protocol: ElectrumProtocol,
    #[serde(default)]
    pub disable_cert_verification: bool,
}

impl Default for ElectrumProtocol {
    fn default() -> Self { ElectrumProtocol::TCP }
}

/// Electrum client configuration
#[derive(Clone, Debug, Serialize)]
enum ElectrumConfig {
    TCP,
    SSL { dns_name: String, skip_validation: bool },
}

fn addr_to_socket_addr(input: &str) -> Result<SocketAddr, String> {
    let mut addr = match input.to_socket_addrs() {
        Ok(a) => a,
        Err(e) => return ERR!("{} resolve error {:?}", input, e),
    };
    match addr.next() {
        Some(a) => Ok(a),
        None => ERR!("{} resolved to None.", input),
    }
}

/// Attempts to process the request (parse url, etc), build up the config and create new electrum connection
#[cfg(not(target_arch = "wasm32"))]
pub fn spawn_electrum(
    req: &ElectrumRpcRequest,
    event_handlers: Vec<RpcTransportEventHandlerShared>,
) -> Result<ElectrumConnection, String> {
    let config = match req.protocol {
        ElectrumProtocol::TCP => ElectrumConfig::TCP,
        ElectrumProtocol::SSL => {
            let uri: Uri = try_s!(req.url.parse());
            let host = try_s!(uri.host().ok_or(ERRL!("Couldn't retrieve host from addr {}", req.url)));

            #[cfg(not(target_arch = "wasm32"))]
            fn check(host: &str) -> Result<(), String> {
                DNSNameRef::try_from_ascii_str(host)
                    .map(|_| ())
                    .map_err(|e| fomat!([e]))
            }
            #[cfg(target_arch = "wasm32")]
            fn check(_host: &str) -> Result<(), String> { Ok(()) }

            try_s!(check(host));

            ElectrumConfig::SSL {
                dns_name: host.into(),
                skip_validation: req.disable_cert_verification,
            }
        },
    };

    Ok(electrum_connect(req.url.clone(), config, event_handlers))
}

#[cfg(target_arch = "wasm32")]
#[wasm_bindgen(raw_module = "../../../js/defined-in-js.js")]
extern "C" {
    fn host_electrum_connect(ptr: *const c_char, len: i32) -> i32;
    fn host_electrum_is_connected(ri: i32) -> i32;
    fn host_electrum_request(ri: i32, ptr: *const c_char, len: i32) -> i32;
    fn host_electrum_reply(ri: i32, id: i32, rbuf: *mut c_char, rcap: i32) -> i32;
}

#[cfg(target_arch = "wasm32")]
pub fn spawn_electrum(
    req: &ElectrumRpcRequest,
    _event_handlers: Vec<RpcTransportEventHandlerShared>,
) -> Result<ElectrumConnection, String> {
    use std::net::{IpAddr, Ipv4Addr};

    let args = json::to_vec(req).unwrap();
    let rc = host_electrum_connect(args.as_ptr() as *const c_char, args.len() as i32);
    if rc < 0 {
        panic!("!host_electrum_connect: {}", rc)
    }
    let ri = rc; // Random ID assigned by the host to connection.

    let responses = Arc::new(AsyncMutex::new(HashMap::new()));
    let tx = Arc::new(AsyncMutex::new(None));

    let config = match req.protocol {
        ElectrumProtocol::TCP => ElectrumConfig::TCP,
        ElectrumProtocol::SSL => {
            let uri: Uri = try_s!(req.url.parse());
            let host = try_s!(uri.host().ok_or("!host"));
            ElectrumConfig::SSL {
                dns_name: host.into(),
                skip_validation: req.disable_cert_verification,
            }
        },
    };

    Ok(ElectrumConnection {
        addr: req.url.clone(),
        config,
        tx,
        shutdown_tx: None,
        responses,
        ri,
        protocol_version: AsyncMutex::new(None),
    })
}

#[derive(Debug)]
/// Represents the active Electrum connection to selected address
pub struct ElectrumConnection {
    /// The client connected to this SocketAddr
    addr: String,
    /// Configuration
    config: ElectrumConfig,
    /// The Sender forwarding requests to writing part of underlying stream
    tx: Arc<AsyncMutex<Option<mpsc::Sender<Vec<u8>>>>>,
    /// The Sender used to shutdown the background connection loop when ElectrumConnection is dropped
    shutdown_tx: Option<oneshot::Sender<()>>,
    /// Responses are stored here
    responses: Arc<AsyncMutex<HashMap<String, async_oneshot::Sender<JsonRpcResponse>>>>,
    /// [Random] connection ID assigned by the WASM host
    ri: i32,
    /// Selected protocol version. The value is initialized after the server.version RPC call.
    protocol_version: AsyncMutex<Option<f32>>,
}

impl ElectrumConnection {
    #[cfg(not(target_arch = "wasm32"))]
    async fn is_connected(&self) -> bool { self.tx.lock().await.is_some() }

    #[cfg(target_arch = "wasm32")]
    async fn is_connected(&self) -> bool {
        let rc = host_electrum_is_connected(self.ri);
        if rc < 0 {
            panic!("!host_electrum_is_connected: {}", rc)
        }
        //log! ("is_connected] host_electrum_is_connected (" [=self.ri] ") " [=rc]);
        if rc == 1 {
            true
        } else {
            false
        }
    }

    async fn set_protocol_version(&self, version: f32) { self.protocol_version.lock().await.replace(version); }
}

impl Drop for ElectrumConnection {
    fn drop(&mut self) {
        if let Some(shutdown_tx) = self.shutdown_tx.take() {
            if shutdown_tx.send(()).is_err() {
                log!("electrum_connection_drop] Warning, shutdown_tx already closed");
            }
        }
    }
}

#[derive(Debug)]
struct ConcurrentRequestState<V> {
    is_running: bool,
    subscribers: Vec<RpcReqSub<V>>,
}

impl<V> ConcurrentRequestState<V> {
    fn new() -> Self {
        ConcurrentRequestState {
            is_running: false,
            subscribers: Vec::new(),
        }
    }
}

#[derive(Debug)]
pub struct ConcurrentRequestMap<K, V> {
    inner: AsyncMutex<HashMap<K, ConcurrentRequestState<V>>>,
}

impl<K, V> Default for ConcurrentRequestMap<K, V> {
    fn default() -> Self {
        ConcurrentRequestMap {
            inner: AsyncMutex::new(HashMap::new()),
        }
    }
}

impl<K: Clone + Eq + std::hash::Hash, V: Clone> ConcurrentRequestMap<K, V> {
    pub fn new() -> ConcurrentRequestMap<K, V> { ConcurrentRequestMap::default() }

    async fn wrap_request(&self, request_arg: K, request_fut: RpcRes<V>) -> Result<V, JsonRpcError> {
        let mut map = self.inner.lock().await;
        let state = map
            .entry(request_arg.clone())
            .or_insert_with(ConcurrentRequestState::new);
        if state.is_running {
            let (tx, rx) = async_oneshot::channel();
            state.subscribers.push(tx);
            // drop here to avoid holding the lock during await
            drop(map);
            rx.await.unwrap()
        } else {
            // drop here to avoid holding the lock during await
            drop(map);
            let request_res = request_fut.compat().await;
            let mut map = self.inner.lock().await;
            let state = map.get_mut(&request_arg).unwrap();
            for sub in state.subscribers.drain(..) {
                if sub.send(request_res.clone()).is_err() {
                    warn!("subscriber is dropped");
                }
            }
            state.is_running = false;
            request_res
        }
    }
}

#[derive(Debug)]
pub struct ElectrumClientImpl {
    coin_ticker: String,
    connections: AsyncMutex<Vec<ElectrumConnection>>,
    next_id: AtomicU64,
    event_handlers: Vec<RpcTransportEventHandlerShared>,
    protocol_version: OrdRange<f32>,
    get_balance_concurrent_map: ConcurrentRequestMap<String, ElectrumBalance>,
    list_unspent_concurrent_map: ConcurrentRequestMap<String, Vec<ElectrumUnspent>>,
}

#[cfg(not(target_arch = "wasm32"))]
async fn electrum_request_multi(
    client: ElectrumClient,
    request: JsonRpcRequest,
) -> Result<(JsonRpcRemoteAddr, JsonRpcResponse), String> {
    let mut futures = vec![];
    let connections = client.connections.lock().await;
    for connection in connections.iter() {
        let connection_addr = connection.addr.clone();
        match &*connection.tx.lock().await {
            Some(tx) => {
                let fut = electrum_request(
                    request.clone(),
                    tx.clone(),
                    connection.responses.clone(),
                    ELECTRUM_TIMEOUT / connections.len() as u64,
                )
                .map(|response| (JsonRpcRemoteAddr(connection_addr), response));
                futures.push(fut)
            },
            None => (),
        }
    }
    drop(connections);
    if futures.is_empty() {
        return ERR!("All electrums are currently disconnected");
    }
    if request.method != "server.ping" {
        Ok(try_s!(
            select_ok_sequential(futures)
                .map_err(|e| ERRL!("{:?}", e))
                .compat()
                .await
        ))
    } else {
        // server.ping must be sent to all servers to keep all connections alive
        Ok(try_s!(
            select_ok(futures)
                .map(|(result, _)| result)
                .map_err(|e| ERRL!("{:?}", e))
                .compat()
                .await
        ))
    }
}

#[cfg(not(target_arch = "wasm32"))]
async fn electrum_request_to(
    client: ElectrumClient,
    request: JsonRpcRequest,
    to_addr: String,
) -> Result<(JsonRpcRemoteAddr, JsonRpcResponse), String> {
    let (tx, responses) = {
        let connections = client.connections.lock().await;
        let connection = connections
            .iter()
            .find(|c| c.addr == to_addr)
            .ok_or(ERRL!("Unknown destination address {}", to_addr))?;
        let responses = connection.responses.clone();
        let tx = {
            match &*connection.tx.lock().await {
                Some(tx) => tx.clone(),
                None => return ERR!("Connection {} is not established yet", to_addr),
            }
        };
        (tx, responses)
    };

    let response = try_s!(
        electrum_request(request.clone(), tx, responses, ELECTRUM_TIMEOUT)
            .compat()
            .await
    );
    Ok((JsonRpcRemoteAddr(to_addr.to_owned()), response))
}

#[cfg(target_arch = "wasm32")]
async fn electrum_request_to(
    _client: ElectrumClient,
    _request: JsonRpcRequest,
    _to_addr: String,
) -> Result<(JsonRpcRemoteAddr, JsonRpcResponse), String> {
    ERR!("Not supported")
}

#[cfg(target_arch = "wasm32")]
lazy_static! {
    static ref ELECTRUM_REPLIES: std::sync::Mutex<HashMap<(i32, i32), ShotSender<()>>> =
        std::sync::Mutex::new(HashMap::new());
}

#[no_mangle]
#[cfg(target_arch = "wasm32")]
pub extern "C" fn electrum_replied(ri: i32, id: i32) {
    //log! ("electrum_replied] " [=ri] ", " [=id]);
    let mut electrum_replies = ELECTRUM_REPLIES.lock().unwrap();
    if let Some(tx) = electrum_replies.remove(&(ri, id)) {
        let _ = tx.send(());
    }
}

/// AG: As of now the pings tend to fail.
///     I haven't looked into this because we'll probably use a websocket or Java implementation instead.
#[cfg(target_arch = "wasm32")]
async fn electrum_request_multi(
    client: ElectrumClient,
    request: JsonRpcRequest,
) -> Result<(JsonRpcRemoteAddr, JsonRpcResponse), String> {
    use futures::future::{select, Either};
    use std::mem::MaybeUninit;
    use std::os::raw::c_char;
    use std::str::from_utf8;

    let req = try_s!(json::to_string(&request));
    let id: i32 = try_s!(request.id.parse());
    let mut jres: Option<JsonRpcResponse> = None;
    // address of server from which an Rpc response was received
    let mut remote_address = JsonRpcRemoteAddr::default();

    for connection in client.connections.lock().await.iter() {
        let (tx, rx) = futures::channel::oneshot::channel();
        try_s!(ELECTRUM_REPLIES.lock()).insert((connection.ri, id), tx);
        let rc = host_electrum_request(connection.ri, req.as_ptr() as *const c_char, req.len() as i32);
        if rc != 0 {
            return ERR!("!host_electrum_request: {}", rc);
        }

        // Wait for the host to invoke `fn electrum_replied`.
        let timeout = Timer::sleep(10.);
        let rc = select(rx, timeout).await;
        match rc {
            Either::Left((_r, _t)) => (),
            Either::Right((_t, _r)) => {
                log! ("Electrum " (connection.ri) " timeout");
                continue;
            },
        };

        let mut buf: [u8; 131072] = unsafe { MaybeUninit::uninit().assume_init() };
        let rc = host_electrum_reply(connection.ri, id, buf.as_mut_ptr() as *mut c_char, buf.len() as i32);
        if rc <= 0 {
            log!("!host_electrum_reply: "(rc));
            continue;
        } // Skip to the next connection.
        let res = try_s!(from_utf8(&buf[0..rc as usize]));
        //log! ("electrum_request_multi] ri " (connection.ri) ", res: " (res));
        let res: Json = try_s!(json::from_str(res));
        // TODO: Detect errors and fill the `error` field somehow?
        jres = Some(JsonRpcResponse {
            jsonrpc: req.clone(),
            id: request.id.clone(),
            result: res,
            error: Json::Null,
        });
        remote_address = JsonRpcRemoteAddr(connection.addr.clone());
        // server.ping must be sent to all servers to keep all connections alive
        if request.method != "server.ping" {
            break;
        }
    }
    let jres = try_s!(jres.ok_or("!jres"));
    Ok((remote_address, jres))
}

impl ElectrumClientImpl {
    /// Create an Electrum connection and spawn a green thread actor to handle it.
    pub async fn add_server(&self, req: &ElectrumRpcRequest) -> Result<(), String> {
        let connection = try_s!(spawn_electrum(req, self.event_handlers.clone()));
        self.connections.lock().await.push(connection);
        Ok(())
    }

    /// Remove an Electrum connection and stop corresponding spawned actor.
    pub async fn remove_server(&self, server_addr: &str) -> Result<(), String> {
        let mut connections = self.connections.lock().await;
        // do not use retain, we would have to return an error if we did not find connection by the passd address
        let pos = connections
            .iter()
            .position(|con| con.addr == server_addr)
            .ok_or(ERRL!("Unknown electrum address {}", server_addr))?;
        // shutdown_tx will be closed immediately on the connection drop
        connections.remove(pos);
        Ok(())
    }

    /// Check if one of the spawned connections is connected.
    pub async fn is_connected(&self) -> bool {
        for connection in self.connections.lock().await.iter() {
            if connection.is_connected().await {
                return true;
            }
        }
        false
    }

    pub async fn count_connections(&self) -> usize { self.connections.lock().await.len() }

    /// Check if the protocol version was checked for one of the spawned connections.
    pub async fn is_protocol_version_checked(&self) -> bool {
        for connection in self.connections.lock().await.iter() {
            if connection.protocol_version.lock().await.is_some() {
                return true;
            }
        }
        false
    }

    /// Set the protocol version for the specified server.
    pub async fn set_protocol_version(&self, server_addr: &str, version: f32) -> Result<(), String> {
        let connections = self.connections.lock().await;
        let con = connections
            .iter()
            .find(|con| con.addr == server_addr)
            .ok_or(ERRL!("Unknown electrum address {}", server_addr))?;
        con.set_protocol_version(version).await;
        Ok(())
    }

    /// Get available protocol versions.
    pub fn protocol_version(&self) -> &OrdRange<f32> { &self.protocol_version }
}

#[derive(Clone, Debug)]
pub struct ElectrumClient(pub Arc<ElectrumClientImpl>);
impl Deref for ElectrumClient {
    type Target = ElectrumClientImpl;
    fn deref(&self) -> &ElectrumClientImpl { &*self.0 }
}

const BLOCKCHAIN_HEADERS_SUB_ID: &str = "blockchain.headers.subscribe";

impl UtxoJsonRpcClientInfo for ElectrumClient {
    fn coin_name(&self) -> &str { self.coin_ticker.as_str() }
}

impl JsonRpcClient for ElectrumClient {
    fn version(&self) -> &'static str { "2.0" }

    fn next_id(&self) -> String { self.next_id.fetch_add(1, AtomicOrdering::Relaxed).to_string() }

    fn client_info(&self) -> String { UtxoJsonRpcClientInfo::client_info(self) }

    fn transport(&self, request: JsonRpcRequest) -> JsonRpcResponseFut {
        Box::new(electrum_request_multi(self.clone(), request).boxed().compat())
    }
}

impl JsonRpcMultiClient for ElectrumClient {
    fn transport_exact(&self, to_addr: String, request: JsonRpcRequest) -> JsonRpcResponseFut {
        Box::new(electrum_request_to(self.clone(), request, to_addr).boxed().compat())
    }
}

impl ElectrumClient {
    /// https://electrumx.readthedocs.io/en/latest/protocol-methods.html#server-ping
    pub fn server_ping(&self) -> RpcRes<()> { rpc_func!(self, "server.ping") }

    /// https://electrumx.readthedocs.io/en/latest/protocol-methods.html#server-version
    pub fn server_version(
        &self,
        server_address: &str,
        client_name: &str,
        version: &OrdRange<f32>,
    ) -> RpcRes<ElectrumProtocolVersion> {
        let protocol_version: Vec<String> = version.flatten().into_iter().map(|v| format!("{}", v)).collect();
        rpc_func_from!(self, server_address, "server.version", client_name, protocol_version)
    }

    /// https://electrumx.readthedocs.io/en/latest/protocol-methods.html#blockchain-scripthash-listunspent
    /// It can return duplicates sometimes: https://github.com/artemii235/SuperNET/issues/269
    /// We should remove them to build valid transactions
    fn scripthash_list_unspent(&self, hash: &str) -> RpcRes<Vec<ElectrumUnspent>> {
        let request_fut = Box::new(rpc_func!(self, "blockchain.scripthash.listunspent", hash).and_then(
            move |unspents: Vec<ElectrumUnspent>| {
                let mut map: HashMap<(H256Json, u32), bool> = HashMap::new();
                let unspents = unspents
                    .into_iter()
                    .filter(|unspent| match map.entry((unspent.tx_hash.clone(), unspent.tx_pos)) {
                        Entry::Occupied(_) => false,
                        Entry::Vacant(e) => {
                            e.insert(true);
                            true
                        },
                    })
                    .collect();
                Ok(unspents)
            },
        ));
        let arc = self.clone();
        let hash = hash.to_owned();
        let fut = async move { arc.list_unspent_concurrent_map.wrap_request(hash, request_fut).await };
        Box::new(fut.boxed().compat())
    }

    /// https://electrumx.readthedocs.io/en/latest/protocol-methods.html#blockchain-scripthash-get-history
    pub fn scripthash_get_history(&self, hash: &str) -> RpcRes<Vec<ElectrumTxHistoryItem>> {
        rpc_func!(self, "blockchain.scripthash.get_history", hash)
    }

    /// https://electrumx.readthedocs.io/en/latest/protocol-methods.html#blockchain-scripthash-gethistory
    fn scripthash_get_balance(&self, hash: &str) -> RpcRes<ElectrumBalance> {
        let arc = self.clone();
        let hash = hash.to_owned();
        let fut = async move {
            let request = rpc_func!(arc, "blockchain.scripthash.get_balance", &hash);
            arc.get_balance_concurrent_map.wrap_request(hash, request).await
        };
        Box::new(fut.boxed().compat())
    }

    /// https://electrumx.readthedocs.io/en/latest/protocol-methods.html#blockchain-headers-subscribe
    pub fn blockchain_headers_subscribe(&self) -> RpcRes<ElectrumBlockHeader> {
        rpc_func!(self, "blockchain.headers.subscribe")
    }

    /// https://electrumx.readthedocs.io/en/latest/protocol-methods.html#blockchain-transaction-broadcast
    fn blockchain_transaction_broadcast(&self, tx: BytesJson) -> RpcRes<H256Json> {
        rpc_func!(self, "blockchain.transaction.broadcast", tx)
    }

    /// https://electrumx.readthedocs.io/en/latest/protocol-methods.html#blockchain-estimatefee
    /// It is recommended to set n_blocks as low as possible.
    /// However, in some cases, n_blocks = 1 leads to an unreasonably high fee estimation.
    /// https://github.com/KomodoPlatform/atomicDEX-API/issues/656#issuecomment-743759659
    fn estimate_fee(&self, mode: &Option<EstimateFeeMode>, n_blocks: u32) -> RpcRes<f64> {
        match mode {
            Some(m) => rpc_func!(self, "blockchain.estimatefee", n_blocks, m),
            None => rpc_func!(self, "blockchain.estimatefee", n_blocks),
        }
    }

    /// https://electrumx.readthedocs.io/en/latest/protocol-methods.html#blockchain-block-headers
    pub fn blockchain_block_headers(&self, start_height: u64, count: NonZeroU64) -> RpcRes<ElectrumBlockHeadersRes> {
        rpc_func!(self, "blockchain.block.headers", start_height, count)
    }
}

#[cfg_attr(test, mockable)]
impl UtxoRpcClientOps for ElectrumClient {
    fn list_unspent(&self, address: &Address, _decimals: u8) -> UtxoRpcFut<Vec<UnspentInfo>> {
        let script = Builder::build_p2pkh(&address.hash);
        let script_hash = electrum_script_hash(&script);
        Box::new(
            self.scripthash_list_unspent(&hex::encode(script_hash))
                .into_mm_fut(UtxoRpcError::from)
                .map(move |unspents| {
                    unspents
                        .iter()
                        .map(|unspent| UnspentInfo {
                            outpoint: OutPoint {
                                hash: unspent.tx_hash.reversed().into(),
                                index: unspent.tx_pos,
                            },
                            value: unspent.value,
                            height: unspent.height,
                        })
                        .collect()
                }),
        )
    }

    fn send_transaction(&self, tx: &UtxoTx) -> Box<dyn Future<Item = H256Json, Error = String> + Send + 'static> {
        let bytes = BytesJson::from(serialize(tx));
        Box::new(self.blockchain_transaction_broadcast(bytes).map_err(|e| ERRL!("{}", e)))
    }

    fn send_raw_transaction(&self, tx: BytesJson) -> RpcRes<H256Json> { self.blockchain_transaction_broadcast(tx) }

    /// https://electrumx.readthedocs.io/en/latest/protocol-methods.html#blockchain-transaction-get
    /// returns transaction bytes by default
    fn get_transaction_bytes(&self, txid: H256Json) -> RpcRes<BytesJson> {
        let verbose = false;
        rpc_func!(self, "blockchain.transaction.get", txid, verbose)
    }

    /// https://electrumx.readthedocs.io/en/latest/protocol-methods.html#blockchain-transaction-get
    /// returns verbose transaction by default
    fn get_verbose_transaction(&self, txid: H256Json) -> RpcRes<RpcTransaction> {
        let verbose = true;
        rpc_func!(self, "blockchain.transaction.get", txid, verbose)
    }

    fn get_block_count(&self) -> RpcRes<u64> { Box::new(self.blockchain_headers_subscribe().map(|r| r.block_height())) }

    fn display_balance(&self, address: Address, decimals: u8) -> RpcRes<BigDecimal> {
        let hash = electrum_script_hash(&Builder::build_p2pkh(&address.hash));
        let hash_str = hex::encode(hash);
        Box::new(self.scripthash_get_balance(&hash_str).map(move |result| {
            BigDecimal::from(result.confirmed + result.unconfirmed) / BigDecimal::from(10u64.pow(decimals as u32))
        }))
    }

    fn estimate_fee_sat(
        &self,
        decimals: u8,
        _fee_method: &EstimateFeeMethod,
        mode: &Option<EstimateFeeMode>,
        n_blocks: u32,
    ) -> RpcRes<u64> {
        Box::new(self.estimate_fee(mode, n_blocks).map(move |fee| {
            if fee > 0.00001 {
                (fee * 10.0_f64.powf(decimals as f64)) as u64
            } else {
                1000
            }
        }))
    }

    fn get_relay_fee(&self) -> RpcRes<BigDecimal> { rpc_func!(self, "blockchain.relayfee") }

    fn find_output_spend(
        &self,
        tx: &UtxoTx,
        vout: usize,
        _from_block: u64,
    ) -> Box<dyn Future<Item = Option<UtxoTx>, Error = String> + Send> {
        let selfi = self.clone();
        let script_hash = hex::encode(electrum_script_hash(&tx.outputs[vout].script_pubkey));
        let tx = tx.clone();
        let fut = async move {
            let history = try_s!(selfi.scripthash_get_history(&script_hash).compat().await);

            if history.len() < 2 {
                return Ok(None);
            }

            for item in history.iter() {
                let transaction = try_s!(selfi.get_transaction_bytes(item.tx_hash.clone()).compat().await);

                let maybe_spend_tx: UtxoTx = try_s!(deserialize(transaction.as_slice()).map_err(|e| ERRL!("{:?}", e)));

                for input in maybe_spend_tx.inputs.iter() {
                    if input.previous_output.hash == tx.hash() && input.previous_output.index == vout as u32 {
                        return Ok(Some(maybe_spend_tx));
                    }
                }
            }
            Ok(None)
        };
        Box::new(fut.boxed().compat())
    }

    fn get_median_time_past(&self, starting_block: u64, count: NonZeroU64) -> UtxoRpcFut<u32> {
        let from = if starting_block <= count.get() {
            0
        } else {
            starting_block - count.get() + 1
        };
        Box::new(
            self.blockchain_block_headers(from, count)
                .into_mm_fut(UtxoRpcError::from)
                .and_then(|res| {
                    if res.count == 0 {
                        return MmError::err(UtxoRpcError::InvalidResponse("Server returned zero count".to_owned()));
                    }
                    let len = CompactInteger::from(res.count);
                    let mut serialized = serialize(&len).take();
                    serialized.extend(res.hex.0.into_iter());
                    let mut reader = Reader::new(serialized.as_slice());
                    let headers = reader.read_list::<BlockHeader>()?;
                    let mut timestamps: Vec<_> = headers.into_iter().map(|block| block.time).collect();
                    // can unwrap because count is non zero
                    Ok(median(timestamps.as_mut_slice()).unwrap())
                }),
        )
    }
}

#[cfg_attr(test, mockable)]
impl ElectrumClientImpl {
    pub fn new(coin_ticker: String, event_handlers: Vec<RpcTransportEventHandlerShared>) -> ElectrumClientImpl {
        let protocol_version = OrdRange::new(1.2, 1.4).unwrap();
        ElectrumClientImpl {
            coin_ticker,
            connections: AsyncMutex::new(vec![]),
            next_id: 0.into(),
            event_handlers,
            protocol_version,
            get_balance_concurrent_map: ConcurrentRequestMap::new(),
            list_unspent_concurrent_map: ConcurrentRequestMap::new(),
        }
    }

    #[cfg(test)]
    pub fn with_protocol_version(
        coin_ticker: String,
        event_handlers: Vec<RpcTransportEventHandlerShared>,
        protocol_version: OrdRange<f32>,
    ) -> ElectrumClientImpl {
        ElectrumClientImpl {
            protocol_version,
            ..ElectrumClientImpl::new(coin_ticker, event_handlers)
        }
    }
}

/// Helper function casting mpsc::Receiver as Stream.
fn rx_to_stream(rx: mpsc::Receiver<Vec<u8>>) -> impl Stream<Item = Vec<u8>, Error = io::Error> {
    rx.map_err(|_| panic!("errors not possible on rx"))
}

async fn electrum_process_chunk(
    chunk: &[u8],
    arc: Arc<AsyncMutex<HashMap<String, async_oneshot::Sender<JsonRpcResponse>>>>,
) {
    // we should split the received chunk because we can get several responses in 1 chunk.
    let split = chunk.split(|item| *item == b'\n');
    for chunk in split {
        // split returns empty slice if it ends with separator which is our case
        if !chunk.is_empty() {
            let raw_json: Json = match json::from_slice(chunk) {
                Ok(json) => json,
                Err(e) => {
                    log!([e]);
                    return;
                },
            };

            // detect if we got standard JSONRPC response or subscription response as JSONRPC request
            if raw_json["method"].is_null() && raw_json["params"].is_null() {
                let response: JsonRpcResponse = match json::from_value(raw_json) {
                    Ok(res) => res,
                    Err(e) => {
                        log!([e]);
                        return;
                    },
                };
                let mut resp = arc.lock().await;
                // the corresponding sender may not exist, receiver may be dropped
                // these situations are not considered as errors so we just silently skip them
                if let Some(tx) = resp.remove(&response.id.to_string()) {
                    tx.send(response).unwrap_or(())
                }
                drop(resp);
            } else {
                let request: JsonRpcRequest = match json::from_value(raw_json) {
                    Ok(res) => res,
                    Err(e) => {
                        log!([e]);
                        return;
                    },
                };
                let id = match request.method.as_ref() {
                    BLOCKCHAIN_HEADERS_SUB_ID => BLOCKCHAIN_HEADERS_SUB_ID,
                    _ => {
                        log!("Couldn't get id of request "[request]);
                        return;
                    },
                };

                let response = JsonRpcResponse {
                    id: id.into(),
                    jsonrpc: "2.0".into(),
                    result: request.params[0].clone(),
                    error: Json::Null,
                };
                let mut resp = arc.lock().await;
                // the corresponding sender may not exist, receiver may be dropped
                // these situations are not considered as errors so we just silently skip them
                if let Some(tx) = resp.remove(&response.id.to_string()) {
                    tx.send(response).unwrap_or(())
                }
                drop(resp);
            }
        }
    }
}

macro_rules! try_loop {
    ($e:expr, $addr: ident, $delay: ident) => {
        match $e {
            Ok(res) => res,
            Err(e) => {
                log!([$addr] " error " [e]);
                if $delay < 30 {
                    $delay += 5;
                }
                continue;
            }
        }
    };
}

/// The enum wrapping possible variants of underlying Streams
#[cfg(not(target_arch = "wasm32"))]
#[allow(clippy::large_enum_variant)]
enum ElectrumStream {
    Tcp(TcpStream),
    Tls(TlsStream<TcpStream>),
}

#[cfg(not(target_arch = "wasm32"))]
impl AsRef<TcpStream> for ElectrumStream {
    fn as_ref(&self) -> &TcpStream {
        match self {
            ElectrumStream::Tcp(stream) => stream,
            ElectrumStream::Tls(stream) => stream.get_ref().0,
        }
    }
}

#[cfg(not(target_arch = "wasm32"))]
impl AsyncRead for ElectrumStream {
    fn poll_read(self: Pin<&mut Self>, cx: &mut Context<'_>, buf: &mut [u8]) -> Poll<io::Result<usize>> {
        match self.get_mut() {
            ElectrumStream::Tcp(stream) => AsyncRead::poll_read(Pin::new(stream), cx, buf),
            ElectrumStream::Tls(stream) => AsyncRead::poll_read(Pin::new(stream), cx, buf),
        }
    }
}

#[cfg(not(target_arch = "wasm32"))]
impl AsyncWrite for ElectrumStream {
    fn poll_write(self: Pin<&mut Self>, cx: &mut Context<'_>, buf: &[u8]) -> Poll<io::Result<usize>> {
        match self.get_mut() {
            ElectrumStream::Tcp(stream) => AsyncWrite::poll_write(Pin::new(stream), cx, buf),
            ElectrumStream::Tls(stream) => AsyncWrite::poll_write(Pin::new(stream), cx, buf),
        }
    }

    fn poll_flush(self: Pin<&mut Self>, cx: &mut Context<'_>) -> Poll<Result<(), Error>> {
        match self.get_mut() {
            ElectrumStream::Tcp(stream) => AsyncWrite::poll_flush(Pin::new(stream), cx),
            ElectrumStream::Tls(stream) => AsyncWrite::poll_flush(Pin::new(stream), cx),
        }
    }

    fn poll_shutdown(self: Pin<&mut Self>, cx: &mut Context<'_>) -> Poll<Result<(), Error>> {
        match self.get_mut() {
            ElectrumStream::Tcp(stream) => AsyncWrite::poll_shutdown(Pin::new(stream), cx),
            ElectrumStream::Tls(stream) => AsyncWrite::poll_shutdown(Pin::new(stream), cx),
        }
    }
}

const ELECTRUM_TIMEOUT: u64 = 60;

async fn electrum_last_chunk_loop(last_chunk: Arc<AtomicU64>) {
    loop {
        Timer::sleep(ELECTRUM_TIMEOUT as f64).await;
        let last = (last_chunk.load(AtomicOrdering::Relaxed) / 1000) as f64;
        if now_float() - last > ELECTRUM_TIMEOUT as f64 {
            log!("Didn't receive any data since " (last as i64) ". Shutting down the connection.");
            break;
        }
    }
}

#[cfg(not(target_arch = "wasm32"))]
async fn connect_loop(
    config: ElectrumConfig,
    addr: String,
    responses: Arc<AsyncMutex<HashMap<String, async_oneshot::Sender<JsonRpcResponse>>>>,
    connection_tx: Arc<AsyncMutex<Option<mpsc::Sender<Vec<u8>>>>>,
    event_handlers: Vec<RpcTransportEventHandlerShared>,
) -> Result<(), ()> {
    let mut delay: u64 = 0;

    loop {
        if delay > 0 {
            Timer::sleep(delay as f64).await;
        };

        let socket_addr = try_loop!(addr_to_socket_addr(&addr), addr, delay);

        let connect_f = match config.clone() {
            ElectrumConfig::TCP => Either::Left(TcpStream::connect(&socket_addr).map_ok(ElectrumStream::Tcp)),
            ElectrumConfig::SSL {
                dns_name,
                skip_validation,
            } => {
                let mut ssl_config = rustls::ClientConfig::new();
                ssl_config.root_store.add_server_trust_anchors(&TLS_SERVER_ROOTS);
                if skip_validation {
                    ssl_config
                        .dangerous()
                        .set_certificate_verifier(Arc::new(NoCertificateVerification {}));
                }
                let tls_connector = TlsConnector::from(Arc::new(ssl_config));

                Either::Right(TcpStream::connect(&socket_addr).and_then(move |stream| {
                    // Can use `unwrap` cause `dns_name` is pre-checked.
                    let dns = DNSNameRef::try_from_ascii_str(&dns_name)
                        .map_err(|e| fomat!([e]))
                        .unwrap();
                    tls_connector.connect(dns, stream).map_ok(ElectrumStream::Tls)
                }))
            },
        };

        let stream = try_loop!(connect_f.await, addr, delay);
        try_loop!(stream.as_ref().set_nodelay(true), addr, delay);
        // reset the delay if we've connected successfully
        delay = 0;
        log!("Electrum client connected to "(addr));
        try_loop!(event_handlers.on_connected(addr.clone()), addr, delay);
        let last_chunk = Arc::new(AtomicU64::new(now_ms()));
        let mut last_chunk_f = electrum_last_chunk_loop(last_chunk.clone()).boxed().fuse();

        let (tx, rx) = mpsc::channel(0);
        *connection_tx.lock().await = Some(tx);
        let rx = rx_to_stream(rx).inspect(|data| {
            // measure the length of each sent packet
            event_handlers.on_outgoing_request(&data);
        });

        let (read, mut write) = tokio::io::split(stream);
        let recv_f = {
            let addr = addr.clone();
            let responses = responses.clone();
            async move {
                let mut buffer = String::with_capacity(1024);
                let mut buf_reader = BufReader::new(read);
                loop {
                    match buf_reader.read_line(&mut buffer).await {
                        Ok(c) => {
                            if c == 0 {
                                log!("EOF from"(addr));
                                break;
                            }
                        },
                        Err(e) => {
                            log!("Error on read "(e) " from "(addr));
                            break;
                        },
                    };
                    last_chunk.store(now_ms(), AtomicOrdering::Relaxed);
                    electrum_process_chunk(buffer.as_bytes(), responses.clone()).await;
                    buffer.clear();
                }
            }
        };
        let mut recv_f = Box::pin(recv_f).fuse();

        let send_f = {
            let addr = addr.clone();
            let mut rx = rx.compat();
            async move {
                while let Some(Ok(bytes)) = rx.next().await {
                    if let Err(e) = write.write_all(&bytes).await {
                        log!("Write error "(e) " to " (addr));
                    }
                }
            }
        };
        let mut send_f = Box::pin(send_f).fuse();
        macro_rules! reset_tx_and_continue {
            () => {
                log!([addr] " connection dropped");
                *connection_tx.lock().await = None;
                continue;
            };
        }

        select! {
            last_chunk = last_chunk_f => { reset_tx_and_continue!(); },
            recv = recv_f => { reset_tx_and_continue!(); },
            send = send_f => { reset_tx_and_continue!(); },
        }
    }
}

#[cfg(target_arch = "wasm32")]
async fn connect_loop(
    _config: ElectrumConfig,
    _addr: SocketAddr,
    _responses: Arc<AsyncMutex<HashMap<String, JsonRpcResponse>>>,
    _connection_tx: Arc<AsyncMutex<Option<mpsc::Sender<Vec<u8>>>>>,
) -> Result<(), ()> {
    unimplemented!()
}

/// Builds up the electrum connection, spawns endless loop that attempts to reconnect to the server
/// in case of connection errors
#[cfg(not(target_arch = "wasm32"))]
fn electrum_connect(
    addr: String,
    config: ElectrumConfig,
    event_handlers: Vec<RpcTransportEventHandlerShared>,
) -> ElectrumConnection {
    let (shutdown_tx, shutdown_rx) = oneshot::channel::<()>();
    let responses = Arc::new(AsyncMutex::new(HashMap::new()));
    let tx = Arc::new(AsyncMutex::new(None));

    let connect_loop = connect_loop(
        config.clone(),
        addr.clone(),
        responses.clone(),
        tx.clone(),
        event_handlers,
    );

    let connect_loop = select_func(connect_loop.boxed(), shutdown_rx.compat());
    spawn(connect_loop.map(|_| ()));
    ElectrumConnection {
        addr,
        config,
        tx,
        shutdown_tx: Some(shutdown_tx),
        responses,
        ri: -1,
        protocol_version: AsyncMutex::new(None),
    }
}

#[cfg(target_arch = "wasm32")]
fn electrum_connect(
    _addr: SocketAddr,
    _config: ElectrumConfig,
    _event_handlers: Vec<RpcTransportEventHandlerShared>,
) -> ElectrumConnection {
    unimplemented!()
}

fn electrum_request(
    request: JsonRpcRequest,
    tx: mpsc::Sender<Vec<u8>>,
    responses: Arc<AsyncMutex<HashMap<String, async_oneshot::Sender<JsonRpcResponse>>>>,
    timeout: u64,
) -> Box<dyn Future<Item = JsonRpcResponse, Error = String> + Send + 'static> {
    let send_fut = async move {
        let mut json = try_s!(json::to_string(&request));
        // Electrum request and responses must end with \n
        // https://electrumx.readthedocs.io/en/latest/protocol-basics.html#message-stream
        json.push('\n');
        let request_id = request.get_id().to_string();
        let (req_tx, resp_rx) = async_oneshot::channel();
        responses.lock().await.insert(request_id, req_tx);
        try_s!(tx.send(json.into_bytes()).compat().await);
        let response = try_s!(resp_rx.await);
        Ok(response)
    };
    let send_fut = send_fut
        .boxed()
        .compat()
        .map_err(StringError)
        .timeout(Duration::from_secs(timeout));

    Box::new(send_fut.map_err(|e| ERRL!("{}", e.0)))
}<|MERGE_RESOLUTION|>--- conflicted
+++ resolved
@@ -8,15 +8,10 @@
 use chain::{BlockHeader, OutPoint, Transaction as UtxoTx};
 use common::custom_futures::select_ok_sequential;
 use common::executor::{spawn, Timer};
-<<<<<<< HEAD
 use common::jsonrpc_client::{JsonRpcClient, JsonRpcError, JsonRpcErrorType, JsonRpcMultiClient, JsonRpcRemoteAddr,
                              JsonRpcRequest, JsonRpcResponse, JsonRpcResponseFut, RpcRes};
+use common::log::warn;
 use common::mm_error::prelude::*;
-=======
-use common::jsonrpc_client::{JsonRpcClient, JsonRpcError, JsonRpcMultiClient, JsonRpcRemoteAddr, JsonRpcRequest,
-                             JsonRpcResponse, JsonRpcResponseFut, RpcRes};
-use common::log::warn;
->>>>>>> 8ca4d743
 use common::mm_number::MmNumber;
 use common::wio::slurp_req;
 use common::{median, OrdRange, StringError};
