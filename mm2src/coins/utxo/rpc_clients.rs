--- conflicted
+++ resolved
@@ -1040,13 +1040,8 @@
 ) -> Result<ElectrumConnection, String> {
     use std::net::{IpAddr, Ipv4Addr};
 
-<<<<<<< HEAD
-    let args = unwrap!(json::to_vec(req));
+    let args = json::to_vec(req).unwrap();
     let rc = host_electrum_connect(args.as_ptr() as *const c_char, args.len() as i32);
-=======
-    let args = json::to_vec(req).unwrap();
-    let rc = unsafe { host_electrum_connect(args.as_ptr() as *const c_char, args.len() as i32) };
->>>>>>> 70794051
     if rc < 0 {
         panic!("!host_electrum_connect: {}", rc)
     }
