--- conflicted
+++ resolved
@@ -386,18 +386,6 @@
             .body(Vec::from(request_body)));
 
         let event_handles = self.event_handlers.clone();
-<<<<<<< HEAD
-        Box::new(slurp_req(http_request).then(move |result| -> Result<(JsonRpcRemoteAddr, JsonRpcResponse), String> {
-            let res = try_s!(result);
-            // measure now only body length, because the `hyper` crate doesn't allow to get total HTTP packet length
-            event_handles.on_incoming_response(&res.2);
-
-            let body = try_s!(std::str::from_utf8(&res.2));
-            if res.0 != StatusCode::OK {
-                return ERR!("Rpc request {:?} failed with HTTP status code {}, response body: {}",
-                        request, res.0, body);
-            }
-=======
         Box::new(
             slurp_req(http_request).then(move |result| -> Result<(JsonRpcRemoteAddr, JsonRpcResponse), String> {
                 let res = try_s!(result);
@@ -414,7 +402,6 @@
                         body
                     );
                 }
->>>>>>> 8c2bf3f9
 
                 let response = try_s!(json::from_str(body));
                 Ok((uri.into(), response))
@@ -426,13 +413,14 @@
 #[cfg_attr(test, mockable)]
 impl UtxoRpcClientOps for NativeClient {
     fn list_unspent_ordered(&self, address: &Address) -> UtxoRpcRes<Vec<UnspentInfo>> {
-<<<<<<< HEAD
         let address = address.to_string();
         let selfi_on_block_count = self.0.clone();
         let selfi_on_unspent = self.0.clone();
-        let fut = self.get_block_count()
+        let fut = self
+            .get_block_count()
             .and_then(move |block_count| {
-                selfi_on_block_count.list_unspent(0, std::i32::MAX, vec![address])
+                selfi_on_block_count
+                    .list_unspent(0, std::i32::MAX, vec![address])
                     .map(move |unspents| (block_count, unspents))
             })
             .map_err(|e| ERRL!("{}", e))
@@ -446,28 +434,31 @@
                     // The delay here is required to mitigate "Work queue depth exceeded" error from coin daemon.
                     // It happens even when we run requests sequentially.
                     // Seems like daemon need some time to clean up it's queue after response is sent.
-                    futures.push(delay_f.and_then(move |_| selfi.output_amount(tx_id, vout).map_err(|e| ERRL!("{}", e))));
+                    futures
+                        .push(delay_f.and_then(move |_| selfi.output_amount(tx_id, vout).map_err(|e| ERRL!("{}", e))));
                 }
 
                 join_all_sequential(futures).map(move |amounts| {
                     let zip_iter = amounts.iter().zip(unspents.iter());
-                    let mut result: Vec<UnspentInfo> = zip_iter.map(|(value, unspent)| {
-                        // calculate the block height from current block count and number of the transaction confirmations
-                        let height = if unspent.confirmations > 0 {
-                            Some(block_count - unspent.confirmations + 1)
-                        } else {
-                            None
-                        };
-
-                        UnspentInfo {
-                            outpoint: OutPoint {
-                                hash: unspent.txid.reversed().into(),
-                                index: unspent.vout,
-                            },
-                            value: *value,
-                            height,
-                        }
-                    }).collect();
+                    let mut result: Vec<UnspentInfo> = zip_iter
+                        .map(|(value, unspent)| {
+                            // calculate the block height from current block count and number of the transaction confirmations
+                            let height = if unspent.confirmations > 0 {
+                                Some(block_count - unspent.confirmations + 1)
+                            } else {
+                                None
+                            };
+
+                            UnspentInfo {
+                                outpoint: OutPoint {
+                                    hash: unspent.txid.reversed().into(),
+                                    index: unspent.vout,
+                                },
+                                value: *value,
+                                height,
+                            }
+                        })
+                        .collect();
 
                     result.sort_unstable_by(|a, b| {
                         if a.value < b.value {
@@ -481,50 +472,6 @@
             });
 
         Box::new(fut)
-=======
-        let clone = self.0.clone();
-        Box::new(
-            self.list_unspent(0, std::i32::MAX, vec![address.to_string()])
-                .map_err(|e| ERRL!("{}", e))
-                .and_then(move |unspents| {
-                    let mut futures = vec![];
-                    for unspent in unspents.iter() {
-                        let delay_f = Delay::new(Duration::from_millis(10)).map_err(|e| ERRL!("{}", e));
-                        let tx_id = unspent.txid.clone();
-                        let vout = unspent.vout as usize;
-                        let arc = clone.clone();
-                        // The delay here is required to mitigate "Work queue depth exceeded" error from coin daemon.
-                        // It happens even when we run requests sequentially.
-                        // Seems like daemon need some time to clean up it's queue after response is sent.
-                        futures.push(
-                            delay_f.and_then(move |_| arc.output_amount(tx_id, vout).map_err(|e| ERRL!("{}", e))),
-                        );
-                    }
-
-                    join_all_sequential(futures).map(move |amounts| {
-                        let zip_iter = amounts.iter().zip(unspents.iter());
-                        let mut result: Vec<UnspentInfo> = zip_iter
-                            .map(|(value, unspent)| UnspentInfo {
-                                outpoint: OutPoint {
-                                    hash: unspent.txid.reversed().into(),
-                                    index: unspent.vout,
-                                },
-                                value: *value,
-                            })
-                            .collect();
-
-                        result.sort_unstable_by(|a, b| {
-                            if a.value < b.value {
-                                Ordering::Less
-                            } else {
-                                Ordering::Greater
-                            }
-                        });
-                        result
-                    })
-                }),
-        )
->>>>>>> 8c2bf3f9
     }
 
     fn send_transaction(&self, tx: &UtxoTx, _addr: Address) -> UtxoRpcRes<H256Json> {
@@ -1366,27 +1313,6 @@
     fn list_unspent_ordered(&self, address: &Address) -> UtxoRpcRes<Vec<UnspentInfo>> {
         let script = Builder::build_p2pkh(&address.hash);
         let script_hash = electrum_script_hash(&script);
-<<<<<<< HEAD
-        Box::new(self.scripthash_list_unspent(&hex::encode(script_hash)).map_err(|e| ERRL!("{}", e)).map(move |unspents| {
-            let mut result: Vec<UnspentInfo> = unspents.iter().map(|unspent| UnspentInfo {
-                outpoint: OutPoint {
-                    hash: unspent.tx_hash.reversed().into(),
-                    index: unspent.tx_pos,
-                },
-                value: unspent.value,
-                height: unspent.height,
-            }).collect();
-
-            result.sort_unstable_by(|a, b| {
-                if a.value < b.value {
-                    Ordering::Less
-                } else {
-                    Ordering::Greater
-                }
-            });
-            result
-        }))
-=======
         Box::new(
             self.scripthash_list_unspent(&hex::encode(script_hash))
                 .map_err(|e| ERRL!("{}", e))
@@ -1399,6 +1325,7 @@
                                 index: unspent.tx_pos,
                             },
                             value: unspent.value,
+                            height: unspent.height,
                         })
                         .collect();
 
@@ -1412,7 +1339,6 @@
                     result
                 }),
         )
->>>>>>> 8c2bf3f9
     }
 
     fn send_transaction(&self, tx: &UtxoTx, my_addr: Address) -> UtxoRpcRes<H256Json> {
