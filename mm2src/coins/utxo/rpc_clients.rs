--- conflicted
+++ resolved
@@ -337,15 +337,9 @@
     }
 
     pub fn output_amount(&self, txid: H256Json, index: usize) -> RpcRes<u64> {
-<<<<<<< HEAD
         let fut = self.get_raw_transaction_bytes(txid);
         Box::new(fut.and_then(move |bytes| {
-            let tx: UtxoTransaction = try_s!(deserialize(bytes.as_slice()).map_err(|e| ERRL!("{:?}", e)));
-=======
-        let fut = self.get_raw_transaction(txid);
-        Box::new(fut.and_then(move |transaction| {
-            let tx: UtxoTransaction = try_s!(deserialize(transaction.hex.as_slice()).map_err(|e| ERRL!("Error {:?} trying to deserialize the transaction {:?}", e, transaction)));
->>>>>>> c99eaf85
+            let tx: UtxoTransaction = try_s!(deserialize(bytes.as_slice()).map_err(|e| ERRL!("Error {:?} trying to deserialize the transaction {:?}", e, bytes)));
             Ok(tx.outputs[index].value)
         }))
     }
