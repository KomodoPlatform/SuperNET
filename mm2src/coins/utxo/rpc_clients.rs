#![cfg_attr(target_arch = "wasm32", allow(unused_macros))]
#![cfg_attr(target_arch = "wasm32", allow(dead_code))]

use crate::utxo::{sat_from_big_decimal, UtxoAddressFormat};
use crate::{NumConversError, RpcTransportEventHandler, RpcTransportEventHandlerShared};
use bigdecimal::BigDecimal;
use chain::{BlockHeader, OutPoint, Transaction as UtxoTx};
use common::custom_futures::{select_ok_sequential, FutureTimerExt};
use common::executor::{spawn, Timer};
use common::jsonrpc_client::{JsonRpcClient, JsonRpcError, JsonRpcErrorType, JsonRpcMultiClient, JsonRpcRemoteAddr,
                             JsonRpcRequest, JsonRpcResponse, JsonRpcResponseFut, RpcRes};
use common::log::{error, info, warn};
use common::mm_error::prelude::*;
use common::mm_number::MmNumber;
use common::wio::slurp_req;
use common::{median, now_float, now_ms, OrdRange};
use derive_more::Display;
use futures::channel::oneshot as async_oneshot;
use futures::compat::{Future01CompatExt, Stream01CompatExt};
use futures::future::{select as select_func, FutureExt, TryFutureExt};
use futures::lock::Mutex as AsyncMutex;
use futures::{select, StreamExt};
use futures01::future::select_ok;
use futures01::sync::{mpsc, oneshot};
use futures01::{Future, Sink, Stream};
use http::header::AUTHORIZATION;
use http::Uri;
use http::{Request, StatusCode};
use keys::Address;
#[cfg(test)] use mocktopus::macros::*;
use rpc::v1::types::{Bytes as BytesJson, Transaction as RpcTransaction, H256 as H256Json};
use script::Builder;
use serde_json::{self as json, Value as Json};
<<<<<<< HEAD
use serialization::{deserialize, serialize, serialize_with_flags, CompactInteger, Reader,
                    SERIALIZE_TRANSACTION_WITNESS};
=======
use serialization::{deserialize, serialize, CoinVariant, CompactInteger, Reader};
>>>>>>> 1e75b09f
use sha2::{Digest, Sha256};
use std::collections::hash_map::{Entry, HashMap};
use std::fmt;
use std::io;
use std::net::{SocketAddr, ToSocketAddrs};
use std::num::NonZeroU64;
use std::ops::Deref;
use std::sync::atomic::{AtomicU64, Ordering as AtomicOrdering};
use std::sync::Arc;
use std::time::Duration;

cfg_native! {
    use futures::future::Either;
    use futures::io::Error;
    use std::pin::Pin;
    use std::task::{Context, Poll};
    use tokio::io::{AsyncBufReadExt, AsyncRead, AsyncWrite, AsyncWriteExt, BufReader};
    use tokio::net::TcpStream;
    use tokio_rustls::{client::TlsStream, TlsConnector};
    use tokio_rustls::webpki::DNSNameRef;
    use webpki_roots::TLS_SERVER_ROOTS;
}

pub type AddressesByLabelResult = HashMap<String, AddressPurpose>;

#[derive(Debug, Deserialize)]
pub struct AddressPurpose {
    purpose: String,
}

/// Skips the server certificate verification on TLS connection
pub struct NoCertificateVerification {}

#[cfg(not(target_arch = "wasm32"))]
impl rustls::ServerCertVerifier for NoCertificateVerification {
    fn verify_server_cert(
        &self,
        _roots: &rustls::RootCertStore,
        _presented_certs: &[rustls::Certificate],
        _dns_name: DNSNameRef<'_>,
        _ocsp: &[u8],
    ) -> Result<rustls::ServerCertVerified, rustls::TLSError> {
        Ok(rustls::ServerCertVerified::assertion())
    }
}

#[derive(Debug)]
pub enum UtxoRpcClientEnum {
    Native(NativeClient),
    Electrum(ElectrumClient),
}

impl From<ElectrumClient> for UtxoRpcClientEnum {
    fn from(client: ElectrumClient) -> UtxoRpcClientEnum { UtxoRpcClientEnum::Electrum(client) }
}

impl From<NativeClient> for UtxoRpcClientEnum {
    fn from(client: NativeClient) -> UtxoRpcClientEnum { UtxoRpcClientEnum::Native(client) }
}

impl Deref for UtxoRpcClientEnum {
    type Target = dyn UtxoRpcClientOps;
    fn deref(&self) -> &dyn UtxoRpcClientOps {
        match self {
            UtxoRpcClientEnum::Native(ref c) => c,
            UtxoRpcClientEnum::Electrum(ref c) => c,
        }
    }
}

impl Clone for UtxoRpcClientEnum {
    fn clone(&self) -> Self {
        match self {
            UtxoRpcClientEnum::Native(c) => UtxoRpcClientEnum::Native(c.clone()),
            UtxoRpcClientEnum::Electrum(c) => UtxoRpcClientEnum::Electrum(c.clone()),
        }
    }
}

impl UtxoRpcClientEnum {
    pub fn wait_for_confirmations(
        &self,
        tx: &UtxoTx,
        confirmations: u32,
        requires_notarization: bool,
        wait_until: u64,
        check_every: u64,
    ) -> Box<dyn Future<Item = (), Error = String> + Send> {
        let tx = tx.clone();
        let selfi = self.clone();
        let fut = async move {
            loop {
                if now_ms() / 1000 > wait_until {
                    return ERR!(
                        "Waited too long until {} for transaction {:?} to be confirmed {} times",
                        wait_until,
                        tx,
                        confirmations
                    );
                }

                match selfi
                    .get_verbose_transaction(tx.hash().reversed().into())
                    .compat()
                    .await
                {
                    Ok(t) => {
                        let tx_confirmations = if requires_notarization {
                            t.confirmations
                        } else {
                            t.rawconfirmations.unwrap_or(t.confirmations)
                        };
                        if tx_confirmations >= confirmations {
                            return Ok(());
                        } else {
                            info!(
                                "Waiting for tx {:?} confirmations, now {}, required {}, requires_notarization {}",
                                tx.hash().reversed(),
                                tx_confirmations,
                                confirmations,
                                requires_notarization
                            )
                        }
                    },
                    Err(e) => error!(
                        "Error {:?} getting the transaction {:?}, retrying in 10 seconds",
                        e,
                        tx.hash().reversed()
                    ),
                }

                Timer::sleep(check_every as f64).await;
            }
        };
        Box::new(fut.boxed().compat())
    }
}

/// Generic unspent info required to build transactions, we need this separate type because native
/// and Electrum provide different list_unspent format.
#[derive(Clone, Debug, Eq, Hash, PartialEq)]
pub struct UnspentInfo {
    pub outpoint: OutPoint,
    pub value: u64,
    /// The block height transaction mined in.
    /// Note None if the transaction is not mined yet.
    pub height: Option<u64>,
}

pub type UtxoRpcResult<T> = Result<T, MmError<UtxoRpcError>>;
pub type UtxoRpcFut<T> = Box<dyn Future<Item = T, Error = MmError<UtxoRpcError>> + Send + 'static>;

#[derive(Debug, Display)]
pub enum UtxoRpcError {
    Transport(JsonRpcError),
    ResponseParseError(JsonRpcError),
    InvalidResponse(String),
    Internal(String),
}

impl From<JsonRpcError> for UtxoRpcError {
    fn from(e: JsonRpcError) -> Self {
        match e.error {
            JsonRpcErrorType::Transport(_) => UtxoRpcError::Transport(e),
            JsonRpcErrorType::Parse(_, _) | JsonRpcErrorType::Response(_, _) => UtxoRpcError::ResponseParseError(e),
        }
    }
}

impl From<serialization::Error> for UtxoRpcError {
    fn from(e: serialization::Error) -> Self { UtxoRpcError::InvalidResponse(format!("{:?}", e)) }
}

impl From<NumConversError> for UtxoRpcError {
    fn from(e: NumConversError) -> Self { UtxoRpcError::Internal(e.to_string()) }
}

/// Common operations that both types of UTXO clients have but implement them differently
pub trait UtxoRpcClientOps: fmt::Debug + Send + Sync + 'static {
    fn list_unspent(&self, address: &Address, decimals: u8, is_segwit_address: bool) -> UtxoRpcFut<Vec<UnspentInfo>>;

    fn send_transaction(
        &self,
        tx: &UtxoTx,
        is_segwit_address: bool,
    ) -> Box<dyn Future<Item = H256Json, Error = String> + Send + 'static>;

    fn send_raw_transaction(&self, tx: BytesJson) -> UtxoRpcFut<H256Json>;

    fn get_transaction_bytes(&self, txid: H256Json) -> UtxoRpcFut<BytesJson>;

    fn get_verbose_transaction(&self, txid: H256Json) -> RpcRes<RpcTransaction>;

    fn get_block_count(&self) -> UtxoRpcFut<u64>;

    fn display_balance(&self, address: Address, address_format: &UtxoAddressFormat, decimals: u8)
        -> RpcRes<BigDecimal>;

    /// returns fee estimation per KByte in satoshis
    fn estimate_fee_sat(
        &self,
        decimals: u8,
        fee_method: &EstimateFeeMethod,
        mode: &Option<EstimateFeeMode>,
        n_blocks: u32,
    ) -> RpcRes<u64>;

    fn get_relay_fee(&self) -> RpcRes<BigDecimal>;

    fn find_output_spend(
        &self,
        tx: &UtxoTx,
        vout: usize,
        from_block: u64,
    ) -> Box<dyn Future<Item = Option<UtxoTx>, Error = String> + Send>;

    /// Get median time past for `count` blocks in the past including `starting_block`
    fn get_median_time_past(
        &self,
        starting_block: u64,
        count: NonZeroU64,
        coin_variant: CoinVariant,
    ) -> UtxoRpcFut<u32>;
}

#[derive(Clone, Deserialize, Debug)]
pub struct NativeUnspent {
    pub txid: H256Json,
    pub vout: u32,
    pub address: String,
    pub account: Option<String>,
    #[serde(rename = "scriptPubKey")]
    pub script_pub_key: BytesJson,
    pub amount: MmNumber,
    pub confirmations: u64,
    pub spendable: bool,
}

#[derive(Clone, Deserialize, Debug)]
pub struct ValidateAddressRes {
    #[serde(rename = "isvalid")]
    pub is_valid: bool,
    pub address: String,
    #[serde(rename = "scriptPubKey")]
    pub script_pub_key: BytesJson,
    #[serde(rename = "segid")]
    pub seg_id: Option<u32>,
    #[serde(rename = "ismine")]
    pub is_mine: Option<bool>,
    #[serde(rename = "iswatchonly")]
    pub is_watch_only: Option<bool>,
    #[serde(rename = "isscript")]
    pub is_script: bool,
    pub account: Option<String>,
}

#[derive(Clone, Debug, Deserialize)]
pub struct ListTransactionsItem {
    pub account: Option<String>,
    #[serde(default)]
    pub address: String,
    pub category: String,
    pub amount: f64,
    pub vout: u64,
    #[serde(default)]
    pub fee: f64,
    #[serde(default)]
    pub confirmations: i64,
    #[serde(default)]
    pub blockhash: H256Json,
    #[serde(default)]
    pub blockindex: u64,
    #[serde(default)]
    pub txid: H256Json,
    pub timereceived: u64,
    #[serde(default)]
    pub walletconflicts: Vec<String>,
}

impl ListTransactionsItem {
    /// Checks if the transaction is conflicting.
    /// It means the transaction has conflicts or has negative confirmations.
    pub fn is_conflicting(&self) -> bool { self.confirmations < 0 || !self.walletconflicts.is_empty() }
}

#[derive(Clone, Debug, Deserialize)]
pub struct ReceivedByAddressItem {
    #[serde(default)]
    pub account: String,
    pub address: String,
    pub txids: Vec<H256Json>,
}

#[derive(Clone, Debug, Deserialize)]
pub struct EstimateSmartFeeRes {
    #[serde(rename = "feerate")]
    #[serde(default)]
    pub fee_rate: f64,
    #[serde(default)]
    pub errors: Vec<String>,
    pub blocks: i64,
}

#[derive(Clone, Debug, Deserialize)]
pub struct ListSinceBlockRes {
    transactions: Vec<ListTransactionsItem>,
    #[serde(rename = "lastblock")]
    last_block: H256Json,
}

#[derive(Clone, Debug, Deserialize)]
pub struct NetworkInfoLocalAddress {
    address: String,
    port: u16,
    score: u64,
}

#[derive(Clone, Debug, Deserialize)]
pub struct NetworkInfoNetwork {
    name: String,
    limited: bool,
    reachable: bool,
    proxy: String,
    proxy_randomize_credentials: bool,
}

#[derive(Clone, Debug, Deserialize)]
pub struct NetworkInfo {
    connections: u64,
    #[serde(rename = "localaddresses")]
    local_addresses: Vec<NetworkInfoLocalAddress>,
    #[serde(rename = "localservices")]
    local_services: String,
    networks: Vec<NetworkInfoNetwork>,
    #[serde(rename = "protocolversion")]
    protocol_version: u64,
    #[serde(rename = "relayfee")]
    relay_fee: BigDecimal,
    subversion: String,
    #[serde(rename = "timeoffset")]
    time_offset: i64,
    version: u64,
    warnings: String,
}

#[derive(Clone, Debug, Deserialize)]
pub struct GetAddressInfoRes {
    // as of now we are interested in ismine and iswatchonly fields only, but this response contains much more info
    #[serde(rename = "ismine")]
    pub is_mine: bool,
    #[serde(rename = "iswatchonly")]
    pub is_watch_only: bool,
}

#[derive(Debug)]
pub enum EstimateFeeMethod {
    /// estimatefee, deprecated in many coins: https://bitcoincore.org/en/doc/0.16.0/rpc/util/estimatefee/
    Standard,
    /// estimatesmartfee added since 0.16.0 bitcoind RPC: https://bitcoincore.org/en/doc/0.16.0/rpc/util/estimatesmartfee/
    SmartFee,
}

#[derive(Debug, Deserialize)]
#[serde(untagged)]
pub enum BlockNonce {
    String(String),
    U64(u64),
}

#[derive(Debug, Deserialize)]
pub struct VerboseBlock {
    /// Block hash
    pub hash: H256Json,
    /// Number of confirmations. -1 if block is on the side chain
    pub confirmations: i64,
    /// Block size
    pub size: u32,
    /// Block size, excluding witness data
    pub strippedsize: Option<u32>,
    /// Block weight
    pub weight: Option<u32>,
    /// Block height
    pub height: Option<u32>,
    /// Block version
    pub version: u32,
    /// Block version as hex
    #[serde(rename = "versionHex")]
    pub version_hex: Option<String>,
    /// Merkle root of this block
    pub merkleroot: H256Json,
    /// Transactions ids
    pub tx: Vec<H256Json>,
    /// Block time in seconds since epoch (Jan 1 1970 GMT)
    pub time: u32,
    /// Median block time in seconds since epoch (Jan 1 1970 GMT)
    pub mediantime: Option<u32>,
    /// Block nonce
    pub nonce: BlockNonce,
    /// Block nbits
    pub bits: String,
    /// Block difficulty
    pub difficulty: f64,
    /// Expected number of hashes required to produce the chain up to this block (in hex)
    pub chainwork: H256Json,
    /// Hash of previous block
    pub previousblockhash: Option<H256Json>,
    /// Hash of next block
    pub nextblockhash: Option<H256Json>,
}

pub type RpcReqSub<T> = async_oneshot::Sender<Result<T, JsonRpcError>>;

#[derive(Clone, Debug, Eq, Hash, PartialEq)]
pub struct ListUnspentArgs {
    min_conf: i32,
    max_conf: i32,
    addresses: Vec<String>,
}

/// RPC client for UTXO based coins
/// https://developer.bitcoin.org/reference/rpc/index.html - Bitcoin RPC API reference
/// Other coins have additional methods or miss some of these
/// This description will be updated with more info
#[derive(Debug)]
pub struct NativeClientImpl {
    /// Name of coin the rpc client is intended to work with
    pub coin_ticker: String,
    /// The uri to send requests to
    pub uri: String,
    /// Value of Authorization header, e.g. "Basic base64(user:password)"
    pub auth: String,
    /// Transport event handlers
    pub event_handlers: Vec<RpcTransportEventHandlerShared>,
    pub request_id: AtomicU64,
    pub list_unspent_concurrent_map: ConcurrentRequestMap<ListUnspentArgs, Vec<NativeUnspent>>,
}

#[cfg(test)]
impl Default for NativeClientImpl {
    fn default() -> Self {
        NativeClientImpl {
            coin_ticker: "TEST".to_string(),
            uri: "".to_string(),
            auth: "".to_string(),
            event_handlers: vec![],
            request_id: Default::default(),
            list_unspent_concurrent_map: ConcurrentRequestMap::new(),
        }
    }
}

#[derive(Clone, Debug)]
pub struct NativeClient(pub Arc<NativeClientImpl>);
impl Deref for NativeClient {
    type Target = NativeClientImpl;
    fn deref(&self) -> &NativeClientImpl { &*self.0 }
}

/// The trait provides methods to generate the JsonRpcClient instance info such as name of coin.
pub trait UtxoJsonRpcClientInfo: JsonRpcClient {
    /// Name of coin the rpc client is intended to work with
    fn coin_name(&self) -> &str;

    /// Generate client info from coin name
    fn client_info(&self) -> String { format!("coin: {}", self.coin_name()) }
}

impl UtxoJsonRpcClientInfo for NativeClientImpl {
    fn coin_name(&self) -> &str { self.coin_ticker.as_str() }
}

impl JsonRpcClient for NativeClientImpl {
    fn version(&self) -> &'static str { "1.0" }

    fn next_id(&self) -> String { self.request_id.fetch_add(1, AtomicOrdering::Relaxed).to_string() }

    fn client_info(&self) -> String { UtxoJsonRpcClientInfo::client_info(self) }

    fn transport(&self, request: JsonRpcRequest) -> JsonRpcResponseFut {
        let request_body = try_fus!(json::to_string(&request));
        // measure now only body length, because the `hyper` crate doesn't allow to get total HTTP packet length
        self.event_handlers.on_outgoing_request(request_body.as_bytes());

        let uri = self.uri.clone();

        let http_request = try_fus!(Request::builder()
            .method("POST")
            .header(AUTHORIZATION, self.auth.clone())
            .uri(uri.clone())
            .body(Vec::from(request_body)));

        let event_handles = self.event_handlers.clone();
        Box::new(slurp_req(http_request).boxed().compat().then(
            move |result| -> Result<(JsonRpcRemoteAddr, JsonRpcResponse), String> {
                let res = try_s!(result);
                // measure now only body length, because the `hyper` crate doesn't allow to get total HTTP packet length
                event_handles.on_incoming_response(&res.2);

                let body = try_s!(std::str::from_utf8(&res.2));

                if res.0 != StatusCode::OK {
                    return ERR!(
                        "Rpc request {:?} failed with HTTP status code {}, response body: {}",
                        request,
                        res.0,
                        body
                    );
                }

                let response = try_s!(json::from_str(body));
                Ok((uri.into(), response))
            },
        ))
    }
}

#[cfg_attr(test, mockable)]
impl UtxoRpcClientOps for NativeClient {
    fn list_unspent(&self, address: &Address, decimals: u8, is_segwit_address: bool) -> UtxoRpcFut<Vec<UnspentInfo>> {
        let addresses = if is_segwit_address {
            vec![address.to_segwitaddress().unwrap().to_string()]
        } else {
            vec![address.to_string()]
        };
        let fut = self
            .list_unspent_impl(0, std::i32::MAX, addresses)
            .map_to_mm_fut(UtxoRpcError::from)
            .and_then(move |unspents| {
                let unspents: UtxoRpcResult<Vec<_>> = unspents
                    .into_iter()
                    .map(|unspent| {
                        Ok(UnspentInfo {
                            outpoint: OutPoint {
                                hash: unspent.txid.reversed().into(),
                                index: unspent.vout,
                            },
                            value: sat_from_big_decimal(&unspent.amount.to_decimal(), decimals)?,
                            height: None,
                        })
                    })
                    .collect();
                unspents
            });
        Box::new(fut)
    }

    fn send_transaction(
        &self,
        tx: &UtxoTx,
        is_segwit_address: bool,
    ) -> Box<dyn Future<Item = H256Json, Error = String> + Send + 'static> {
        let tx_bytes = if is_segwit_address {
            BytesJson::from(serialize_with_flags(tx, SERIALIZE_TRANSACTION_WITNESS))
        } else {
            BytesJson::from(serialize(tx))
        };
        Box::new(self.send_raw_transaction(tx_bytes).map_err(|e| ERRL!("{}", e)))
    }

    /// https://developer.bitcoin.org/reference/rpc/sendrawtransaction
    fn send_raw_transaction(&self, tx: BytesJson) -> UtxoRpcFut<H256Json> {
        Box::new(rpc_func!(self, "sendrawtransaction", tx).map_to_mm_fut(UtxoRpcError::from))
    }

    fn get_transaction_bytes(&self, txid: H256Json) -> UtxoRpcFut<BytesJson> {
        Box::new(self.get_raw_transaction_bytes(txid).map_to_mm_fut(UtxoRpcError::from))
    }

    fn get_verbose_transaction(&self, txid: H256Json) -> RpcRes<RpcTransaction> {
        self.get_raw_transaction_verbose(txid)
    }

    fn get_block_count(&self) -> UtxoRpcFut<u64> {
        Box::new(self.0.get_block_count().map_to_mm_fut(UtxoRpcError::from))
    }

    fn display_balance(
        &self,
        address: Address,
        _address_format: &UtxoAddressFormat,
        _decimals: u8,
    ) -> RpcRes<BigDecimal> {
        Box::new(
            self.list_unspent_impl(0, std::i32::MAX, vec![address.to_string()])
                .map(|unspents| {
                    unspents
                        .iter()
                        .fold(BigDecimal::from(0), |sum, unspent| sum + unspent.amount.to_decimal())
                }),
        )
    }

    fn estimate_fee_sat(
        &self,
        decimals: u8,
        fee_method: &EstimateFeeMethod,
        mode: &Option<EstimateFeeMode>,
        n_blocks: u32,
    ) -> RpcRes<u64> {
        match fee_method {
            EstimateFeeMethod::Standard => Box::new(self.estimate_fee(n_blocks).map(move |fee| {
                if fee > 0.00001 {
                    (fee * 10.0_f64.powf(decimals as f64)) as u64
                } else {
                    1000
                }
            })),
            EstimateFeeMethod::SmartFee => Box::new(self.estimate_smart_fee(mode, n_blocks).map(move |res| {
                if res.fee_rate > 0.00001 {
                    (res.fee_rate * 10.0_f64.powf(decimals as f64)) as u64
                } else {
                    1000
                }
            })),
        }
    }

    fn get_relay_fee(&self) -> RpcRes<BigDecimal> { Box::new(self.get_network_info().map(|info| info.relay_fee)) }

    fn find_output_spend(
        &self,
        tx: &UtxoTx,
        vout: usize,
        from_block: u64,
    ) -> Box<dyn Future<Item = Option<UtxoTx>, Error = String> + Send> {
        let selfi = self.clone();
        let tx = tx.clone();
        let fut = async move {
            let from_block_hash = try_s!(selfi.get_block_hash(from_block).compat().await);
            let list_since_block: ListSinceBlockRes = try_s!(selfi.list_since_block(from_block_hash).compat().await);
            for transaction in list_since_block
                .transactions
                .into_iter()
                .filter(|tx| !tx.is_conflicting())
            {
                let maybe_spend_tx_bytes = try_s!(selfi.get_raw_transaction_bytes(transaction.txid).compat().await);
                let maybe_spend_tx: UtxoTx =
                    try_s!(deserialize(maybe_spend_tx_bytes.as_slice()).map_err(|e| ERRL!("{:?}", e)));

                for input in maybe_spend_tx.inputs.iter() {
                    if input.previous_output.hash == tx.hash() && input.previous_output.index == vout as u32 {
                        return Ok(Some(maybe_spend_tx));
                    }
                }
            }
            Ok(None)
        };
        Box::new(fut.boxed().compat())
    }

    fn get_median_time_past(
        &self,
        starting_block: u64,
        count: NonZeroU64,
        _coin_variant: CoinVariant,
    ) -> UtxoRpcFut<u32> {
        let selfi = self.clone();
        let fut = async move {
            let starting_block_hash = selfi.get_block_hash(starting_block).compat().await?;
            let starting_block_data = selfi.get_block(starting_block_hash).compat().await?;
            if let Some(median) = starting_block_data.mediantime {
                return Ok(median);
            }

            let mut block_timestamps = vec![starting_block_data.time];
            let from = if starting_block <= count.get() {
                0
            } else {
                starting_block - count.get() + 1
            };
            for block_n in from..starting_block {
                let block_hash = selfi.get_block_hash(block_n).compat().await?;
                let block_data = selfi.get_block(block_hash).compat().await?;
                block_timestamps.push(block_data.time);
            }
            // can unwrap because count is non zero
            Ok(median(block_timestamps.as_mut_slice()).unwrap())
        };
        Box::new(fut.boxed().compat())
    }
}

#[cfg_attr(test, mockable)]
impl NativeClient {
    /// https://developer.bitcoin.org/reference/rpc/listunspent
    pub fn list_unspent_impl(
        &self,
        min_conf: i32,
        max_conf: i32,
        addresses: Vec<String>,
    ) -> RpcRes<Vec<NativeUnspent>> {
        let request_fut = rpc_func!(self, "listunspent", &min_conf, &max_conf, &addresses);
        let arc = self.clone();
        let args = ListUnspentArgs {
            min_conf,
            max_conf,
            addresses,
        };
        let fut = async move { arc.list_unspent_concurrent_map.wrap_request(args, request_fut).await };
        Box::new(fut.boxed().compat())
    }
}

#[cfg_attr(test, mockable)]
impl NativeClientImpl {
    /// https://developer.bitcoin.org/reference/rpc/importaddress
    pub fn import_address(&self, address: &str, label: &str, rescan: bool) -> RpcRes<()> {
        rpc_func!(self, "importaddress", address, label, rescan)
    }

    /// https://developer.bitcoin.org/reference/rpc/validateaddress
    pub fn validate_address(&self, address: &str) -> RpcRes<ValidateAddressRes> {
        rpc_func!(self, "validateaddress", address)
    }

    pub fn output_amount(
        &self,
        txid: H256Json,
        index: usize,
    ) -> Box<dyn Future<Item = u64, Error = String> + Send + 'static> {
        let fut = self.get_raw_transaction_bytes(txid).map_err(|e| ERRL!("{}", e));
        Box::new(fut.and_then(move |bytes| {
            let tx: UtxoTx = try_s!(deserialize(bytes.as_slice()).map_err(|e| ERRL!(
                "Error {:?} trying to deserialize the transaction {:?}",
                e,
                bytes
            )));
            Ok(tx.outputs[index].value)
        }))
    }

    /// https://developer.bitcoin.org/reference/rpc/getblock.html
    /// Always returns verbose block
    pub fn get_block(&self, hash: H256Json) -> RpcRes<VerboseBlock> {
        let verbose = true;
        rpc_func!(self, "getblock", hash, verbose)
    }

    /// https://developer.bitcoin.org/reference/rpc/getblockhash.html
    pub fn get_block_hash(&self, height: u64) -> RpcRes<H256Json> { rpc_func!(self, "getblockhash", height) }

    /// https://developer.bitcoin.org/reference/rpc/getblockcount.html
    pub fn get_block_count(&self) -> RpcRes<u64> { rpc_func!(self, "getblockcount") }

    /// https://developer.bitcoin.org/reference/rpc/getrawtransaction.html
    /// Always returns verbose transaction
    fn get_raw_transaction_verbose(&self, txid: H256Json) -> RpcRes<RpcTransaction> {
        let verbose = 1;
        rpc_func!(self, "getrawtransaction", txid, verbose)
    }

    /// https://developer.bitcoin.org/reference/rpc/getrawtransaction.html
    /// Always returns transaction bytes
    pub fn get_raw_transaction_bytes(&self, txid: H256Json) -> RpcRes<BytesJson> {
        let verbose = 0;
        rpc_func!(self, "getrawtransaction", txid, verbose)
    }

    /// https://developer.bitcoin.org/reference/rpc/estimatefee.html
    /// It is recommended to set n_blocks as low as possible.
    /// However, in some cases, n_blocks = 1 leads to an unreasonably high fee estimation.
    /// https://github.com/KomodoPlatform/atomicDEX-API/issues/656#issuecomment-743759659
    fn estimate_fee(&self, n_blocks: u32) -> RpcRes<f64> { rpc_func!(self, "estimatefee", n_blocks) }

    /// https://developer.bitcoin.org/reference/rpc/estimatesmartfee.html
    /// It is recommended to set n_blocks as low as possible.
    /// However, in some cases, n_blocks = 1 leads to an unreasonably high fee estimation.
    /// https://github.com/KomodoPlatform/atomicDEX-API/issues/656#issuecomment-743759659
    pub fn estimate_smart_fee(&self, mode: &Option<EstimateFeeMode>, n_blocks: u32) -> RpcRes<EstimateSmartFeeRes> {
        match mode {
            Some(m) => rpc_func!(self, "estimatesmartfee", n_blocks, m),
            None => rpc_func!(self, "estimatesmartfee", n_blocks),
        }
    }

    /// https://developer.bitcoin.org/reference/rpc/listtransactions.html
    pub fn list_transactions(&self, count: u64, from: u64) -> RpcRes<Vec<ListTransactionsItem>> {
        let account = "*";
        let watch_only = true;
        rpc_func!(self, "listtransactions", account, count, from, watch_only)
    }

    /// https://developer.bitcoin.org/reference/rpc/listreceivedbyaddress.html
    pub fn list_received_by_address(
        &self,
        min_conf: u64,
        include_empty: bool,
        include_watch_only: bool,
    ) -> RpcRes<Vec<ReceivedByAddressItem>> {
        rpc_func!(
            self,
            "listreceivedbyaddress",
            min_conf,
            include_empty,
            include_watch_only
        )
    }

    pub fn detect_fee_method(&self) -> impl Future<Item = EstimateFeeMethod, Error = String> + Send {
        let estimate_fee_fut = self.estimate_fee(1);
        self.estimate_smart_fee(&None, 1).then(move |res| -> Box<dyn Future<Item=EstimateFeeMethod, Error=String> + Send> {
            match res {
                Ok(smart_fee) => if smart_fee.fee_rate > 0. {
                    Box::new(futures01::future::ok(EstimateFeeMethod::SmartFee))
                } else {
                    info!("fee_rate from smart fee should be above zero, but got {:?}, trying estimatefee", smart_fee);
                    Box::new(estimate_fee_fut.map_err(|e| ERRL!("{}", e)).and_then(|res| if res > 0. {
                        Ok(EstimateFeeMethod::Standard)
                    } else {
                        ERR!("Estimate fee result should be above zero, but got {}, consider setting txfee in config", res)
                    }))
                },
                Err(e) => {
                    error!("Error {} on estimate smart fee, trying estimatefee", e);
                    Box::new(estimate_fee_fut.map_err(|e| ERRL!("{}", e)).and_then(|res| if res > 0. {
                        Ok(EstimateFeeMethod::Standard)
                    } else {
                        ERR!("Estimate fee result should be above zero, but got {}, consider setting txfee in config", res)
                    }))
                }
            }
        })
    }

    /// https://developer.bitcoin.org/reference/rpc/listsinceblock.html
    /// uses default target confirmations 1 and always includes watch_only addresses
    pub fn list_since_block(&self, block_hash: H256Json) -> RpcRes<ListSinceBlockRes> {
        let target_confirmations = 1;
        let include_watch_only = true;
        rpc_func!(
            self,
            "listsinceblock",
            block_hash,
            target_confirmations,
            include_watch_only
        )
    }

    /// https://developer.bitcoin.org/reference/rpc/sendtoaddress.html
    pub fn send_to_address(&self, addr: &str, amount: &BigDecimal) -> RpcRes<H256Json> {
        rpc_func!(self, "sendtoaddress", addr, amount)
    }

    /// Returns the list of addresses assigned the specified label.
    /// https://developer.bitcoin.org/reference/rpc/getaddressesbylabel.html
    pub fn get_addresses_by_label(&self, label: &str) -> RpcRes<AddressesByLabelResult> {
        rpc_func!(self, "getaddressesbylabel", label)
    }

    /// https://developer.bitcoin.org/reference/rpc/getnetworkinfo.html
    pub fn get_network_info(&self) -> RpcRes<NetworkInfo> { rpc_func!(self, "getnetworkinfo") }

    /// https://developer.bitcoin.org/reference/rpc/getaddressinfo.html
    pub fn get_address_info(&self, address: &str) -> RpcRes<GetAddressInfoRes> {
        rpc_func!(self, "getaddressinfo", address)
    }
}

impl NativeClientImpl {
    /// Check whether input address is imported to daemon
    pub async fn is_address_imported(&self, address: &str) -> Result<bool, String> {
        let validate_res = try_s!(self.validate_address(address).compat().await);
        match (validate_res.is_mine, validate_res.is_watch_only) {
            (Some(is_mine), Some(is_watch_only)) => Ok(is_mine || is_watch_only),
            // ignoring (Some(_), None) and (None, Some(_)) variants, there seem to be no known daemons that return is_mine,
            // but do not return is_watch_only, so it's ok to fallback to getaddressinfo
            _ => {
                let address_info = try_s!(self.get_address_info(address).compat().await);
                Ok(address_info.is_mine || address_info.is_watch_only)
            },
        }
    }
}

#[derive(Clone, Debug, Deserialize)]
struct ElectrumUnspent {
    height: Option<u64>,
    tx_hash: H256Json,
    tx_pos: u32,
    value: u64,
}

#[derive(Debug, Deserialize)]
#[serde(untagged)]
pub enum ElectrumNonce {
    Number(u64),
    Hash(H256Json),
}

#[derive(Debug, Deserialize)]
pub struct ElectrumBlockHeadersRes {
    count: u64,
    pub hex: BytesJson,
    max: u64,
}

/// The block header compatible with Electrum 1.2
#[derive(Debug, Deserialize)]
pub struct ElectrumBlockHeaderV12 {
    bits: u64,
    block_height: u64,
    merkle_root: H256Json,
    nonce: ElectrumNonce,
    prev_block_hash: H256Json,
    timestamp: u64,
    version: u64,
}

/// The block header compatible with Electrum 1.4
#[derive(Debug, Deserialize)]
pub struct ElectrumBlockHeaderV14 {
    height: u64,
    hex: BytesJson,
}

#[derive(Debug, Deserialize)]
#[serde(untagged)]
pub enum ElectrumBlockHeader {
    V12(ElectrumBlockHeaderV12),
    V14(ElectrumBlockHeaderV14),
}

#[derive(Debug, Deserialize, Serialize)]
pub enum EstimateFeeMode {
    ECONOMICAL,
    CONSERVATIVE,
    UNSET,
}

impl ElectrumBlockHeader {
    fn block_height(&self) -> u64 {
        match self {
            ElectrumBlockHeader::V12(h) => h.block_height,
            ElectrumBlockHeader::V14(h) => h.height,
        }
    }
}

#[derive(Debug, Deserialize)]
pub struct ElectrumTxHistoryItem {
    pub height: i64,
    pub tx_hash: H256Json,
    pub fee: Option<i64>,
}

#[derive(Clone, Debug, Deserialize)]
struct ElectrumBalance {
    confirmed: i64,
    unconfirmed: i64,
}

fn sha_256(input: &[u8]) -> Vec<u8> {
    let mut sha = Sha256::new();
    sha.input(input);
    sha.result().to_vec()
}

pub fn electrum_script_hash(script: &[u8]) -> Vec<u8> {
    let mut result = sha_256(script);
    result.reverse();
    result
}

#[derive(Debug, Deserialize, Serialize)]
/// Deserializable Electrum protocol representation for RPC
pub enum ElectrumProtocol {
    /// TCP
    TCP,
    /// SSL/TLS
    SSL,
    /// Insecure WebSocket.
    WS,
    /// Secure WebSocket.
    WSS,
}

#[cfg(not(target_arch = "wasm32"))]
impl Default for ElectrumProtocol {
    fn default() -> Self { ElectrumProtocol::TCP }
}

#[cfg(target_arch = "wasm32")]
impl Default for ElectrumProtocol {
    fn default() -> Self { ElectrumProtocol::WS }
}

#[derive(Debug, Deserialize, Serialize)]
/// Deserializable Electrum protocol version representation for RPC
/// https://electrumx-spesmilo.readthedocs.io/en/latest/protocol-methods.html#server.version
pub struct ElectrumProtocolVersion {
    pub server_software_version: String,
    pub protocol_version: String,
}

#[derive(Debug, Deserialize, Serialize)]
/// Electrum request RPC representation
pub struct ElectrumRpcRequest {
    pub url: String,
    #[serde(default)]
    pub protocol: ElectrumProtocol,
    #[serde(default)]
    pub disable_cert_verification: bool,
}

/// Electrum client configuration
#[cfg(not(target_arch = "wasm32"))]
#[derive(Clone, Debug, Serialize)]
enum ElectrumConfig {
    TCP,
    SSL { dns_name: String, skip_validation: bool },
}

/// Electrum client configuration
#[cfg(target_arch = "wasm32")]
#[derive(Clone, Debug, Serialize)]
enum ElectrumConfig {
    WS,
    WSS,
}

fn addr_to_socket_addr(input: &str) -> Result<SocketAddr, String> {
    let mut addr = match input.to_socket_addrs() {
        Ok(a) => a,
        Err(e) => return ERR!("{} resolve error {:?}", input, e),
    };
    match addr.next() {
        Some(a) => Ok(a),
        None => ERR!("{} resolved to None.", input),
    }
}

/// Attempts to process the request (parse url, etc), build up the config and create new electrum connection
#[cfg(not(target_arch = "wasm32"))]
pub fn spawn_electrum(
    req: &ElectrumRpcRequest,
    event_handlers: Vec<RpcTransportEventHandlerShared>,
) -> Result<ElectrumConnection, String> {
    let config = match req.protocol {
        ElectrumProtocol::TCP => ElectrumConfig::TCP,
        ElectrumProtocol::SSL => {
            let uri: Uri = try_s!(req.url.parse());
            let host = uri
                .host()
                .ok_or(ERRL!("Couldn't retrieve host from addr {}", req.url))?;

            // check the dns name
            try_s!(DNSNameRef::try_from_ascii_str(host));

            ElectrumConfig::SSL {
                dns_name: host.into(),
                skip_validation: req.disable_cert_verification,
            }
        },
        ElectrumProtocol::WS | ElectrumProtocol::WSS => {
            return ERR!("'ws' and 'wss' protocols are not supported yet. Consider using 'TCP' or 'SSL'")
        },
    };

    Ok(electrum_connect(req.url.clone(), config, event_handlers))
}

/// Attempts to process the request (parse url, etc), build up the config and create new electrum connection
#[cfg(target_arch = "wasm32")]
pub fn spawn_electrum(
    req: &ElectrumRpcRequest,
    event_handlers: Vec<RpcTransportEventHandlerShared>,
) -> Result<ElectrumConnection, String> {
    let mut url = req.url.clone();
    let uri: Uri = try_s!(req.url.parse());

    if uri.scheme().is_some() {
        return ERR!(
            "There has not to be a scheme in the url: {}. \
            'ws://' scheme is used by default. \
            Consider using 'protocol: \"WSS\"' in the electrum request to switch to the 'wss://' scheme.",
            url
        );
    }

    let config = match req.protocol {
        ElectrumProtocol::WS => {
            url.insert_str(0, "ws://");
            ElectrumConfig::WS
        },
        ElectrumProtocol::WSS => {
            url.insert_str(0, "wss://");
            ElectrumConfig::WSS
        },
        ElectrumProtocol::TCP | ElectrumProtocol::SSL => {
            return ERR!("'TCP' and 'SSL' are not supported in a browser. Please use 'WS' or 'WSS' protocols");
        },
    };

    Ok(electrum_connect(url, config, event_handlers))
}

#[derive(Debug)]
/// Represents the active Electrum connection to selected address
pub struct ElectrumConnection {
    /// The client connected to this SocketAddr
    addr: String,
    /// Configuration
    config: ElectrumConfig,
    /// The Sender forwarding requests to writing part of underlying stream
    tx: Arc<AsyncMutex<Option<mpsc::Sender<Vec<u8>>>>>,
    /// The Sender used to shutdown the background connection loop when ElectrumConnection is dropped
    shutdown_tx: Option<oneshot::Sender<()>>,
    /// Responses are stored here
    responses: Arc<AsyncMutex<HashMap<String, async_oneshot::Sender<JsonRpcResponse>>>>,
    /// Selected protocol version. The value is initialized after the server.version RPC call.
    protocol_version: AsyncMutex<Option<f32>>,
}

impl ElectrumConnection {
    async fn is_connected(&self) -> bool { self.tx.lock().await.is_some() }

    async fn set_protocol_version(&self, version: f32) { self.protocol_version.lock().await.replace(version); }
}

impl Drop for ElectrumConnection {
    fn drop(&mut self) {
        if let Some(shutdown_tx) = self.shutdown_tx.take() {
            if shutdown_tx.send(()).is_err() {
                warn!("electrum_connection_drop] Warning, shutdown_tx already closed");
            }
        }
    }
}

#[derive(Debug)]
struct ConcurrentRequestState<V> {
    is_running: bool,
    subscribers: Vec<RpcReqSub<V>>,
}

impl<V> ConcurrentRequestState<V> {
    fn new() -> Self {
        ConcurrentRequestState {
            is_running: false,
            subscribers: Vec::new(),
        }
    }
}

#[derive(Debug)]
pub struct ConcurrentRequestMap<K, V> {
    inner: AsyncMutex<HashMap<K, ConcurrentRequestState<V>>>,
}

impl<K, V> Default for ConcurrentRequestMap<K, V> {
    fn default() -> Self {
        ConcurrentRequestMap {
            inner: AsyncMutex::new(HashMap::new()),
        }
    }
}

impl<K: Clone + Eq + std::hash::Hash, V: Clone> ConcurrentRequestMap<K, V> {
    pub fn new() -> ConcurrentRequestMap<K, V> { ConcurrentRequestMap::default() }

    async fn wrap_request(&self, request_arg: K, request_fut: RpcRes<V>) -> Result<V, JsonRpcError> {
        let mut map = self.inner.lock().await;
        let state = map
            .entry(request_arg.clone())
            .or_insert_with(ConcurrentRequestState::new);
        if state.is_running {
            let (tx, rx) = async_oneshot::channel();
            state.subscribers.push(tx);
            // drop here to avoid holding the lock during await
            drop(map);
            rx.await.unwrap()
        } else {
            // drop here to avoid holding the lock during await
            drop(map);
            let request_res = request_fut.compat().await;
            let mut map = self.inner.lock().await;
            let state = map.get_mut(&request_arg).unwrap();
            for sub in state.subscribers.drain(..) {
                if sub.send(request_res.clone()).is_err() {
                    warn!("subscriber is dropped");
                }
            }
            state.is_running = false;
            request_res
        }
    }
}

#[derive(Debug)]
pub struct ElectrumClientImpl {
    coin_ticker: String,
    connections: AsyncMutex<Vec<ElectrumConnection>>,
    next_id: AtomicU64,
    event_handlers: Vec<RpcTransportEventHandlerShared>,
    protocol_version: OrdRange<f32>,
    get_balance_concurrent_map: ConcurrentRequestMap<String, ElectrumBalance>,
    list_unspent_concurrent_map: ConcurrentRequestMap<String, Vec<ElectrumUnspent>>,
}

async fn electrum_request_multi(
    client: ElectrumClient,
    request: JsonRpcRequest,
) -> Result<(JsonRpcRemoteAddr, JsonRpcResponse), String> {
    let mut futures = vec![];
    let connections = client.connections.lock().await;
    for connection in connections.iter() {
        let connection_addr = connection.addr.clone();
        match &*connection.tx.lock().await {
            Some(tx) => {
                let fut = electrum_request(
                    request.clone(),
                    tx.clone(),
                    connection.responses.clone(),
                    ELECTRUM_TIMEOUT / connections.len() as u64,
                )
                .map(|response| (JsonRpcRemoteAddr(connection_addr), response));
                futures.push(fut)
            },
            None => (),
        }
    }
    drop(connections);
    if futures.is_empty() {
        return ERR!("All electrums are currently disconnected");
    }
    if request.method != "server.ping" {
        Ok(try_s!(
            select_ok_sequential(futures)
                .map_err(|e| ERRL!("{:?}", e))
                .compat()
                .await
        ))
    } else {
        // server.ping must be sent to all servers to keep all connections alive
        Ok(try_s!(
            select_ok(futures)
                .map(|(result, _)| result)
                .map_err(|e| ERRL!("{:?}", e))
                .compat()
                .await
        ))
    }
}

async fn electrum_request_to(
    client: ElectrumClient,
    request: JsonRpcRequest,
    to_addr: String,
) -> Result<(JsonRpcRemoteAddr, JsonRpcResponse), String> {
    let (tx, responses) = {
        let connections = client.connections.lock().await;
        let connection = connections
            .iter()
            .find(|c| c.addr == to_addr)
            .ok_or(ERRL!("Unknown destination address {}", to_addr))?;
        let responses = connection.responses.clone();
        let tx = {
            match &*connection.tx.lock().await {
                Some(tx) => tx.clone(),
                None => return ERR!("Connection {} is not established yet", to_addr),
            }
        };
        (tx, responses)
    };

    let response = try_s!(
        electrum_request(request.clone(), tx, responses, ELECTRUM_TIMEOUT)
            .compat()
            .await
    );
    Ok((JsonRpcRemoteAddr(to_addr.to_owned()), response))
}

impl ElectrumClientImpl {
    /// Create an Electrum connection and spawn a green thread actor to handle it.
    pub async fn add_server(&self, req: &ElectrumRpcRequest) -> Result<(), String> {
        let connection = try_s!(spawn_electrum(req, self.event_handlers.clone()));
        self.connections.lock().await.push(connection);
        Ok(())
    }

    /// Remove an Electrum connection and stop corresponding spawned actor.
    pub async fn remove_server(&self, server_addr: &str) -> Result<(), String> {
        let mut connections = self.connections.lock().await;
        // do not use retain, we would have to return an error if we did not find connection by the passd address
        let pos = connections
            .iter()
            .position(|con| con.addr == server_addr)
            .ok_or(ERRL!("Unknown electrum address {}", server_addr))?;
        // shutdown_tx will be closed immediately on the connection drop
        connections.remove(pos);
        Ok(())
    }

    /// Check if one of the spawned connections is connected.
    pub async fn is_connected(&self) -> bool {
        for connection in self.connections.lock().await.iter() {
            if connection.is_connected().await {
                return true;
            }
        }
        false
    }

    pub async fn count_connections(&self) -> usize { self.connections.lock().await.len() }

    /// Check if the protocol version was checked for one of the spawned connections.
    pub async fn is_protocol_version_checked(&self) -> bool {
        for connection in self.connections.lock().await.iter() {
            if connection.protocol_version.lock().await.is_some() {
                return true;
            }
        }
        false
    }

    /// Set the protocol version for the specified server.
    pub async fn set_protocol_version(&self, server_addr: &str, version: f32) -> Result<(), String> {
        let connections = self.connections.lock().await;
        let con = connections
            .iter()
            .find(|con| con.addr == server_addr)
            .ok_or(ERRL!("Unknown electrum address {}", server_addr))?;
        con.set_protocol_version(version).await;
        Ok(())
    }

    /// Get available protocol versions.
    pub fn protocol_version(&self) -> &OrdRange<f32> { &self.protocol_version }
}

#[derive(Clone, Debug)]
pub struct ElectrumClient(pub Arc<ElectrumClientImpl>);
impl Deref for ElectrumClient {
    type Target = ElectrumClientImpl;
    fn deref(&self) -> &ElectrumClientImpl { &*self.0 }
}

const BLOCKCHAIN_HEADERS_SUB_ID: &str = "blockchain.headers.subscribe";

impl UtxoJsonRpcClientInfo for ElectrumClient {
    fn coin_name(&self) -> &str { self.coin_ticker.as_str() }
}

impl JsonRpcClient for ElectrumClient {
    fn version(&self) -> &'static str { "2.0" }

    fn next_id(&self) -> String { self.next_id.fetch_add(1, AtomicOrdering::Relaxed).to_string() }

    fn client_info(&self) -> String { UtxoJsonRpcClientInfo::client_info(self) }

    fn transport(&self, request: JsonRpcRequest) -> JsonRpcResponseFut {
        Box::new(electrum_request_multi(self.clone(), request).boxed().compat())
    }
}

impl JsonRpcMultiClient for ElectrumClient {
    fn transport_exact(&self, to_addr: String, request: JsonRpcRequest) -> JsonRpcResponseFut {
        Box::new(electrum_request_to(self.clone(), request, to_addr).boxed().compat())
    }
}

impl ElectrumClient {
    /// https://electrumx.readthedocs.io/en/latest/protocol-methods.html#server-ping
    pub fn server_ping(&self) -> RpcRes<()> { rpc_func!(self, "server.ping") }

    /// https://electrumx.readthedocs.io/en/latest/protocol-methods.html#server-version
    pub fn server_version(
        &self,
        server_address: &str,
        client_name: &str,
        version: &OrdRange<f32>,
    ) -> RpcRes<ElectrumProtocolVersion> {
        let protocol_version: Vec<String> = version.flatten().into_iter().map(|v| format!("{}", v)).collect();
        rpc_func_from!(self, server_address, "server.version", client_name, protocol_version)
    }

    /// https://electrumx.readthedocs.io/en/latest/protocol-methods.html#blockchain-scripthash-listunspent
    /// It can return duplicates sometimes: https://github.com/artemii235/SuperNET/issues/269
    /// We should remove them to build valid transactions
    fn scripthash_list_unspent(&self, hash: &str) -> RpcRes<Vec<ElectrumUnspent>> {
        let request_fut = Box::new(rpc_func!(self, "blockchain.scripthash.listunspent", hash).and_then(
            move |unspents: Vec<ElectrumUnspent>| {
                let mut map: HashMap<(H256Json, u32), bool> = HashMap::new();
                let unspents = unspents
                    .into_iter()
                    .filter(|unspent| match map.entry((unspent.tx_hash.clone(), unspent.tx_pos)) {
                        Entry::Occupied(_) => false,
                        Entry::Vacant(e) => {
                            e.insert(true);
                            true
                        },
                    })
                    .collect();
                Ok(unspents)
            },
        ));
        let arc = self.clone();
        let hash = hash.to_owned();
        let fut = async move { arc.list_unspent_concurrent_map.wrap_request(hash, request_fut).await };
        Box::new(fut.boxed().compat())
    }

    /// https://electrumx.readthedocs.io/en/latest/protocol-methods.html#blockchain-scripthash-get-history
    pub fn scripthash_get_history(&self, hash: &str) -> RpcRes<Vec<ElectrumTxHistoryItem>> {
        rpc_func!(self, "blockchain.scripthash.get_history", hash)
    }

    /// https://electrumx.readthedocs.io/en/latest/protocol-methods.html#blockchain-scripthash-gethistory
    fn scripthash_get_balance(&self, hash: &str) -> RpcRes<ElectrumBalance> {
        let arc = self.clone();
        let hash = hash.to_owned();
        let fut = async move {
            let request = rpc_func!(arc, "blockchain.scripthash.get_balance", &hash);
            arc.get_balance_concurrent_map.wrap_request(hash, request).await
        };
        Box::new(fut.boxed().compat())
    }

    /// https://electrumx.readthedocs.io/en/latest/protocol-methods.html#blockchain-headers-subscribe
    pub fn blockchain_headers_subscribe(&self) -> RpcRes<ElectrumBlockHeader> {
        rpc_func!(self, "blockchain.headers.subscribe")
    }

    /// https://electrumx.readthedocs.io/en/latest/protocol-methods.html#blockchain-transaction-broadcast
    fn blockchain_transaction_broadcast(&self, tx: BytesJson) -> RpcRes<H256Json> {
        rpc_func!(self, "blockchain.transaction.broadcast", tx)
    }

    /// https://electrumx.readthedocs.io/en/latest/protocol-methods.html#blockchain-estimatefee
    /// It is recommended to set n_blocks as low as possible.
    /// However, in some cases, n_blocks = 1 leads to an unreasonably high fee estimation.
    /// https://github.com/KomodoPlatform/atomicDEX-API/issues/656#issuecomment-743759659
    fn estimate_fee(&self, mode: &Option<EstimateFeeMode>, n_blocks: u32) -> RpcRes<f64> {
        match mode {
            Some(m) => rpc_func!(self, "blockchain.estimatefee", n_blocks, m),
            None => rpc_func!(self, "blockchain.estimatefee", n_blocks),
        }
    }

    /// https://electrumx.readthedocs.io/en/latest/protocol-methods.html#blockchain-block-headers
    pub fn blockchain_block_headers(&self, start_height: u64, count: NonZeroU64) -> RpcRes<ElectrumBlockHeadersRes> {
        rpc_func!(self, "blockchain.block.headers", start_height, count)
    }
}

#[cfg_attr(test, mockable)]
impl UtxoRpcClientOps for ElectrumClient {
    fn list_unspent(&self, address: &Address, _decimals: u8, is_segwit_address: bool) -> UtxoRpcFut<Vec<UnspentInfo>> {
        let script = if is_segwit_address {
            Builder::build_p2wpkh(&address.hash)
        } else {
            Builder::build_p2pkh(&address.hash)
        };
        let script_hash = electrum_script_hash(&script);
        Box::new(
            self.scripthash_list_unspent(&hex::encode(script_hash))
                .map_to_mm_fut(UtxoRpcError::from)
                .map(move |unspents| {
                    unspents
                        .iter()
                        .map(|unspent| UnspentInfo {
                            outpoint: OutPoint {
                                hash: unspent.tx_hash.reversed().into(),
                                index: unspent.tx_pos,
                            },
                            value: unspent.value,
                            height: unspent.height,
                        })
                        .collect()
                }),
        )
    }

    fn send_transaction(
        &self,
        tx: &UtxoTx,
        is_segwit_address: bool,
    ) -> Box<dyn Future<Item = H256Json, Error = String> + Send + 'static> {
        let bytes = if is_segwit_address {
            BytesJson::from(serialize_with_flags(tx, SERIALIZE_TRANSACTION_WITNESS))
        } else {
            BytesJson::from(serialize(tx))
        };
        Box::new(self.blockchain_transaction_broadcast(bytes).map_err(|e| ERRL!("{}", e)))
    }

    fn send_raw_transaction(&self, tx: BytesJson) -> UtxoRpcFut<H256Json> {
        Box::new(
            self.blockchain_transaction_broadcast(tx)
                .map_to_mm_fut(UtxoRpcError::from),
        )
    }

    /// https://electrumx.readthedocs.io/en/latest/protocol-methods.html#blockchain-transaction-get
    /// returns transaction bytes by default
    fn get_transaction_bytes(&self, txid: H256Json) -> UtxoRpcFut<BytesJson> {
        let verbose = false;
        Box::new(rpc_func!(self, "blockchain.transaction.get", txid, verbose).map_to_mm_fut(UtxoRpcError::from))
    }

    /// https://electrumx.readthedocs.io/en/latest/protocol-methods.html#blockchain-transaction-get
    /// returns verbose transaction by default
    fn get_verbose_transaction(&self, txid: H256Json) -> RpcRes<RpcTransaction> {
        let verbose = true;
        rpc_func!(self, "blockchain.transaction.get", txid, verbose)
    }

    fn get_block_count(&self) -> UtxoRpcFut<u64> {
        Box::new(
            self.blockchain_headers_subscribe()
                .map(|r| r.block_height())
                .map_to_mm_fut(UtxoRpcError::from),
        )
    }

    fn display_balance(
        &self,
        address: Address,
        address_format: &UtxoAddressFormat,
        decimals: u8,
    ) -> RpcRes<BigDecimal> {
        let hash = match address_format {
            UtxoAddressFormat::Segwit => electrum_script_hash(&Builder::build_p2wpkh(&address.hash)),
            _ => electrum_script_hash(&Builder::build_p2pkh(&address.hash)),
        };
        let hash_str = hex::encode(hash);
        Box::new(self.scripthash_get_balance(&hash_str).map(move |result| {
            BigDecimal::from(result.confirmed + result.unconfirmed) / BigDecimal::from(10u64.pow(decimals as u32))
        }))
    }

    fn estimate_fee_sat(
        &self,
        decimals: u8,
        _fee_method: &EstimateFeeMethod,
        mode: &Option<EstimateFeeMode>,
        n_blocks: u32,
    ) -> RpcRes<u64> {
        Box::new(self.estimate_fee(mode, n_blocks).map(move |fee| {
            if fee > 0.00001 {
                (fee * 10.0_f64.powf(decimals as f64)) as u64
            } else {
                1000
            }
        }))
    }

    fn get_relay_fee(&self) -> RpcRes<BigDecimal> { rpc_func!(self, "blockchain.relayfee") }

    fn find_output_spend(
        &self,
        tx: &UtxoTx,
        vout: usize,
        _from_block: u64,
    ) -> Box<dyn Future<Item = Option<UtxoTx>, Error = String> + Send> {
        let selfi = self.clone();
        let script_hash = hex::encode(electrum_script_hash(&tx.outputs[vout].script_pubkey));
        let tx = tx.clone();
        let fut = async move {
            let history = try_s!(selfi.scripthash_get_history(&script_hash).compat().await);

            if history.len() < 2 {
                return Ok(None);
            }

            for item in history.iter() {
                let transaction = try_s!(selfi.get_transaction_bytes(item.tx_hash.clone()).compat().await);

                let maybe_spend_tx: UtxoTx = try_s!(deserialize(transaction.as_slice()).map_err(|e| ERRL!("{:?}", e)));

                for input in maybe_spend_tx.inputs.iter() {
                    if input.previous_output.hash == tx.hash() && input.previous_output.index == vout as u32 {
                        return Ok(Some(maybe_spend_tx));
                    }
                }
            }
            Ok(None)
        };
        Box::new(fut.boxed().compat())
    }

    fn get_median_time_past(
        &self,
        starting_block: u64,
        count: NonZeroU64,
        coin_variant: CoinVariant,
    ) -> UtxoRpcFut<u32> {
        let from = if starting_block <= count.get() {
            0
        } else {
            starting_block - count.get() + 1
        };
        Box::new(
            self.blockchain_block_headers(from, count)
                .map_to_mm_fut(UtxoRpcError::from)
                .and_then(|res| {
                    if res.count == 0 {
                        return MmError::err(UtxoRpcError::InvalidResponse("Server returned zero count".to_owned()));
                    }
                    let len = CompactInteger::from(res.count);
                    let mut serialized = serialize(&len).take();
                    serialized.extend(res.hex.0.into_iter());
                    let mut reader = Reader::new_with_coin_variant(serialized.as_slice(), coin_variant);
                    let headers = reader.read_list::<BlockHeader>()?;
                    let mut timestamps: Vec<_> = headers.into_iter().map(|block| block.time).collect();
                    // can unwrap because count is non zero
                    Ok(median(timestamps.as_mut_slice()).unwrap())
                }),
        )
    }
}

#[cfg_attr(test, mockable)]
impl ElectrumClientImpl {
    pub fn new(coin_ticker: String, event_handlers: Vec<RpcTransportEventHandlerShared>) -> ElectrumClientImpl {
        let protocol_version = OrdRange::new(1.2, 1.4).unwrap();
        ElectrumClientImpl {
            coin_ticker,
            connections: AsyncMutex::new(vec![]),
            next_id: 0.into(),
            event_handlers,
            protocol_version,
            get_balance_concurrent_map: ConcurrentRequestMap::new(),
            list_unspent_concurrent_map: ConcurrentRequestMap::new(),
        }
    }

    #[cfg(test)]
    pub fn with_protocol_version(
        coin_ticker: String,
        event_handlers: Vec<RpcTransportEventHandlerShared>,
        protocol_version: OrdRange<f32>,
    ) -> ElectrumClientImpl {
        ElectrumClientImpl {
            protocol_version,
            ..ElectrumClientImpl::new(coin_ticker, event_handlers)
        }
    }
}

/// Helper function casting mpsc::Receiver as Stream.
fn rx_to_stream(rx: mpsc::Receiver<Vec<u8>>) -> impl Stream<Item = Vec<u8>, Error = io::Error> {
    rx.map_err(|_| panic!("errors not possible on rx"))
}

async fn electrum_process_json(
    raw_json: Json,
    arc: &Arc<AsyncMutex<HashMap<String, async_oneshot::Sender<JsonRpcResponse>>>>,
) {
    // detect if we got standard JSONRPC response or subscription response as JSONRPC request
    if raw_json["method"].is_null() && raw_json["params"].is_null() {
        let response: JsonRpcResponse = match json::from_value(raw_json) {
            Ok(res) => res,
            Err(e) => {
                error!("{}", e);
                return;
            },
        };
        let mut resp = arc.lock().await;
        // the corresponding sender may not exist, receiver may be dropped
        // these situations are not considered as errors so we just silently skip them
        if let Some(tx) = resp.remove(&response.id.to_string()) {
            tx.send(response).unwrap_or(())
        }
        drop(resp);
    } else {
        let request: JsonRpcRequest = match json::from_value(raw_json) {
            Ok(res) => res,
            Err(e) => {
                error!("{}", e);
                return;
            },
        };
        let id = match request.method.as_ref() {
            BLOCKCHAIN_HEADERS_SUB_ID => BLOCKCHAIN_HEADERS_SUB_ID,
            _ => {
                error!("Couldn't get id of request {:?}", request);
                return;
            },
        };

        let response = JsonRpcResponse {
            id: id.into(),
            jsonrpc: "2.0".into(),
            result: request.params[0].clone(),
            error: Json::Null,
        };
        let mut resp = arc.lock().await;
        // the corresponding sender may not exist, receiver may be dropped
        // these situations are not considered as errors so we just silently skip them
        if let Some(tx) = resp.remove(&response.id.to_string()) {
            tx.send(response).unwrap_or(())
        }
        drop(resp);
    }
}

async fn electrum_process_chunk(
    chunk: &[u8],
    arc: &Arc<AsyncMutex<HashMap<String, async_oneshot::Sender<JsonRpcResponse>>>>,
) {
    // we should split the received chunk because we can get several responses in 1 chunk.
    let split = chunk.split(|item| *item == b'\n');
    for chunk in split {
        // split returns empty slice if it ends with separator which is our case
        if !chunk.is_empty() {
            let raw_json: Json = match json::from_slice(chunk) {
                Ok(json) => json,
                Err(e) => {
                    error!("{}", e);
                    return;
                },
            };
            electrum_process_json(raw_json, arc).await
        }
    }
}

macro_rules! try_loop {
    ($e:expr, $addr: ident, $delay: ident) => {
        match $e {
            Ok(res) => res,
            Err(e) => {
                error!("{:?} error {:?}", $addr, e);
                if $delay < 30 {
                    $delay += 5;
                }
                continue;
            },
        }
    };
}

/// The enum wrapping possible variants of underlying Streams
#[cfg(not(target_arch = "wasm32"))]
#[allow(clippy::large_enum_variant)]
enum ElectrumStream {
    Tcp(TcpStream),
    Tls(TlsStream<TcpStream>),
}

#[cfg(not(target_arch = "wasm32"))]
impl AsRef<TcpStream> for ElectrumStream {
    fn as_ref(&self) -> &TcpStream {
        match self {
            ElectrumStream::Tcp(stream) => stream,
            ElectrumStream::Tls(stream) => stream.get_ref().0,
        }
    }
}

#[cfg(not(target_arch = "wasm32"))]
impl AsyncRead for ElectrumStream {
    fn poll_read(self: Pin<&mut Self>, cx: &mut Context<'_>, buf: &mut [u8]) -> Poll<io::Result<usize>> {
        match self.get_mut() {
            ElectrumStream::Tcp(stream) => AsyncRead::poll_read(Pin::new(stream), cx, buf),
            ElectrumStream::Tls(stream) => AsyncRead::poll_read(Pin::new(stream), cx, buf),
        }
    }
}

#[cfg(not(target_arch = "wasm32"))]
impl AsyncWrite for ElectrumStream {
    fn poll_write(self: Pin<&mut Self>, cx: &mut Context<'_>, buf: &[u8]) -> Poll<io::Result<usize>> {
        match self.get_mut() {
            ElectrumStream::Tcp(stream) => AsyncWrite::poll_write(Pin::new(stream), cx, buf),
            ElectrumStream::Tls(stream) => AsyncWrite::poll_write(Pin::new(stream), cx, buf),
        }
    }

    fn poll_flush(self: Pin<&mut Self>, cx: &mut Context<'_>) -> Poll<Result<(), Error>> {
        match self.get_mut() {
            ElectrumStream::Tcp(stream) => AsyncWrite::poll_flush(Pin::new(stream), cx),
            ElectrumStream::Tls(stream) => AsyncWrite::poll_flush(Pin::new(stream), cx),
        }
    }

    fn poll_shutdown(self: Pin<&mut Self>, cx: &mut Context<'_>) -> Poll<Result<(), Error>> {
        match self.get_mut() {
            ElectrumStream::Tcp(stream) => AsyncWrite::poll_shutdown(Pin::new(stream), cx),
            ElectrumStream::Tls(stream) => AsyncWrite::poll_shutdown(Pin::new(stream), cx),
        }
    }
}

const ELECTRUM_TIMEOUT: u64 = 60;

async fn electrum_last_chunk_loop(last_chunk: Arc<AtomicU64>) {
    loop {
        Timer::sleep(ELECTRUM_TIMEOUT as f64).await;
        let last = (last_chunk.load(AtomicOrdering::Relaxed) / 1000) as f64;
        if now_float() - last > ELECTRUM_TIMEOUT as f64 {
            warn!(
                "Didn't receive any data since {}. Shutting down the connection.",
                last as i64
            );
            break;
        }
    }
}

#[cfg(not(target_arch = "wasm32"))]
async fn connect_loop(
    config: ElectrumConfig,
    addr: String,
    responses: Arc<AsyncMutex<HashMap<String, async_oneshot::Sender<JsonRpcResponse>>>>,
    connection_tx: Arc<AsyncMutex<Option<mpsc::Sender<Vec<u8>>>>>,
    event_handlers: Vec<RpcTransportEventHandlerShared>,
) -> Result<(), ()> {
    let mut delay: u64 = 0;

    loop {
        if delay > 0 {
            Timer::sleep(delay as f64).await;
        };

        let socket_addr = try_loop!(addr_to_socket_addr(&addr), addr, delay);

        let connect_f = match config.clone() {
            ElectrumConfig::TCP => Either::Left(TcpStream::connect(&socket_addr).map_ok(ElectrumStream::Tcp)),
            ElectrumConfig::SSL {
                dns_name,
                skip_validation,
            } => {
                let mut ssl_config = rustls::ClientConfig::new();
                ssl_config.root_store.add_server_trust_anchors(&TLS_SERVER_ROOTS);
                if skip_validation {
                    ssl_config
                        .dangerous()
                        .set_certificate_verifier(Arc::new(NoCertificateVerification {}));
                }
                let tls_connector = TlsConnector::from(Arc::new(ssl_config));

                Either::Right(TcpStream::connect(&socket_addr).and_then(move |stream| {
                    // Can use `unwrap` cause `dns_name` is pre-checked.
                    let dns = DNSNameRef::try_from_ascii_str(&dns_name)
                        .map_err(|e| fomat!([e]))
                        .unwrap();
                    tls_connector.connect(dns, stream).map_ok(ElectrumStream::Tls)
                }))
            },
        };

        let stream = try_loop!(connect_f.await, addr, delay);
        try_loop!(stream.as_ref().set_nodelay(true), addr, delay);
        // reset the delay if we've connected successfully
        delay = 0;
        info!("Electrum client connected to {}", addr);
        try_loop!(event_handlers.on_connected(addr.clone()), addr, delay);
        let last_chunk = Arc::new(AtomicU64::new(now_ms()));
        let mut last_chunk_f = electrum_last_chunk_loop(last_chunk.clone()).boxed().fuse();

        let (tx, rx) = mpsc::channel(0);
        *connection_tx.lock().await = Some(tx);
        let rx = rx_to_stream(rx).inspect(|data| {
            // measure the length of each sent packet
            event_handlers.on_outgoing_request(&data);
        });

        let (read, mut write) = tokio::io::split(stream);
        let recv_f = {
            let addr = addr.clone();
            let responses = responses.clone();
            let event_handlers = event_handlers.clone();
            async move {
                let mut buffer = String::with_capacity(1024);
                let mut buf_reader = BufReader::new(read);
                loop {
                    match buf_reader.read_line(&mut buffer).await {
                        Ok(c) => {
                            if c == 0 {
                                info!("EOF from {}", addr);
                                break;
                            }
                        },
                        Err(e) => {
                            error!("Error on read {} from {}", e, addr);
                            break;
                        },
                    };
                    // measure the length of each incoming packet
                    event_handlers.on_incoming_response(buffer.as_bytes());
                    last_chunk.store(now_ms(), AtomicOrdering::Relaxed);

                    electrum_process_chunk(buffer.as_bytes(), &responses).await;
                    buffer.clear();
                }
            }
        };
        let mut recv_f = Box::pin(recv_f).fuse();

        let send_f = {
            let addr = addr.clone();
            let mut rx = rx.compat();
            async move {
                while let Some(Ok(bytes)) = rx.next().await {
                    if let Err(e) = write.write_all(&bytes).await {
                        error!("Write error {} to {}", e, addr);
                    }
                }
            }
        };
        let mut send_f = Box::pin(send_f).fuse();
        macro_rules! reset_tx_and_continue {
            () => {
                info!("{} connection dropped", addr);
                *connection_tx.lock().await = None;
                continue;
            };
        }

        select! {
            last_chunk = last_chunk_f => { reset_tx_and_continue!(); },
            recv = recv_f => { reset_tx_and_continue!(); },
            send = send_f => { reset_tx_and_continue!(); },
        }
    }
}

#[cfg(target_arch = "wasm32")]
async fn connect_loop(
    _config: ElectrumConfig,
    addr: String,
    responses: Arc<AsyncMutex<HashMap<String, async_oneshot::Sender<JsonRpcResponse>>>>,
    connection_tx: Arc<AsyncMutex<Option<mpsc::Sender<Vec<u8>>>>>,
    event_handlers: Vec<RpcTransportEventHandlerShared>,
) -> Result<(), ()> {
    use std::sync::atomic::AtomicUsize;

    lazy_static! {
        static ref CONN_IDX: Arc<AtomicUsize> = Arc::new(AtomicUsize::new(0));
    }

    use common::wasm_ws::ws_transport;

    let mut delay: u64 = 0;
    loop {
        if delay > 0 {
            Timer::sleep(delay as f64).await;
        }

        let conn_idx = CONN_IDX.fetch_add(1, AtomicOrdering::Relaxed);
        let (mut transport_tx, mut transport_rx) = try_loop!(ws_transport(conn_idx, &addr).await, addr, delay);

        // reset the delay if we've connected successfully
        delay = 0;
        info!("Electrum client connected to {}", addr);
        try_loop!(event_handlers.on_connected(addr.clone()), addr, delay);

        let last_chunk = Arc::new(AtomicU64::new(now_ms()));
        let mut last_chunk_fut = electrum_last_chunk_loop(last_chunk.clone()).boxed().fuse();

        let (outgoing_tx, outgoing_rx) = mpsc::channel(0);
        *connection_tx.lock().await = Some(outgoing_tx);

        let incoming_fut = {
            let addr = addr.clone();
            let responses = responses.clone();
            let event_handlers = event_handlers.clone();
            async move {
                while let Some(incoming_res) = transport_rx.next().await {
                    last_chunk.store(now_ms(), AtomicOrdering::Relaxed);
                    match incoming_res {
                        Ok(incoming_json) => {
                            // measure the length of each incoming packet
                            let incoming_str = incoming_json.to_string();
                            event_handlers.on_incoming_response(incoming_str.as_bytes());

                            electrum_process_json(incoming_json, &responses).await;
                        },
                        Err(e) => {
                            error!("{} error: {:?}", addr, e);
                        },
                    }
                }
            }
        };
        let mut incoming_fut = Box::pin(incoming_fut).fuse();

        let outgoing_fut = {
            let addr = addr.clone();
            let mut outgoing_rx = rx_to_stream(outgoing_rx).compat();
            let event_handlers = event_handlers.clone();
            async move {
                while let Some(Ok(data)) = outgoing_rx.next().await {
                    let raw_json: Json = match json::from_slice(&data) {
                        Ok(js) => js,
                        Err(e) => {
                            error!("Error {} deserializing the outgoing data: {:?}", e, data);
                            continue;
                        },
                    };
                    // measure the length of each sent packet
                    event_handlers.on_outgoing_request(&data);

                    if let Err(e) = transport_tx.send(raw_json).await {
                        error!("Error sending to {}: {:?}", addr, e);
                    }
                }
            }
        };
        let mut outgoing_fut = Box::pin(outgoing_fut).fuse();

        macro_rules! reset_tx_and_continue {
            () => {
                info!("{} connection dropped", addr);
                *connection_tx.lock().await = None;
                continue;
            };
        }

        select! {
            last_chunk = last_chunk_fut => { reset_tx_and_continue!(); },
            incoming = incoming_fut => { reset_tx_and_continue!(); },
            outgoing = outgoing_fut => { reset_tx_and_continue!(); },
        }
    }
}

/// Builds up the electrum connection, spawns endless loop that attempts to reconnect to the server
/// in case of connection errors
fn electrum_connect(
    addr: String,
    config: ElectrumConfig,
    event_handlers: Vec<RpcTransportEventHandlerShared>,
) -> ElectrumConnection {
    let (shutdown_tx, shutdown_rx) = oneshot::channel::<()>();
    let responses = Arc::new(AsyncMutex::new(HashMap::new()));
    let tx = Arc::new(AsyncMutex::new(None));

    let connect_loop = connect_loop(
        config.clone(),
        addr.clone(),
        responses.clone(),
        tx.clone(),
        event_handlers,
    );

    let connect_loop = select_func(connect_loop.boxed(), shutdown_rx.compat());
    spawn(connect_loop.map(|_| ()));
    ElectrumConnection {
        addr,
        config,
        tx,
        shutdown_tx: Some(shutdown_tx),
        responses,
        protocol_version: AsyncMutex::new(None),
    }
}

fn electrum_request(
    request: JsonRpcRequest,
    tx: mpsc::Sender<Vec<u8>>,
    responses: Arc<AsyncMutex<HashMap<String, async_oneshot::Sender<JsonRpcResponse>>>>,
    timeout: u64,
) -> Box<dyn Future<Item = JsonRpcResponse, Error = String> + Send + 'static> {
    let send_fut = async move {
        let mut json = try_s!(json::to_string(&request));
        #[cfg(not(target_arch = "wasm"))]
        {
            // Electrum request and responses must end with \n
            // https://electrumx.readthedocs.io/en/latest/protocol-basics.html#message-stream
            json.push('\n');
        }

        let request_id = request.get_id().to_string();
        let (req_tx, resp_rx) = async_oneshot::channel();
        responses.lock().await.insert(request_id, req_tx);
        try_s!(tx.send(json.into_bytes()).compat().await);
        let response = try_s!(resp_rx.await);
        Ok(response)
    };
    let send_fut = send_fut
        .boxed()
        .timeout(Duration::from_secs(timeout))
        .compat()
        .then(|res| match res {
            Ok(response) => response,
            Err(timeout_error) => ERR!("{}", timeout_error),
        })
        .map_err(|e| ERRL!("{}", e));
    Box::new(send_fut)
}<|MERGE_RESOLUTION|>--- conflicted
+++ resolved
@@ -31,12 +31,7 @@
 use rpc::v1::types::{Bytes as BytesJson, Transaction as RpcTransaction, H256 as H256Json};
 use script::Builder;
 use serde_json::{self as json, Value as Json};
-<<<<<<< HEAD
-use serialization::{deserialize, serialize, serialize_with_flags, CompactInteger, Reader,
-                    SERIALIZE_TRANSACTION_WITNESS};
-=======
-use serialization::{deserialize, serialize, CoinVariant, CompactInteger, Reader};
->>>>>>> 1e75b09f
+use serialization::{deserialize, serialize, serialize_with_flags, CoinVariant, CompactInteger, Reader, SERIALIZE_TRANSACTION_WITNESS};
 use sha2::{Digest, Sha256};
 use std::collections::hash_map::{Entry, HashMap};
 use std::fmt;
