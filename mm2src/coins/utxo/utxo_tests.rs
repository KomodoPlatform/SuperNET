--- conflicted
+++ resolved
@@ -2,33 +2,24 @@
 use crate::{utxo::rpc_clients::{ElectrumProtocol, ListSinceBlockRes, NetworkInfo},
             WithdrawFee};
 use bigdecimal::BigDecimal;
-use common::{block_on, OrdRange};
 use common::mm_ctx::MmCtxBuilder;
 use common::privkey::key_pair_from_seed;
+use common::{block_on, OrdRange};
 use futures::future::join_all;
 use mocktopus::mocking::*;
 use rpc::v1::types::{VerboseBlockClient, H256 as H256Json};
 
-const TEST_COIN_NAME: &str = "RICK";
+const TEST_COIN_NAME: &'static str = "RICK";
 
 fn electrum_client_for_test(servers: &[&str]) -> ElectrumClient {
     let client = ElectrumClientImpl::new(TEST_COIN_NAME.into(), Default::default());
     for server in servers {
-<<<<<<< HEAD
-        client
-            .add_server(&ElectrumRpcRequest {
-                url: server.to_string(),
-                protocol: ElectrumProtocol::TCP,
-                disable_cert_verification: false,
-            })
-            .unwrap();
-=======
         block_on(client.add_server(&ElectrumRpcRequest {
             url: server.to_string(),
             protocol: ElectrumProtocol::TCP,
             disable_cert_verification: false,
-        })).unwrap();
->>>>>>> 08d013c6
+        }))
+        .unwrap();
     }
 
     let mut attempts = 0;
@@ -1037,9 +1028,11 @@
 #[test]
 fn test_unavailable_electrum_proto_version() {
     ElectrumClientImpl::new.mock_safe(|coin_ticker, event_handlers| {
-        MockResult::Return(
-            ElectrumClientImpl::with_protocol_version(coin_ticker, event_handlers, OrdRange::new(1.8, 1.9).unwrap())
-        )
+        MockResult::Return(ElectrumClientImpl::with_protocol_version(
+            coin_ticker,
+            event_handlers,
+            OrdRange::new(1.8, 1.9).unwrap(),
+        ))
     });
 
     let conf = json!({"coin":"RICK","asset":"RICK","rpcport":8923});
@@ -1049,8 +1042,7 @@
     });
 
     let ctx = MmCtxBuilder::new().into_mm_arc();
-    let error = unwrap!(block_on(utxo_coin_from_conf_and_request(
-        &ctx, "RICK", &conf, &req, &[1u8; 32])).err());
+    let error = unwrap!(block_on(utxo_coin_from_conf_and_request(&ctx, "RICK", &conf, &req, &[1u8; 32])).err());
     log!("Error: "(error));
     assert!(error.contains("There are no Electrums with the required protocol version"));
 }
@@ -1058,15 +1050,27 @@
 #[test]
 fn test_one_unavailable_electrum_proto_version() {
     ElectrumClientImpl::new.mock_safe(|coin_ticker, event_handlers| {
-        MockResult::Return(
-            ElectrumClientImpl::with_protocol_version(coin_ticker, event_handlers, OrdRange::new(1.4, 1.4).unwrap())
-        )
+        MockResult::Return(ElectrumClientImpl::with_protocol_version(
+            coin_ticker,
+            event_handlers,
+            OrdRange::new(1.4, 1.4).unwrap(),
+        ))
     });
 
     // check if the electrum-mona.bitbank.cc:50001 doesn't support the protocol version 1.4
     let client = electrum_client_for_test(&["electrum-mona.bitbank.cc:50001"]);
-    let result = client.server_version("electrum-mona.bitbank.cc:50001", "AtomicDEX", &OrdRange::new(1.4, 1.4).unwrap()).wait();
-    assert!(result.err().unwrap().to_string().contains("unsupported protocol version"));
+    let result = client
+        .server_version(
+            "electrum-mona.bitbank.cc:50001",
+            "AtomicDEX",
+            &OrdRange::new(1.4, 1.4).unwrap(),
+        )
+        .wait();
+    assert!(result
+        .err()
+        .unwrap()
+        .to_string()
+        .contains("unsupported protocol version"));
 
     drop(client);
     log!("Run BTC coin to test the server.version loop");
@@ -1080,7 +1084,8 @@
 
     let ctx = MmCtxBuilder::new().into_mm_arc();
     let coin = unwrap!(block_on(utxo_coin_from_conf_and_request(
-        &ctx, "BTC", &conf, &req, &[1u8; 32])));
+        &ctx, "BTC", &conf, &req, &[1u8; 32]
+    )));
 
     block_on(async { Timer::sleep(0.5).await });
 
