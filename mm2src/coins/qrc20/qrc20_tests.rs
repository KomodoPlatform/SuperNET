use super::*;
use crate::TxFeeDetails;
use bigdecimal::Zero;
use chain::OutPoint;
use common::mm_ctx::MmCtxBuilder;
use common::DEX_FEE_ADDR_RAW_PUBKEY;
use itertools::Itertools;
use mocktopus::mocking::{MockResult, Mockable};

const EXPECTED_TX_FEE: i64 = 1000;
const CONTRACT_CALL_GAS_FEE: i64 = (QRC20_GAS_LIMIT_DEFAULT * QRC20_GAS_PRICE_DEFAULT) as i64;

pub fn qrc20_coin_for_test(priv_key: &[u8]) -> (MmArc, Qrc20Coin) {
    let conf = json!({
        "coin":"QRC20",
        "decimals": 8,
        "required_confirmations":0,
        "pubtype":120,
        "p2shtype":110,
        "wiftype":128,
        "segwit":true,
        "mm2":1,
<<<<<<< HEAD
        "mature_confirmations":500,
        "dust":72800,
=======
        "mature_confirmations":2000,
>>>>>>> 5c864f52
    });
    let req = json!({
        "method": "electrum",
        "servers": [{"url":"95.217.83.126:10001"}],
        "swap_contract_address": "0xba8b71f3544b93e2f681f996da519a98ace0107a",
    });
    let contract_address = "0xd362e096e873eb7907e205fadc6175c6fec7bc44".into();
    let ctx = MmCtxBuilder::new().into_mm_arc();
    let coin = block_on(qrc20_coin_from_conf_and_request(
        &ctx,
        "QRC20",
        "QTUM",
        &conf,
        &req,
        priv_key,
        contract_address,
    ))
    .unwrap();
    (ctx, coin)
}

fn check_tx_fee(coin: &Qrc20Coin, expected_tx_fee: ActualTxFee) {
    let actual_tx_fee = block_on(coin.get_tx_fee()).unwrap();
    assert_eq!(actual_tx_fee, expected_tx_fee);
}

#[test]
fn test_withdraw_impl_fee_details() {
    Qrc20Coin::ordered_mature_unspents.mock_safe(|coin, _| {
        let cache = block_on(coin.as_ref().recently_spent_outpoints.lock());
        let unspents = vec![UnspentInfo {
            outpoint: OutPoint {
                hash: 1.into(),
                index: 0,
            },
            value: 1000000000,
            height: Default::default(),
        }];
        MockResult::Return(Box::pin(futures::future::ok((unspents, cache))))
    });

    // priv_key of qXxsj5RtciAby9T7m98AgAATL4zTi4UwDG
    let priv_key = [
        3, 98, 177, 3, 108, 39, 234, 144, 131, 178, 103, 103, 127, 80, 230, 166, 53, 68, 147, 215, 42, 216, 144, 72,
        172, 110, 180, 13, 123, 179, 10, 49,
    ];
    let (_ctx, coin) = qrc20_coin_for_test(&priv_key);

    let withdraw_req = WithdrawRequest {
        amount: 10.into(),
        to: "qHmJ3KA6ZAjR9wGjpFASn4gtUSeFAqdZgs".into(),
        coin: "QRC20".into(),
        max: false,
        fee: Some(WithdrawFee::Qrc20Gas {
            gas_limit: 2_500_000,
            gas_price: 40,
        }),
    };
    let tx_details = coin.withdraw(withdraw_req).wait().unwrap();

    let expected: Qrc20FeeDetails = json::from_value(json!({
        "coin": "QTUM",
        // 1000 from satoshi,
        // where decimals = 8,
        //       1000 is fixed fee
        "miner_fee": "0.00001",
        "gas_limit": 2_500_000,
        "gas_price": 40,
        // (gas_limit * gas_price) from satoshi in Qtum
        "total_gas_fee": "1",
    }))
    .unwrap();
    assert_eq!(tx_details.fee_details, Some(TxFeeDetails::Qrc20(expected)));
}

#[test]
fn test_validate_maker_payment() {
    // this priv_key corresponds to "taker_passphrase" passphrase
    let priv_key = [
        24, 181, 194, 193, 18, 152, 142, 168, 71, 73, 70, 244, 9, 101, 92, 168, 243, 61, 132, 48, 25, 39, 103, 92, 29,
        17, 11, 29, 113, 235, 48, 70,
    ];
    let (_ctx, coin) = qrc20_coin_for_test(&priv_key);

    assert_eq!(coin.utxo.my_address, "qUX9FGHubczidVjWPCUWuwCUJWpkAtGCgf".into());

    // tx_hash: 016a59dd2b181b3906b0f0333d5c7561dacb332dc99ac39679a591e523f2c49a
    let payment_tx = hex::decode("010000000194448324c14fc6b78c7a52c59debe3240fc392019dbd6f1457422e3308ce1e75010000006b483045022100800a4956a30a36708536d98e8ea55a3d0983b963af6c924f60241616e2ff056d0220239e622f8ec8f1a0f5ef0fc93ff094a8e6b5aab964a62bed680b17bf6a848aac012103693bff1b39e8b5a306810023c29b95397eb395530b106b1820ea235fd81d9ce9ffffffff020000000000000000e35403a0860101284cc49b415b2a0c692f2ec8ebab181a79e31b7baab30fef0902e57f901c47a342643eeafa6b510000000000000000000000000000000000000000000000000000000001312d00000000000000000000000000d362e096e873eb7907e205fadc6175c6fec7bc44000000000000000000000000783cf0be521101942da509846ea476e683aad8320101010101010101010101010101010101010101000000000000000000000000000000000000000000000000000000000000000000000000000000005f72ec7514ba8b71f3544b93e2f681f996da519a98ace0107ac201319302000000001976a9149e032d4b0090a11dc40fe6c47601499a35d55fbb88ac40ed725f").unwrap();
    let time_lock = 1601367157;
    // pubkey of "cMhHM3PMpMrChygR4bLF7QsTdenhWpFrrmf2UezBG3eeFsz41rtL" passphrase
    let maker_pub = hex::decode("03693bff1b39e8b5a306810023c29b95397eb395530b106b1820ea235fd81d9ce9").unwrap();
    let secret_hash = &[1; 20];
    let amount = BigDecimal::from_str("0.2").unwrap();

    coin.validate_maker_payment(
        &payment_tx,
        time_lock,
        &maker_pub,
        secret_hash,
        amount.clone(),
        &coin.swap_contract_address(),
    )
    .wait()
    .unwrap();

    let maker_pub_dif = hex::decode("022b00078841f37b5d30a6a1defb82b3af4d4e2d24dd4204d41f0c9ce1e875de1a").unwrap();
    let error = coin
        .validate_maker_payment(
            &payment_tx,
            time_lock,
            &maker_pub_dif,
            secret_hash,
            amount.clone(),
            &coin.swap_contract_address(),
        )
        .wait()
        .unwrap_err();
    log!("error: "[error]);
    assert!(
        error.contains("Payment tx was sent from wrong address, expected 0x783cf0be521101942da509846ea476e683aad832")
    );

    let amount_dif = BigDecimal::from_str("0.3").unwrap();
    let error = coin
        .validate_maker_payment(
            &payment_tx,
            time_lock,
            &maker_pub,
            secret_hash,
            amount_dif,
            &coin.swap_contract_address(),
        )
        .wait()
        .unwrap_err();
    log!("error: "[error]);
    assert!(error.contains("Unexpected 'erc20Payment' contract call bytes"));

    let secret_hash_dif = &[2; 20];
    let error = coin
        .validate_maker_payment(
            &payment_tx,
            time_lock,
            &maker_pub,
            secret_hash_dif,
            amount.clone(),
            &coin.swap_contract_address(),
        )
        .wait()
        .unwrap_err();
    log!("error: "[error]);
    assert!(error.contains("Payment state is not PAYMENT_STATE_SENT, got 0"));

    let time_lock_dif = 123;
    let error = coin
        .validate_maker_payment(
            &payment_tx,
            time_lock_dif,
            &maker_pub,
            secret_hash,
            amount,
            &coin.swap_contract_address(),
        )
        .wait()
        .unwrap_err();
    log!("error: "[error]);
    assert!(error.contains("Payment state is not PAYMENT_STATE_SENT, got 0"));
}

#[test]
fn test_wait_for_confirmations_excepted() {
    // this priv_key corresponds to "taker_passphrase" passphrase
    let priv_key = [
        24, 181, 194, 193, 18, 152, 142, 168, 71, 73, 70, 244, 9, 101, 92, 168, 243, 61, 132, 48, 25, 39, 103, 92, 29,
        17, 11, 29, 113, 235, 48, 70,
    ];
    let (_ctx, coin) = qrc20_coin_for_test(&priv_key);

    assert_eq!(coin.utxo.my_address, "qUX9FGHubczidVjWPCUWuwCUJWpkAtGCgf".into());

    // tx_hash: 35e03bc529528a853ee75dde28f27eec8ed7b152b6af7ab6dfa5d55ea46f25ac
    // `approve` contract call excepted only, and `erc20Payment` completed
    let payment_tx = hex::decode("0100000003b1fcca3d7c15bb7f694b4e58b939b8835bce4d535e8441d41855d9910a33372f020000006b48304502210091342b2251d13ae0796f6ebf563bb861883d652cbee9f5606dd5bb875af84039022077a21545ff6ec69c9c4eca35e1f127a450abc4f4e60dd032724d70910d6b2835012102cd7745ea1c03c9a1ebbcdb7ab9ee19d4e4d306f44665295d996db7c38527da6bffffffff874c96188a610850d4cd2c29a7fd20e5b9eb7f6748970792a74ad189405b7d9b020000006a473044022055dc1bf716880764e9bcbe8dd3aea05f634541648ec4f5d224eba93fedc54f8002205e38b6136adc46ef8ca65c0b0e9390837e539cbb19df451e33a90e534c12da4c012102cd7745ea1c03c9a1ebbcdb7ab9ee19d4e4d306f44665295d996db7c38527da6bffffffffd52e234ead3b8a2a4718cb6fee039fa96862063fccf95149fb11f27a52bcc352010000006a4730440220527ce41324e53c99b827d3f34e7078d991abf339f24108b7e677fff1b6cf0ffa0220690fe96d4fb8f1673458bc08615b5119f354f6cd589754855fe1dba5f82653aa012102cd7745ea1c03c9a1ebbcdb7ab9ee19d4e4d306f44665295d996db7c38527da6bffffffff030000000000000000625403a08601012844095ea7b3000000000000000000000000ba8b71f3544b93e2f681f996da519a98ace0107a0000000000000000000000000000000000000000000000000000000001312d0014d362e096e873eb7907e205fadc6175c6fec7bc44c20000000000000000e35403a0860101284cc49b415b2a756dd4fe3852ea4a0378c5e984ebb5e4bfa01eca31785457d1729d5928198ef00000000000000000000000000000000000000000000000000000000001312d00000000000000000000000000d362e096e873eb7907e205fadc6175c6fec7bc440000000000000000000000000240b898276ad2cc0d2fe6f527e8e31104e7fde30101010101010101010101010101010101010101000000000000000000000000000000000000000000000000000000000000000000000000000000005f686cef14ba8b71f3544b93e2f681f996da519a98ace0107ac21082fb03000000001976a914f36e14131c70e5f15a3f92b1d7e8622a62e570d888acb86d685f").unwrap();

    let confirmations = 1;
    let requires_nota = false;
    let wait_until = (now_ms() / 1000) + 1; // the transaction is mined already
    let check_every = 1;
    coin.wait_for_confirmations(&payment_tx, confirmations, requires_nota, wait_until, check_every)
        .wait()
        .unwrap();

    // tx_hash: ed53b97deb2ad76974c972cb084f6ba63bd9f16c91c4a39106a20c6d14599b2a
    // `erc20Payment` contract call excepted
    let payment_tx = hex::decode("01000000014c1411bac38ca25a2816342b019df81f503e1db75b25c6da618b08484dc2ff49010000006b483045022100da3e90fbcc45a94573c28213b36dc616630e3adfa42a7f16bdf917e8a76b954502206ad0830bb16e5c25466903ae7f749e291586726f1497ae9fc2e709c1b6cd1857012103693bff1b39e8b5a306810023c29b95397eb395530b106b1820ea235fd81d9ce9ffffffff040000000000000000625403a08601012844095ea7b3000000000000000000000000ba8b71f3544b93e2f681f996da519a98ace0107a000000000000000000000000000000000000000000000000000000000000000014d362e096e873eb7907e205fadc6175c6fec7bc44c20000000000000000625403a08601012844095ea7b3000000000000000000000000ba8b71f3544b93e2f681f996da519a98ace0107a000000000000000000000000000000000000000000000000000000000000000a14d362e096e873eb7907e205fadc6175c6fec7bc44c20000000000000000e35403a0860101284cc49b415b2a0a1a8b4af2762154115ced87e2424b3cb940c0181cc3c850523702f1ec298fef0000000000000000000000000000000000000000000000000000000000000064000000000000000000000000d362e096e873eb7907e205fadc6175c6fec7bc44000000000000000000000000783cf0be521101942da509846ea476e683aad8324b6b2e5444c2639cc0fb7bcea5afba3f3cdce239000000000000000000000000000000000000000000000000000000000000000000000000000000005fa0fffb14ba8b71f3544b93e2f681f996da519a98ace0107ac2493d4a03000000001976a9149e032d4b0090a11dc40fe6c47601499a35d55fbb88acae2ea15f").unwrap();
    let error = coin
        .wait_for_confirmations(&payment_tx, confirmations, requires_nota, wait_until, check_every)
        .wait()
        .unwrap_err();
    log!("error: "[error]);
    assert!(error.contains("Contract call failed with an error: Revert"));

    // tx_hash: aa992c028c07e239dbd2ff32bf67251f026929c644b4d02a469e351cb44abab7
    // `receiverSpend` contract call excepted
    let payment_tx = hex::decode("0100000007077ccb377a68fd6079503f856df4e553e337015f8419cd0f2a949c31db175df7050000006a473044022058097f54be31ae5af197f72e4410b33b22f29fad5b1a1cefb30ee45b3b3477dc02205c1098850fa2f2c1929c27af6261f83abce7682eb769f909dd09e9be5e0bd469012102aa32922f4b05cbc7384dd85b86021c98e4102f5da3df48bc516aa76f8119559affffffffc191895a431db3dccbf4f9d4b8cd8301124343e66275194ad734a77ffe56b95e030000006a4730440220491fed7954c6f43acc7226c337bb16ac71b38df50f55a819441d9b2b9e4a04b502201f95be6941b6619c0ca246e15adb090b82cd908f7c85108a1dcc02eafb7cc725012102aa32922f4b05cbc7384dd85b86021c98e4102f5da3df48bc516aa76f8119559afffffffff678de174fb81d3820df43a2c29945b08df4fb080deb8088ef11b3711c0fe8df020000006a473044022071d9c0ec57ab23360a4f73d0edfc2f67614b56f6d2e54387b39c3de1fa894c7d022030ea65d157784ff68cae9c9acb0dd626205073f478003b1cb1d0d581dcb27b1c012102aa32922f4b05cbc7384dd85b86021c98e4102f5da3df48bc516aa76f8119559affffffffe1ef8740ce51ed3172efea91a5e559b5fe63dc6fede8a9037ad47fbc38560b51040000006a47304402203f056dff0be1f24ed96c72904c9aac3ac964913d0c3228bfab3fa4bef7f22c060220658a121bf8f29d86c18ec1aee4460f363c0704d2f05cc9d7923e978e917f48ca012102aa32922f4b05cbc7384dd85b86021c98e4102f5da3df48bc516aa76f8119559affffffffe825dea61113bbd67dd35cbc9d88890ac222f55bf0201a7f9fb96592e0614d4d080000006b483045022100bb10f195c57c1eed9de3d9d9726484f839e25d83deb54cf2142df37099df6a8d02202a025182caaa5348350b410ee783180e9ce3ccac5e361eb50b162311e9d803f1012102aa32922f4b05cbc7384dd85b86021c98e4102f5da3df48bc516aa76f8119559affffffffe1ef8740ce51ed3172efea91a5e559b5fe63dc6fede8a9037ad47fbc38560b51060000006a47304402205550e0b4e1425f2f7a8645c6fd408ba0603cca5ca408202729041f5eab0b0cd202205c98fc8e91a37960d38f0104e81d3d48f737c4000ef45e2372c84d857455da34012102aa32922f4b05cbc7384dd85b86021c98e4102f5da3df48bc516aa76f8119559affffffffe825dea61113bbd67dd35cbc9d88890ac222f55bf0201a7f9fb96592e0614d4d060000006b483045022100b0d21cbb5d94b4995d9cb81e7440849dbe645416bca6d51bb5450e10753523220220299f105d573cdb785233699b5a9be8f907d9821a74cfd91fb72911a4a6e1bdb8012102aa32922f4b05cbc7384dd85b86021c98e4102f5da3df48bc516aa76f8119559affffffff020000000000000000c35403a0860101284ca402ed292be8b1d4904e8f1924bd7a2eb4d8085214c17af3d8d7574b2740a86b6296d343c00000000000000000000000000000000000000000000000000000000005f5e10028fcc0c5f6d9619d3c1f90af51e891d62333eb748c568f7da2a7734240d37d38000000000000000000000000d362e096e873eb7907e205fadc6175c6fec7bc44000000000000000000000000d020b63f5a989776516bdc04d426ba118130c00214ba8b71f3544b93e2f681f996da519a98ace0107ac270630800000000001976a914fb7dad7ce97deecf50a4573a2bd7639c79bdc08588aca64aaa5f").unwrap();
    let error = coin
        .wait_for_confirmations(&payment_tx, confirmations, requires_nota, wait_until, check_every)
        .wait()
        .unwrap_err();
    log!("error: "[error]);
    assert!(error.contains("Contract call failed with an error: Revert"));
}

#[test]
fn test_send_taker_fee() {
    // priv_key of qXxsj5RtciAby9T7m98AgAATL4zTi4UwDG
    let priv_key = [
        3, 98, 177, 3, 108, 39, 234, 144, 131, 178, 103, 103, 127, 80, 230, 166, 53, 68, 147, 215, 42, 216, 144, 72,
        172, 110, 180, 13, 123, 179, 10, 49,
    ];
    let (_ctx, coin) = qrc20_coin_for_test(&priv_key);

    let amount = BigDecimal::from_str("0.01").unwrap();
    let tx = coin
        .send_taker_fee(&DEX_FEE_ADDR_RAW_PUBKEY, amount.clone())
        .wait()
        .unwrap();
    let tx_hash: H256Json = match tx {
        TransactionEnum::UtxoTx(ref tx) => tx.hash().reversed().into(),
        _ => panic!("Expected UtxoTx"),
    };
    log!("Fee tx "[tx_hash]);

    let result = coin
        .validate_fee(&tx, &*coin.utxo.key_pair.public(), &DEX_FEE_ADDR_RAW_PUBKEY, &amount, 0)
        .wait();
    assert_eq!(result, Ok(()));
}

#[test]
fn test_validate_fee() {
    // priv_key of qXxsj5RtciAby9T7m98AgAATL4zTi4UwDG
    let priv_key = [
        3, 98, 177, 3, 108, 39, 234, 144, 131, 178, 103, 103, 127, 80, 230, 166, 53, 68, 147, 215, 42, 216, 144, 72,
        172, 110, 180, 13, 123, 179, 10, 49,
    ];
    let (_ctx, coin) = qrc20_coin_for_test(&priv_key);

    // QRC20 transfer tx "f97d3a43dbea0993f1b7a6a299377d4ee164c84935a1eb7d835f70c9429e6a1d"
    let tx = TransactionEnum::UtxoTx("010000000160fd74b5714172f285db2b36f0b391cd6883e7291441631c8b18f165b0a4635d020000006a47304402205d409e141111adbc4f185ae856997730de935ac30a0d2b1ccb5a6c4903db8171022024fc59bbcfdbba283556d7eeee4832167301dc8e8ad9739b7865f67b9676b226012103693bff1b39e8b5a306810023c29b95397eb395530b106b1820ea235fd81d9ce9ffffffff020000000000000000625403a08601012844a9059cbb000000000000000000000000ca1e04745e8ca0c60d8c5881531d51bec470743f00000000000000000000000000000000000000000000000000000000000f424014d362e096e873eb7907e205fadc6175c6fec7bc44c200ada205000000001976a9149e032d4b0090a11dc40fe6c47601499a35d55fbb88acfe967d5f".into());
    let sender_pub = hex::decode("03693bff1b39e8b5a306810023c29b95397eb395530b106b1820ea235fd81d9ce9").unwrap();

    let amount = BigDecimal::from_str("0.01").unwrap();

    let result = coin
        .validate_fee(&tx, &sender_pub, &DEX_FEE_ADDR_RAW_PUBKEY, &amount, 0)
        .wait();
    assert_eq!(result, Ok(()));

    let fee_addr_dif = hex::decode("03bc2c7ba671bae4a6fc835244c9762b41647b9827d4780a89a949b984a8ddcc05").unwrap();
    let err = coin
        .validate_fee(&tx, &sender_pub, &fee_addr_dif, &amount, 0)
        .wait()
        .err()
        .expect("Expected an error");
    log!("error: "[err]);
    assert!(err.contains("QRC20 Fee tx was sent to wrong address"));

    let err = coin
        .validate_fee(&tx, &DEX_FEE_ADDR_RAW_PUBKEY, &DEX_FEE_ADDR_RAW_PUBKEY, &amount, 0)
        .wait()
        .err()
        .expect("Expected an error");
    log!("error: "[err]);
    assert!(err.contains("was sent from wrong address"));

    let err = coin
        .validate_fee(&tx, &sender_pub, &DEX_FEE_ADDR_RAW_PUBKEY, &amount, 2000000)
        .wait()
        .err()
        .expect("Expected an error");
    log!("error: "[err]);
    assert!(err.contains("confirmed before min_block"));

    let amount_dif = BigDecimal::from_str("0.02").unwrap();
    let err = coin
        .validate_fee(&tx, &sender_pub, &DEX_FEE_ADDR_RAW_PUBKEY, &amount_dif, 0)
        .wait()
        .err()
        .expect("Expected an error");
    log!("error: "[err]);
    assert!(err.contains("QRC20 Fee tx value 1000000 is less than expected 2000000"));

    // QTUM tx "8a51f0ffd45f34974de50f07c5bf2f0949da4e88433f8f75191953a442cf9310"
    let tx = TransactionEnum::UtxoTx("020000000113640281c9332caeddd02a8dd0d784809e1ad87bda3c972d89d5ae41f5494b85010000006a47304402207c5c904a93310b8672f4ecdbab356b65dd869a426e92f1064a567be7ccfc61ff02203e4173b9467127f7de4682513a21efb5980e66dbed4da91dff46534b8e77c7ef012102baefe72b3591de2070c0da3853226b00f082d72daa417688b61cb18c1d543d1afeffffff020001b2c4000000001976a9149e032d4b0090a11dc40fe6c47601499a35d55fbb88acbc4dd20c2f0000001976a9144208fa7be80dcf972f767194ad365950495064a488ac76e70800".into());
    let sender_pub = hex::decode("02baefe72b3591de2070c0da3853226b00f082d72daa417688b61cb18c1d543d1a").unwrap();
    let err = coin
        .validate_fee(&tx, &sender_pub, &DEX_FEE_ADDR_RAW_PUBKEY, &amount, 0)
        .wait()
        .err()
        .expect("Expected an error");
    log!("error: "[err]);
    assert!(err.contains("Expected 'transfer' contract call"));
}

#[test]
fn test_wait_for_tx_spend_malicious() {
    // priv_key of qXxsj5RtciAby9T7m98AgAATL4zTi4UwDG
    let priv_key = [
        3, 98, 177, 3, 108, 39, 234, 144, 131, 178, 103, 103, 127, 80, 230, 166, 53, 68, 147, 215, 42, 216, 144, 72,
        172, 110, 180, 13, 123, 179, 10, 49,
    ];
    let (_ctx, coin) = qrc20_coin_for_test(&priv_key);

    // f94d79f89e9ec785db40bb8bb8dca9bc01b7761429618d4c843bbebbc31836b7
    // the transaction has two outputs:
    //   1 - with an invalid secret (this case should be processed correctly)
    //   2 - correct spend tx
    let expected_tx: UtxoTx = "01000000022bc8299981ec0cea664cdf9df4f8306396a02e2067d6ac2d3770b34646d2bc2a010000006b483045022100eb13ef2d99ac1cd9984045c2365654b115dd8a7815b7fbf8e2a257f0b93d1592022060d648e73118c843e97f75fafc94e5ff6da70ec8ba36ae255f8c96e2626af6260121022b00078841f37b5d30a6a1defb82b3af4d4e2d24dd4204d41f0c9ce1e875de1affffffffd92a0a10ac6d144b36033916f67ae79889f40f35096629a5cd87be1a08f40ee7010000006b48304502210080cdad5c4770dfbeb760e215494c63cc30da843b8505e75e7bf9e8dad18568000220234c0b11c41bfbcdd50046c69059976aedabe17657fe43d809af71e9635678e20121022b00078841f37b5d30a6a1defb82b3af4d4e2d24dd4204d41f0c9ce1e875de1affffffff030000000000000000c35403a0860101284ca402ed292b8620ad3b72361a5aeba5dffd333fb64750089d935a1ec974d6a91ef4f24ff6ba0000000000000000000000000000000000000000000000000000000001312d000202020202020202020202020202020202020202020202020202020202020202000000000000000000000000d362e096e873eb7907e205fadc6175c6fec7bc440000000000000000000000009e032d4b0090a11dc40fe6c47601499a35d55fbb14ba8b71f3544b93e2f681f996da519a98ace0107ac20000000000000000c35403a0860101284ca402ed292b8620ad3b72361a5aeba5dffd333fb64750089d935a1ec974d6a91ef4f24ff6ba0000000000000000000000000000000000000000000000000000000001312d000101010101010101010101010101010101010101010101010101010101010101000000000000000000000000d362e096e873eb7907e205fadc6175c6fec7bc440000000000000000000000009e032d4b0090a11dc40fe6c47601499a35d55fbb14ba8b71f3544b93e2f681f996da519a98ace0107ac2b8ea82d3010000001976a914783cf0be521101942da509846ea476e683aad83288ac735d855f".into();

    // 15fd8f71be6b2678b021e1300e67fa99574a2ad877df08276ac275728ac12304
    let payment_tx = hex::decode("01000000016601daa208531d20532c460d0c86b74a275f4a126bbffcf4eafdf33835af2859010000006a47304402205825657548bc1b5acf3f4bb2f89635a02b04f3228cd08126e63c5834888e7ac402207ca05fa0a629a31908a97a508e15076e925f8e621b155312b7526a6666b06a76012103693bff1b39e8b5a306810023c29b95397eb395530b106b1820ea235fd81d9ce9ffffffff020000000000000000e35403a0860101284cc49b415b2a8620ad3b72361a5aeba5dffd333fb64750089d935a1ec974d6a91ef4f24ff6ba0000000000000000000000000000000000000000000000000000000001312d00000000000000000000000000d362e096e873eb7907e205fadc6175c6fec7bc44000000000000000000000000783cf0be521101942da509846ea476e683aad8324b6b2e5444c2639cc0fb7bcea5afba3f3cdce239000000000000000000000000000000000000000000000000000000000000000000000000000000005f855c7614ba8b71f3544b93e2f681f996da519a98ace0107ac2203de400000000001976a9149e032d4b0090a11dc40fe6c47601499a35d55fbb88ac415d855f").unwrap();
    let wait_until = (now_ms() / 1000) + 1;
    let from_block = 696245;
    let found = coin
        .wait_for_tx_spend(&payment_tx, wait_until, from_block, &coin.swap_contract_address())
        .wait()
        .unwrap();

    let spend_tx = match found {
        TransactionEnum::UtxoTx(tx) => tx,
        _ => panic!("Unexpected Transaction type"),
    };

    assert_eq!(spend_tx, expected_tx);
}

#[test]
fn test_extract_secret() {
    // priv_key of qXxsj5RtciAby9T7m98AgAATL4zTi4UwDG
    let priv_key = [
        3, 98, 177, 3, 108, 39, 234, 144, 131, 178, 103, 103, 127, 80, 230, 166, 53, 68, 147, 215, 42, 216, 144, 72,
        172, 110, 180, 13, 123, 179, 10, 49,
    ];
    let (_ctx, coin) = qrc20_coin_for_test(&priv_key);

    let expected_secret = &[1; 32];
    let secret_hash = &*dhash160(expected_secret);

    // taker spent maker payment - d3f5dab4d54c14b3d7ed8c7f5c8cc7f47ccf45ce589fdc7cd5140a3c1c3df6e1
    let tx_hex = hex::decode("01000000033f56ecafafc8602fde083ba868d1192d6649b8433e42e1a2d79ba007ea4f7abb010000006b48304502210093404e90e40d22730013035d31c404c875646dcf2fad9aa298348558b6d65ba60220297d045eac5617c1a3eddb71d4bca9772841afa3c4c9d6c68d8d2d42ee6de3950121022b00078841f37b5d30a6a1defb82b3af4d4e2d24dd4204d41f0c9ce1e875de1affffffff9cac7fe90d597922a1d92e05306c2215628e7ea6d5b855bfb4289c2944f4c73a030000006b483045022100b987da58c2c0c40ce5b6ef2a59e8124ed4ef7a8b3e60c7fb631139280019bc93022069649bcde6fe4dd5df9462a1fcae40598488d6af8c324cd083f5c08afd9568be0121022b00078841f37b5d30a6a1defb82b3af4d4e2d24dd4204d41f0c9ce1e875de1affffffff70b9870f2b0c65d220a839acecebf80f5b44c3ca4c982fa2fdc5552c037f5610010000006a473044022071b34dd3ebb72d29ca24f3fa0fc96571c815668d3b185dd45cc46a7222b6843f02206c39c030e618d411d4124f7b3e7ca1dd5436775bd8083a85712d123d933a51300121022b00078841f37b5d30a6a1defb82b3af4d4e2d24dd4204d41f0c9ce1e875de1affffffff020000000000000000c35403a0860101284ca402ed292b806a1835a1b514ad643f2acdb5c8db6b6a9714accff3275ea0d79a3f23be8fd00000000000000000000000000000000000000000000000000000000001312d000101010101010101010101010101010101010101010101010101010101010101000000000000000000000000d362e096e873eb7907e205fadc6175c6fec7bc440000000000000000000000009e032d4b0090a11dc40fe6c47601499a35d55fbb14ba8b71f3544b93e2f681f996da519a98ace0107ac2c02288d4010000001976a914783cf0be521101942da509846ea476e683aad83288ac0f047f5f").unwrap();
    let secret = coin.extract_secret(secret_hash, &tx_hex).unwrap();

    assert_eq!(secret, expected_secret);
}

#[test]
fn test_extract_secret_malicious() {
    // priv_key of qXxsj5RtciAby9T7m98AgAATL4zTi4UwDG
    let priv_key = [
        3, 98, 177, 3, 108, 39, 234, 144, 131, 178, 103, 103, 127, 80, 230, 166, 53, 68, 147, 215, 42, 216, 144, 72,
        172, 110, 180, 13, 123, 179, 10, 49,
    ];
    let (_ctx, coin) = qrc20_coin_for_test(&priv_key);

    // f94d79f89e9ec785db40bb8bb8dca9bc01b7761429618d4c843bbebbc31836b7
    // the transaction has two outputs:
    //   1 - with an invalid secret (this case should be processed correctly)
    //   2 - correct spend tx
    let spend_tx = hex::decode("01000000022bc8299981ec0cea664cdf9df4f8306396a02e2067d6ac2d3770b34646d2bc2a010000006b483045022100eb13ef2d99ac1cd9984045c2365654b115dd8a7815b7fbf8e2a257f0b93d1592022060d648e73118c843e97f75fafc94e5ff6da70ec8ba36ae255f8c96e2626af6260121022b00078841f37b5d30a6a1defb82b3af4d4e2d24dd4204d41f0c9ce1e875de1affffffffd92a0a10ac6d144b36033916f67ae79889f40f35096629a5cd87be1a08f40ee7010000006b48304502210080cdad5c4770dfbeb760e215494c63cc30da843b8505e75e7bf9e8dad18568000220234c0b11c41bfbcdd50046c69059976aedabe17657fe43d809af71e9635678e20121022b00078841f37b5d30a6a1defb82b3af4d4e2d24dd4204d41f0c9ce1e875de1affffffff030000000000000000c35403a0860101284ca402ed292b8620ad3b72361a5aeba5dffd333fb64750089d935a1ec974d6a91ef4f24ff6ba0000000000000000000000000000000000000000000000000000000001312d000202020202020202020202020202020202020202020202020202020202020202000000000000000000000000d362e096e873eb7907e205fadc6175c6fec7bc440000000000000000000000009e032d4b0090a11dc40fe6c47601499a35d55fbb14ba8b71f3544b93e2f681f996da519a98ace0107ac20000000000000000c35403a0860101284ca402ed292b8620ad3b72361a5aeba5dffd333fb64750089d935a1ec974d6a91ef4f24ff6ba0000000000000000000000000000000000000000000000000000000001312d000101010101010101010101010101010101010101010101010101010101010101000000000000000000000000d362e096e873eb7907e205fadc6175c6fec7bc440000000000000000000000009e032d4b0090a11dc40fe6c47601499a35d55fbb14ba8b71f3544b93e2f681f996da519a98ace0107ac2b8ea82d3010000001976a914783cf0be521101942da509846ea476e683aad83288ac735d855f").unwrap();
    let expected_secret = &[1; 32];
    let secret_hash = &*dhash160(expected_secret);
    let actual = coin.extract_secret(secret_hash, &spend_tx);
    assert_eq!(actual, Ok(expected_secret.to_vec()));
}

#[test]
fn test_generate_token_transfer_script_pubkey() {
    // priv_key of qXxsj5RtciAby9T7m98AgAATL4zTi4UwDG
    let priv_key = [
        3, 98, 177, 3, 108, 39, 234, 144, 131, 178, 103, 103, 127, 80, 230, 166, 53, 68, 147, 215, 42, 216, 144, 72,
        172, 110, 180, 13, 123, 179, 10, 49,
    ];
    let (_ctx, coin) = qrc20_coin_for_test(&priv_key);

    let gas_limit = 2_500_000;
    let gas_price = 40;

    // sample QRC20 transfer from https://testnet.qtum.info/tx/51e9cec885d7eb26271f8b1434c000f6cf07aad47671268fc8d36cee9d48f6de
    // the script is a script_pubkey of one of the transaction output
    let expected_script: Script = "5403a02526012844a9059cbb0000000000000000000000000240b898276ad2cc0d2fe6f527e8e31104e7fde3000000000000000000000000000000000000000000000000000000003b9aca0014d362e096e873eb7907e205fadc6175c6fec7bc44c2".into();
    let expected = ContractCallOutput {
        value: 0,
        script_pubkey: expected_script.to_bytes(),
        gas_limit,
        gas_price,
    };

    let to_addr: UtxoAddress = "qHmJ3KA6ZAjR9wGjpFASn4gtUSeFAqdZgs".into();
    let to_addr = qtum::contract_addr_from_utxo_addr(to_addr);
    let amount: U256 = 1000000000.into();
    let actual = coin
        .transfer_output(to_addr.clone(), amount, gas_limit, gas_price)
        .unwrap();
    assert_eq!(expected, actual);

    assert!(coin
        .transfer_output(
            to_addr.clone(),
            amount,
            0, // gas_limit cannot be zero
            gas_price,
        )
        .is_err());

    assert!(coin
        .transfer_output(
            to_addr.clone(),
            amount,
            gas_limit,
            0, // gas_price cannot be zero
        )
        .is_err());
}

#[test]
fn test_transfer_details_by_hash() {
    // priv_key of qXxsj5RtciAby9T7m98AgAATL4zTi4UwDG
    let priv_key = [
        3, 98, 177, 3, 108, 39, 234, 144, 131, 178, 103, 103, 127, 80, 230, 166, 53, 68, 147, 215, 42, 216, 144, 72,
        172, 110, 180, 13, 123, 179, 10, 49,
    ];
    let (_ctx, coin) = qrc20_coin_for_test(&priv_key);
    let tx_hash_bytes = hex::decode("85ede12ccc12fb1709c4d9e403e96c0c394b0916f2f6098d41d8dfa00013fcdb").unwrap();
    let tx_hash: H256Json = tx_hash_bytes.as_slice().into();
    let tx_hex:BytesJson = hex::decode("0100000001426d27fde82e12e1ce84e73ca41e2a30420f4c94aaa37b30d4c5b8b4f762c042040000006a473044022032665891693ee732571cefaa6d322ec5114c78259f2adbe03a0d7e6b65fbf40d022035c9319ca41e5423e09a8a613ac749a20b8f5ad6ba4ad6bb60e4a020b085d009012103693bff1b39e8b5a306810023c29b95397eb395530b106b1820ea235fd81d9ce9ffffffff050000000000000000625403a08601012844095ea7b30000000000000000000000001549128bbfb33b997949b4105b6a6371c998e212000000000000000000000000000000000000000000000000000000000000000014d362e096e873eb7907e205fadc6175c6fec7bc44c20000000000000000625403a08601012844095ea7b30000000000000000000000001549128bbfb33b997949b4105b6a6371c998e21200000000000000000000000000000000000000000000000000000000000927c014d362e096e873eb7907e205fadc6175c6fec7bc44c20000000000000000835403a0860101284c640c565ae300000000000000000000000000000000000000000000000000000000000493e0000000000000000000000000d362e096e873eb7907e205fadc6175c6fec7bc440000000000000000000000000000000000000000000000000000000000000000141549128bbfb33b997949b4105b6a6371c998e212c20000000000000000835403a0860101284c640c565ae300000000000000000000000000000000000000000000000000000000000493e0000000000000000000000000d362e096e873eb7907e205fadc6175c6fec7bc440000000000000000000000000000000000000000000000000000000000000001141549128bbfb33b997949b4105b6a6371c998e212c231754b04000000001976a9149e032d4b0090a11dc40fe6c47601499a35d55fbb88acf7cd8b5f").unwrap().into();

    let details = block_on(coin.transfer_details_by_hash(tx_hash)).unwrap();
    let mut it = details.into_iter().sorted_by(|(id_x, _), (id_y, _)| id_x.cmp(&id_y));

    let expected_fee_details = |total_gas_fee: &str| -> TxFeeDetails {
        let fee = Qrc20FeeDetails {
            coin: "QTUM".into(),
            miner_fee: BigDecimal::from_str("0.15806792").unwrap(),
            gas_limit: 100000,
            gas_price: 40,
            total_gas_fee: BigDecimal::from_str(total_gas_fee).unwrap(),
        };
        TxFeeDetails::Qrc20(fee)
    };

    // qKVvtDqpnFGDxsDzck5jmLwdnD2jRH6aM8 is UTXO representation of 1549128bbfb33b997949b4105b6a6371c998e212 contract address

    let (_id, actual) = it.next().unwrap();
    let expected = TransactionDetails {
        tx_hex: tx_hex.clone(),
        tx_hash: tx_hash_bytes.clone().into(),
        from: vec!["qXxsj5RtciAby9T7m98AgAATL4zTi4UwDG".into()],
        to: vec!["qKVvtDqpnFGDxsDzck5jmLwdnD2jRH6aM8".into()],
        total_amount: BigDecimal::from_str("0.003").unwrap(),
        spent_by_me: BigDecimal::from_str("0.003").unwrap(),
        received_by_me: BigDecimal::zero(),
        my_balance_change: BigDecimal::from_str("-0.003").unwrap(),
        block_height: 699545,
        timestamp: 1602997840,
        fee_details: Some(expected_fee_details("0.00059074")),
        coin: "QRC20".into(),
        internal_id: hex::decode(
            "85ede12ccc12fb1709c4d9e403e96c0c394b0916f2f6098d41d8dfa00013fcdb00000000000000020000000000000000",
        )
        .unwrap()
        .into(),
    };
    assert_eq!(actual, expected);

    let (_id, actual) = it.next().unwrap();
    let expected = TransactionDetails {
        tx_hex: tx_hex.clone(),
        tx_hash: tx_hash_bytes.clone().into(),
        from: vec!["qKVvtDqpnFGDxsDzck5jmLwdnD2jRH6aM8".into()],
        to: vec!["qXxsj5RtciAby9T7m98AgAATL4zTi4UwDG".into()],
        total_amount: BigDecimal::from_str("0.00295").unwrap(),
        spent_by_me: BigDecimal::zero(),
        received_by_me: BigDecimal::from_str("0.00295").unwrap(),
        my_balance_change: BigDecimal::from_str("0.00295").unwrap(),
        block_height: 699545,
        timestamp: 1602997840,
        fee_details: Some(expected_fee_details("0.00059074")),
        coin: "QRC20".into(),
        internal_id: hex::decode(
            "85ede12ccc12fb1709c4d9e403e96c0c394b0916f2f6098d41d8dfa00013fcdb00000000000000020000000000000001",
        )
        .unwrap()
        .into(),
    };
    assert_eq!(actual, expected);

    let (_id, actual) = it.next().unwrap();
    let expected = TransactionDetails {
        tx_hex: tx_hex.clone(),
        tx_hash: tx_hash_bytes.clone().into(),
        from: vec!["qXxsj5RtciAby9T7m98AgAATL4zTi4UwDG".into()],
        to: vec!["qKVvtDqpnFGDxsDzck5jmLwdnD2jRH6aM8".into()],
        total_amount: BigDecimal::from_str("0.003").unwrap(),
        spent_by_me: BigDecimal::from_str("0.003").unwrap(),
        received_by_me: BigDecimal::zero(),
        my_balance_change: BigDecimal::from_str("-0.003").unwrap(),
        block_height: 699545,
        timestamp: 1602997840,
        fee_details: Some(expected_fee_details("0.00059118")),
        coin: "QRC20".into(),
        internal_id: hex::decode(
            "85ede12ccc12fb1709c4d9e403e96c0c394b0916f2f6098d41d8dfa00013fcdb00000000000000030000000000000000",
        )
        .unwrap()
        .into(),
    };
    assert_eq!(actual, expected);

    let (_id, actual) = it.next().unwrap();
    let expected = TransactionDetails {
        tx_hex: tx_hex.clone(),
        tx_hash: tx_hash_bytes.clone().into(),
        from: vec!["qKVvtDqpnFGDxsDzck5jmLwdnD2jRH6aM8".into()],
        to: vec!["qXxsj5RtciAby9T7m98AgAATL4zTi4UwDG".into()],
        total_amount: BigDecimal::from_str("0.00295").unwrap(),
        spent_by_me: BigDecimal::zero(),
        received_by_me: BigDecimal::from_str("0.00295").unwrap(),
        my_balance_change: BigDecimal::from_str("0.00295").unwrap(),
        block_height: 699545,
        timestamp: 1602997840,
        fee_details: Some(expected_fee_details("0.00059118")),
        coin: "QRC20".into(),
        internal_id: hex::decode(
            "85ede12ccc12fb1709c4d9e403e96c0c394b0916f2f6098d41d8dfa00013fcdb00000000000000030000000000000001",
        )
        .unwrap()
        .into(),
    };
    assert_eq!(actual, expected);

    let (_id, actual) = it.next().unwrap();
    let expected = TransactionDetails {
        tx_hex: tx_hex.clone(),
        tx_hash: tx_hash_bytes.clone().into(),
        from: vec!["qKVvtDqpnFGDxsDzck5jmLwdnD2jRH6aM8".into()],
        to: vec!["qXxsj5RtciAby9T7m98AgAATL4zTi4UwDG".into()],
        total_amount: BigDecimal::from_str("0.00005000").unwrap(),
        spent_by_me: BigDecimal::zero(),
        received_by_me: BigDecimal::from_str("0.00005000").unwrap(),
        my_balance_change: BigDecimal::from_str("0.00005000").unwrap(),
        block_height: 699545,
        timestamp: 1602997840,
        fee_details: Some(expected_fee_details("0.00059118")),
        coin: "QRC20".into(),
        internal_id: hex::decode(
            "85ede12ccc12fb1709c4d9e403e96c0c394b0916f2f6098d41d8dfa00013fcdb00000000000000030000000000000002",
        )
        .unwrap()
        .into(),
    };
    assert_eq!(actual, expected);
    assert!(it.next().is_none());
}

#[test]
fn test_get_trade_fee() {
    // priv_key of qXxsj5RtciAby9T7m98AgAATL4zTi4UwDG
    let priv_key = [
        3, 98, 177, 3, 108, 39, 234, 144, 131, 178, 103, 103, 127, 80, 230, 166, 53, 68, 147, 215, 42, 216, 144, 72,
        172, 110, 180, 13, 123, 179, 10, 49,
    ];
    let (_ctx, coin) = qrc20_coin_for_test(&priv_key);
    // check if the coin's tx fee is expected
    check_tx_fee(&coin, ActualTxFee::Fixed(EXPECTED_TX_FEE as u64));

    let actual_trade_fee = coin.get_trade_fee().wait().unwrap();
    let expected_trade_fee_amount =
        big_decimal_from_sat((3 * CONTRACT_CALL_GAS_FEE + EXPECTED_TX_FEE) as i64, coin.utxo.decimals);
    let expected = TradeFee {
        coin: "QTUM".into(),
        amount: expected_trade_fee_amount.into(),
        paid_from_trading_vol: false,
    };
    assert_eq!(actual_trade_fee, expected);
}

/// `qKEDGuogDhtH9zBnc71QtqT1KDamaR1KJ3` address has `0` allowance,
/// so only one `approve` and one `erc20Payment` contract calls should be included in the estimated trade fee.
#[test]
fn test_sender_trade_preimage_zero_allowance() {
    // priv_key of qKEDGuogDhtH9zBnc71QtqT1KDamaR1KJ3
    // please note this address should have an immutable balance
    let priv_key = [
        222, 243, 64, 156, 9, 153, 78, 253, 85, 119, 62, 117, 230, 140, 75, 69, 171, 21, 243, 19, 119, 29, 97, 174, 63,
        231, 153, 202, 20, 238, 120, 64,
    ];
    let (_ctx, coin) = qrc20_coin_for_test(&priv_key);
    // check if the coin's tx fee is expected
    check_tx_fee(&coin, ActualTxFee::Fixed(EXPECTED_TX_FEE as u64));

    let allowance = block_on(coin.allowance(coin.swap_contract_address)).expect("!allowance");
    assert_eq!(allowance, 0.into());

    let erc20_payment_fee_with_one_approve =
        big_decimal_from_sat(2 * CONTRACT_CALL_GAS_FEE + EXPECTED_TX_FEE, coin.utxo.decimals);
    let sender_refund_fee = big_decimal_from_sat(CONTRACT_CALL_GAS_FEE + EXPECTED_TX_FEE, coin.utxo.decimals);

    let actual = coin
        .get_sender_trade_fee(TradePreimageValue::Exact(1.into()), FeeApproxStage::WithoutApprox)
        .wait()
        .expect("!get_sender_trade_fee");
    // one `approve` contract call should be included into the expected trade fee
    let expected = TradeFee {
        coin: "QTUM".to_owned(),
        amount: (erc20_payment_fee_with_one_approve + sender_refund_fee).into(),
        paid_from_trading_vol: false,
    };
    assert_eq!(actual, expected);
}

/// `qeUbAVgkPiF62syqd792VJeB9BaqMtLcZV` address has `3` allowance,
/// so if the value is `2.5`, then only one `erc20Payment` contract call should be included in the estimated trade fee,
/// if the value is `3.5`, then two `approve` and one `erc20Payment` contract call should be included in the estimated trade fee.
#[test]
fn test_sender_trade_preimage_with_allowance() {
    // priv_key of qeUbAVgkPiF62syqd792VJeB9BaqMtLcZV
    // please note this address should have an immutable balance
    let priv_key = [
        32, 192, 195, 65, 165, 53, 21, 68, 180, 241, 67, 147, 54, 54, 41, 117, 174, 253, 139, 155, 56, 101, 69, 39, 32,
        143, 221, 19, 47, 74, 175, 100,
    ];
    let (_ctx, coin) = qrc20_coin_for_test(&priv_key);
    // check if the coin's tx fee is expected
    check_tx_fee(&coin, ActualTxFee::Fixed(EXPECTED_TX_FEE as u64));

    let allowance = block_on(coin.allowance(coin.swap_contract_address)).expect("!allowance");
    assert_eq!(allowance, 300_000_000.into());

    let erc20_payment_fee_without_approve =
        big_decimal_from_sat(CONTRACT_CALL_GAS_FEE + EXPECTED_TX_FEE, coin.utxo.decimals);
    let erc20_payment_fee_with_two_approves =
        big_decimal_from_sat(3 * CONTRACT_CALL_GAS_FEE + EXPECTED_TX_FEE, coin.utxo.decimals);
    let sender_refund_fee = big_decimal_from_sat(CONTRACT_CALL_GAS_FEE + EXPECTED_TX_FEE, coin.utxo.decimals);

    let actual = coin
        .get_sender_trade_fee(TradePreimageValue::Exact(2.5.into()), FeeApproxStage::WithoutApprox)
        .wait()
        .expect("!get_sender_trade_fee");
    // the expected fee should not include any `approve` contract call
    let expected = TradeFee {
        coin: "QTUM".to_owned(),
        amount: (erc20_payment_fee_without_approve + sender_refund_fee.clone()).into(),
        paid_from_trading_vol: false,
    };
    assert_eq!(actual, expected);

    let actual = coin
        .get_sender_trade_fee(TradePreimageValue::Exact(3.5.into()), FeeApproxStage::WithoutApprox)
        .wait()
        .expect("!get_sender_trade_fee");
    // two `approve` contract calls should be included into the expected trade fee
    let expected = TradeFee {
        coin: "QTUM".to_owned(),
        amount: (erc20_payment_fee_with_two_approves + sender_refund_fee).into(),
        paid_from_trading_vol: false,
    };
    assert_eq!(actual, expected);
}

/// `receiverSpend` should be included in the estimated trade fee.
#[test]
fn test_receiver_trade_preimage() {
    // priv_key of qeUbAVgkPiF62syqd792VJeB9BaqMtLcZV
    // please note this address should have an immutable balance
    let priv_key = [
        32, 192, 195, 65, 165, 53, 21, 68, 180, 241, 67, 147, 54, 54, 41, 117, 174, 253, 139, 155, 56, 101, 69, 39, 32,
        143, 221, 19, 47, 74, 175, 100,
    ];
    let (_ctx, coin) = qrc20_coin_for_test(&priv_key);
    // check if the coin's tx fee is expected
    check_tx_fee(&coin, ActualTxFee::Fixed(EXPECTED_TX_FEE as u64));

    let actual = coin
        .get_receiver_trade_fee(FeeApproxStage::WithoutApprox)
        .wait()
        .expect("!get_receiver_trade_fee");
    // only one contract call should be included into the expected trade fee
    let expected_receiver_fee = big_decimal_from_sat(CONTRACT_CALL_GAS_FEE + EXPECTED_TX_FEE, coin.utxo.decimals);
    let expected = TradeFee {
        coin: "QTUM".to_owned(),
        amount: expected_receiver_fee.into(),
        paid_from_trading_vol: false,
    };
    assert_eq!(actual, expected);
}

/// `qeUbAVgkPiF62syqd792VJeB9BaqMtLcZV` address has `5` QRC20 tokens.
#[test]
fn test_taker_fee_tx_fee() {
    // priv_key of qeUbAVgkPiF62syqd792VJeB9BaqMtLcZV
    // please note this address should have an immutable balance
    let priv_key = [
        32, 192, 195, 65, 165, 53, 21, 68, 180, 241, 67, 147, 54, 54, 41, 117, 174, 253, 139, 155, 56, 101, 69, 39, 32,
        143, 221, 19, 47, 74, 175, 100,
    ];
    let (_ctx, coin) = qrc20_coin_for_test(&priv_key);
    // check if the coin's tx fee is expected
    check_tx_fee(&coin, ActualTxFee::Fixed(EXPECTED_TX_FEE as u64));
    let expected_balance = CoinBalance {
        spendable: BigDecimal::from(5),
        unspendable: BigDecimal::from(0),
    };
    assert_eq!(coin.my_balance().wait().expect("!my_balance"), expected_balance);

    let dex_fee_amount = BigDecimal::from(5);
    let actual = coin
        .get_fee_to_send_taker_fee(dex_fee_amount, FeeApproxStage::WithoutApprox)
        .wait()
        .expect("!get_fee_to_send_taker_fee");
    // only one contract call should be included into the expected trade fee
    let expected_receiver_fee = big_decimal_from_sat(CONTRACT_CALL_GAS_FEE + EXPECTED_TX_FEE, coin.utxo.decimals);
    let expected = TradeFee {
        coin: "QTUM".to_owned(),
        amount: expected_receiver_fee.into(),
        paid_from_trading_vol: false,
    };
    assert_eq!(actual, expected);
}

#[test]
fn test_coin_from_conf_without_decimals() {
    // priv_key of qXxsj5RtciAby9T7m98AgAATL4zTi4UwDG
    let priv_key = [
        3, 98, 177, 3, 108, 39, 234, 144, 131, 178, 103, 103, 127, 80, 230, 166, 53, 68, 147, 215, 42, 216, 144, 72,
        172, 110, 180, 13, 123, 179, 10, 49,
    ];
    let conf = json!({
        "coin":"QRC20",
        "required_confirmations":0,
        "pubtype":120,
        "p2shtype":110,
        "wiftype":128,
        "segwit":true,
        "mm2":1,
        "mature_confirmations":2000,
    });
    let req = json!({
        "method": "electrum",
        "servers": [{"url":"95.217.83.126:10001"}],
        "swap_contract_address": "0xba8b71f3544b93e2f681f996da519a98ace0107a",
    });
    // 0459c999c3edf05e73c83f3fbae9f0f020919f91 has 12 decimals instead of standard 8
    let contract_address = "0x0459c999c3edf05e73c83f3fbae9f0f020919f91".into();
    let ctx = MmCtxBuilder::new().into_mm_arc();
    let coin = block_on(qrc20_coin_from_conf_and_request(
        &ctx,
        "QRC20",
        "QTUM",
        &conf,
        &req,
        &priv_key,
        contract_address,
    ))
    .unwrap();

    assert_eq!(coin.utxo.decimals, 12);
    assert_eq!(coin.decimals(), 12);
}

/// Test [`Qrc20Coin::validate_maker_payment`] and [`Qrc20Coin::erc20_payment_details_from_tx`]
/// with malicious maker payment.
///
/// Maker could send a payment to another malicious swap contract with the same `erc20Payment` function.
/// He could pass the correct arguments and this malicious swap contract could emit a `Transfer` event with the correct topics.
///
/// Example of malicious `erc20Payment` function:
///
/// ```solidity
/// function erc20Payment(
///     bytes32 _id,
///     uint256 _amount,
///     address _tokenAddress,
///     address _receiver,
///     bytes20 _secretHash,
///     uint64 _lockTime
/// ) external payable {
///     require(_receiver != address(0) && _amount > 0 && payments[_id].state == PaymentState.Uninitialized);
///     bytes20 paymentHash = ripemd160(abi.encodePacked(
///         _receiver,
///         msg.sender,
///         _secretHash,
///         _tokenAddress,
///         _amount
///     ));
///     payments[_id] = Payment(
///         paymentHash,
///         _lockTime,
///         PaymentState.PaymentSent
///     );
///     // actual swap contract address 0xba8b71f3544b93e2f681f996da519a98ace0107a in Mixed-case address format
///     address swapContract = 0xbA8B71f3544b93E2f681f996da519A98aCE0107A;
///     IERC20 token = IERC20(_tokenAddress);
///     // transfer some little amounts from the sender to actual swap contract to emit a `Transfer` event with the correct topics
///     require(token.transferFrom(msg.sender, swapContract, 1000));
///     emit PaymentSent(_id);
/// }
/// ```
///
/// In the function above maker spent only 1000 amount, but value is 100000000 in the arguments.
/// Note maker initialized payment with the corresponding swap_id in
/// b61ef2f9911d075e80a3623444cce8fd948932f66c9148283860d46e9af4f2c8 tx.
#[test]
fn test_validate_maker_payment_malicious() {
    // priv_key of qUX9FGHubczidVjWPCUWuwCUJWpkAtGCgf
    let priv_key = [
        24, 181, 194, 193, 18, 152, 142, 168, 71, 73, 70, 244, 9, 101, 92, 168, 243, 61, 132, 48, 25, 39, 103, 92, 29,
        17, 11, 29, 113, 235, 48, 70,
    ];
    let (_ctx, coin) = qrc20_coin_for_test(&priv_key);

    // Malicious tx 81540dc6abe59cf1e301a97a7e1c9b66d5f475da916faa3f0ef7ea896c0b3e5a
    let payment_tx = hex::decode("01000000010144e2b8b5e6da0666faf1db95075653ef49e2acaa8924e1ec595f6b89a6f715050000006a4730440220415adec5e24148db8e9654a6beda4b1af8aded596ab1cd8667af32187853e8f5022007a91d44ee13046194aafc07ca46ec44f770e75b41187acaa4e38e17d4eccb5d012103693bff1b39e8b5a306810023c29b95397eb395530b106b1820ea235fd81d9ce9ffffffff030000000000000000625403a08601012844095ea7b300000000000000000000000085a4df739bbb2d247746bea611d5d365204725830000000000000000000000000000000000000000000000000000000005f5e10014d362e096e873eb7907e205fadc6175c6fec7bc44c20000000000000000e35403a0860101284cc49b415b2a0a1a8b4af2762154115ced87e2424b3cb940c0181cc3c850523702f1ec298fef0000000000000000000000000000000000000000000000000000000005f5e100000000000000000000000000d362e096e873eb7907e205fadc6175c6fec7bc44000000000000000000000000783cf0be521101942da509846ea476e683aad8324b6b2e5444c2639cc0fb7bcea5afba3f3cdce239000000000000000000000000000000000000000000000000000000000000000000000000000000005fa0fffb1485a4df739bbb2d247746bea611d5d36520472583c208535c01000000001976a9149e032d4b0090a11dc40fe6c47601499a35d55fbb88acc700a15f").unwrap();
    let time_lock = 1604386811;
    let maker_pub = hex::decode("03693bff1b39e8b5a306810023c29b95397eb395530b106b1820ea235fd81d9ce9").unwrap();
    let secret = &[1; 32];
    let secret_hash = &*dhash160(secret);
    let amount = BigDecimal::from_str("1").unwrap();
    let error = coin
        .validate_maker_payment(
            &payment_tx,
            time_lock,
            &maker_pub,
            secret_hash,
            amount,
            &coin.swap_contract_address(),
        )
        .wait()
        .err()
        .expect("'erc20Payment' was called from another swap contract, expected an error");
    log!("error: "(error));
    assert!(error.contains("Unexpected amount 1000 in 'Transfer' event, expected 100000000"));
}<|MERGE_RESOLUTION|>--- conflicted
+++ resolved
@@ -20,12 +20,8 @@
         "wiftype":128,
         "segwit":true,
         "mm2":1,
-<<<<<<< HEAD
-        "mature_confirmations":500,
+        "mature_confirmations":2000,
         "dust":72800,
-=======
-        "mature_confirmations":2000,
->>>>>>> 5c864f52
     });
     let req = json!({
         "method": "electrum",
