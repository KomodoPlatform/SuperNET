--- conflicted
+++ resolved
@@ -1,8 +1,8 @@
 #![cfg_attr(not(feature = "native"), allow(dead_code))]
 
 use super::{ban_pubkey, broadcast_my_swap_status, dex_fee_amount, get_locked_amount, get_locked_amount_by_other_swaps,
-            lp_atomic_locktime, my_swap_file_path, my_swaps_dir, AtomicSwap, LockedAmount, MySwapInfo, RecoveredSwap,
-            RecoveredSwapAction, SavedSwap, SwapError, SwapNegotiationData, SwapsContext, BASIC_COMM_TIMEOUT,
+            my_swap_file_path, my_swaps_dir, AtomicSwap, LockedAmount, MySwapInfo, RecoveredSwap, RecoveredSwapAction,
+            SavedSwap, SwapConfirmationsSettings, SwapError, SwapNegotiationData, SwapsContext, BASIC_COMM_TIMEOUT,
             WAIT_CONFIRM_INTERVAL};
 use atomic::Atomic;
 use bigdecimal::BigDecimal;
@@ -21,15 +21,7 @@
 use serialization::{deserialize, serialize};
 use std::path::PathBuf;
 use std::sync::atomic::Ordering;
-<<<<<<< HEAD
 use std::sync::{Arc, RwLock, RwLockReadGuard, RwLockWriteGuard};
-=======
-use super::{ban_pubkey, broadcast_my_swap_status, dex_fee_amount, get_locked_amount,
-            get_locked_amount_by_other_swaps, my_swap_file_path, my_swaps_dir,
-            AtomicSwap, LockedAmount, MySwapInfo, RecoveredSwap, RecoveredSwapAction,
-            SavedSwap, SwapConfirmationsSettings, SwapsContext, SwapError, SwapNegotiationData,
-            BASIC_COMM_TIMEOUT, WAIT_CONFIRM_INTERVAL};
->>>>>>> 08d013c6
 
 pub fn stats_taker_swap_file_path(ctx: &MmArc, uuid: &str) -> PathBuf {
     ctx.dbdir()
@@ -1189,20 +1181,18 @@
                 let my_persistent_pub = H264::from(&**ctx.secp256k1_key_pair().public());
                 let conf_settings = SwapConfirmationsSettings {
                     maker_coin_confs: data.maker_payment_confirmations,
-                    maker_coin_nota: data.maker_payment_requires_nota.unwrap_or(maker_coin.requires_notarization()),
+                    maker_coin_nota: data
+                        .maker_payment_requires_nota
+                        .unwrap_or_else(|| maker_coin.requires_notarization()),
                     taker_coin_confs: data.taker_payment_confirmations,
-                    taker_coin_nota: data.taker_payment_requires_nota.unwrap_or(taker_coin.requires_notarization()),
+                    taker_coin_nota: data
+                        .taker_payment_requires_nota
+                        .unwrap_or_else(|| taker_coin.requires_notarization()),
                 };
 
                 let swap = TakerSwap::new(
                     ctx,
-<<<<<<< HEAD
                     maker,
-                    maker_coin,
-                    taker_coin,
-=======
-                    maker.into(),
->>>>>>> 08d013c6
                     data.maker_amount.clone(),
                     data.taker_amount.clone(),
                     my_persistent_pub,
