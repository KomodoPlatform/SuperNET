--- conflicted
+++ resolved
@@ -1,22 +1,12 @@
 #![cfg_attr(not(feature = "native"), allow(dead_code))]
 
-<<<<<<< HEAD
-use super::{ban_pubkey, broadcast_my_swap_status, check_coin_balance_for_swap, dex_fee_amount, get_locked_amount,
-            my_swap_file_path, my_swaps_dir, AtomicSwap, CoinTradeInfo, LockedAmount, LockedAmountError, MySwapInfo,
-            RecoveredSwap, RecoveredSwapAction, SavedSwap, SwapConfirmationsSettings, SwapError, SwapsContext,
-            TransactionIdentifier, WAIT_CONFIRM_INTERVAL};
+use super::{ban_pubkey, broadcast_my_swap_status, broadcast_swap_message_every, check_coin_balance_for_swap,
+            dex_fee_amount, dex_fee_rate, get_locked_amount, my_swap_file_path, my_swaps_dir, recv_swap_msg,
+            swap_topic, AtomicSwap, CoinTradeInfo, LockedAmount, LockedAmountError, MySwapInfo, NegotiationDataMsg,
+            RecoveredSwap, RecoveredSwapAction, SavedSwap, SwapConfirmationsSettings, SwapError, SwapMsg,
+            SwapsContext, TransactionIdentifier, WAIT_CONFIRM_INTERVAL};
 use crate::mm2::lp_network::subscribe_to_topic;
-use crate::mm2::lp_swap::{broadcast_swap_message_every, dex_fee_rate, recv_swap_msg, swap_topic, NegotiationDataMsg,
-                          SwapMsg};
 use async_trait::async_trait;
-=======
-use super::{ban_pubkey, broadcast_my_swap_status, broadcast_swap_message_every, dex_fee_amount, dex_fee_rate,
-            get_locked_amount, get_locked_amount_by_other_swaps, my_swap_file_path, my_swaps_dir, recv_swap_msg,
-            swap_topic, AtomicSwap, LockedAmount, MySwapInfo, NegotiationDataMsg, RecoveredSwap, RecoveredSwapAction,
-            SavedSwap, SwapConfirmationsSettings, SwapError, SwapMsg, SwapsContext, TransactionIdentifier,
-            WAIT_CONFIRM_INTERVAL};
-use crate::mm2::lp_network::subscribe_to_topic;
->>>>>>> 3cc42ed4
 use atomic::Atomic;
 use bigdecimal::BigDecimal;
 use coins::{lp_coinfindᵃ, FoundSwapTxSpend, MmCoinEnum, TradeFee, TradePreimageError, TradePreimageValue};
