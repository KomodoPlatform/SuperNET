--- conflicted
+++ resolved
@@ -1,19 +1,11 @@
 #![cfg_attr(not(feature = "native"), allow(dead_code))]
 
-<<<<<<< HEAD
-use super::{ban_pubkey, broadcast_my_swap_status, dex_fee_amount, get_locked_amount, get_locked_amount_by_other_swaps,
-            my_swap_file_path, my_swaps_dir, AtomicSwap, LockedAmount, MySwapInfo, RecoveredSwap, RecoveredSwapAction,
-            SavedSwap, SwapConfirmationsSettings, SwapError, SwapsContext, TransactionIdentifier,
+use super::{ban_pubkey, broadcast_my_swap_status, broadcast_swap_message_every, dex_fee_amount, dex_fee_rate,
+            get_locked_amount, get_locked_amount_by_other_swaps, my_swap_file_path, my_swaps_dir, recv_swap_msg,
+            swap_topic, AtomicSwap, LockedAmount, MySwapInfo, NegotiationDataMsg, RecoveredSwap, RecoveredSwapAction,
+            SavedSwap, SwapConfirmationsSettings, SwapError, SwapMsg, SwapsContext, TransactionIdentifier,
             WAIT_CONFIRM_INTERVAL};
 use crate::mm2::lp_network::subscribe_to_topic;
-use crate::mm2::lp_swap::{broadcast_swap_message_every, dex_fee_rate, recv_swap_msg, swap_topic, NegotiationDataMsg,
-                          SwapMsg};
-=======
-use super::{ban_pubkey, broadcast_my_swap_status, dex_fee_amount, dex_fee_rate, get_locked_amount,
-            get_locked_amount_by_other_swaps, my_swap_file_path, my_swaps_dir, AtomicSwap, LockedAmount, MySwapInfo,
-            RecoveredSwap, RecoveredSwapAction, SavedSwap, SwapConfirmationsSettings, SwapError, SwapNegotiationData,
-            SwapsContext, TransactionIdentifier, BASIC_COMM_TIMEOUT, WAIT_CONFIRM_INTERVAL};
->>>>>>> b6b92825
 use atomic::Atomic;
 use bigdecimal::BigDecimal;
 use coins::{lp_coinfindᵃ, FoundSwapTxSpend, MmCoinEnum, TradeFee};
@@ -883,12 +875,8 @@
             self.maker_payment_lock.load(Ordering::Relaxed) as u32,
             &*self.r().other_persistent_pub,
             &self.r().secret_hash.0,
-<<<<<<< HEAD
             self.maker_amount.to_decimal(),
-=======
-            self.maker_amount.clone(),
             &self.r().data.maker_coin_swap_contract_address,
->>>>>>> b6b92825
         );
         let validated = validated_f.compat().await;
 
@@ -927,12 +915,8 @@
                         self.r().data.taker_payment_lock as u32,
                         &*self.r().other_persistent_pub,
                         &self.r().secret_hash.0,
-<<<<<<< HEAD
                         self.taker_amount.to_decimal(),
-=======
-                        self.taker_amount.clone(),
                         &self.r().data.taker_coin_swap_contract_address,
->>>>>>> b6b92825
                     );
 
                     match payment_fut.compat().await {
@@ -1133,31 +1117,9 @@
             _ => return ERR!("First swap event must be Started"),
         };
 
-<<<<<<< HEAD
-                let swap = TakerSwap::new(
-                    ctx,
-                    maker,
-                    data.maker_amount.clone().into(),
-                    data.taker_amount.clone().into(),
-                    my_persistent_pub,
-                    saved.uuid,
-                    conf_settings,
-                    maker_coin,
-                    taker_coin,
-                    data.lock_duration,
-                );
-                let command = saved.events.last().unwrap().get_command();
-                for saved_event in saved.events {
-                    try_s!(swap.apply_event(saved_event.event));
-                }
-                Ok((swap, command))
-            },
-            _ => ERR!("First swap event must be Started"),
-=======
         // refresh swap contract addresses if the swap file is out-dated (doesn't contain the fields yet)
         if data.maker_coin_swap_contract_address.is_none() {
             data.maker_coin_swap_contract_address = maker_coin.swap_contract_address();
->>>>>>> b6b92825
         }
         if data.taker_coin_swap_contract_address.is_none() {
             data.taker_coin_swap_contract_address = taker_coin.swap_contract_address();
@@ -1180,8 +1142,8 @@
         let swap = TakerSwap::new(
             ctx,
             maker,
-            data.maker_amount.clone(),
-            data.taker_amount.clone(),
+            data.maker_amount.clone().into(),
+            data.taker_amount.clone().into(),
             my_persistent_pub,
             saved.uuid,
             conf_settings,
