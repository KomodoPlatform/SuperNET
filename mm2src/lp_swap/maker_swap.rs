--- conflicted
+++ resolved
@@ -1454,14 +1454,9 @@
 #[cfg(test)]
 mod maker_swap_tests {
     use super::*;
-<<<<<<< HEAD
-    use coins::eth::{signed_eth_tx_from_bytes, SignedEthTx};
-    use coins::{MarketCoinOps, SwapOps, TestCoin};
-    use common::block_on;
-=======
     use coins::eth::{addr_from_str, signed_eth_tx_from_bytes, SignedEthTx};
     use coins::{MarketCoinOps, MmCoin, SwapOps, TestCoin};
->>>>>>> 3cc42ed4
+    use common::block_on;
     use common::mm_ctx::MmCtxBuilder;
     use common::privkey::key_pair_from_seed;
     use mocktopus::mocking::*;
