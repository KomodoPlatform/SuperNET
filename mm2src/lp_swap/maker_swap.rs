--- conflicted
+++ resolved
@@ -785,11 +785,7 @@
 
     async fn confirm_taker_payment_spend(&self) -> Result<(Option<MakerSwapCommand>, Vec<MakerSwapEvent>), String> {
         // we should wait for only one confirmation to make sure our spend transaction is not failed
-<<<<<<< HEAD
-        let confirmations = 0;
-=======
         let confirmations = std::cmp::min(1, self.r().data.taker_payment_confirmations);
->>>>>>> 9dbfa21b
         let requires_nota = false;
         let wait_fut = self.taker_coin.wait_for_confirmations(
             &self.r().taker_payment_spend.clone().unwrap().tx_hex,
