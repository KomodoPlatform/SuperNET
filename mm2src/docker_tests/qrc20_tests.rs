use super::*;
use crate::mm2::lp_swap::max_taker_vol_from_available;
use bigdecimal::BigDecimal;
use coins::qrc20::rpc_clients::for_tests::Qrc20NativeWalletOps;
use coins::qrc20::{qrc20_coin_from_conf_and_request, Qrc20Coin};
use coins::utxo::qtum::QtumBasedCoin;
use coins::utxo::qtum::{qtum_coin_from_conf_and_request, QtumCoin};
use coins::utxo::sat_from_big_decimal;
use coins::utxo::utxo_common::big_decimal_from_sat;
use coins::{FeeApproxStage, MarketCoinOps, MmCoin, TradePreimageValue, TransactionEnum};
use common::for_tests::{check_my_swap_status, check_recent_swaps, check_stats_swap_status, MAKER_ERROR_EVENTS,
                        MAKER_SUCCESS_EVENTS, TAKER_ERROR_EVENTS, TAKER_SUCCESS_EVENTS};
use common::log::debug;
use common::mm_ctx::MmArc;
use common::{temp_dir, DEX_FEE_ADDR_RAW_PUBKEY};
use ethereum_types::H160;
use http::StatusCode;
use rand4::Rng;
use std::path::PathBuf;
use std::str::FromStr;

pub const QTUM_REGTEST_DOCKER_IMAGE: &str = "sergeyboyko/qtumregtest";

const QRC20_TOKEN_BYTES: &str = "6080604052600860ff16600a0a633b9aca000260005534801561002157600080fd5b50600054600160003373ffffffffffffffffffffffffffffffffffffffff1673ffffffffffffffffffffffffffffffffffffffff16815260200190815260200160002081905550610c69806100776000396000f3006080604052600436106100a4576000357c0100000000000000000000000000000000000000000000000000000000900463ffffffff16806306fdde03146100a9578063095ea7b31461013957806318160ddd1461019e57806323b872dd146101c9578063313ce5671461024e5780635a3b7e421461027f57806370a082311461030f57806395d89b4114610366578063a9059cbb146103f6578063dd62ed3e1461045b575b600080fd5b3480156100b557600080fd5b506100be6104d2565b6040518080602001828103825283818151815260200191508051906020019080838360005b838110156100fe5780820151818401526020810190506100e3565b50505050905090810190601f16801561012b5780820380516001836020036101000a031916815260200191505b509250505060405180910390f35b34801561014557600080fd5b50610184600480360381019080803573ffffffffffffffffffffffffffffffffffffffff1690602001909291908035906020019092919050505061050b565b604051808215151515815260200191505060405180910390f35b3480156101aa57600080fd5b506101b36106bb565b6040518082815260200191505060405180910390f35b3480156101d557600080fd5b50610234600480360381019080803573ffffffffffffffffffffffffffffffffffffffff169060200190929190803573ffffffffffffffffffffffffffffffffffffffff169060200190929190803590602001909291905050506106c1565b604051808215151515815260200191505060405180910390f35b34801561025a57600080fd5b506102636109a1565b604051808260ff1660ff16815260200191505060405180910390f35b34801561028b57600080fd5b506102946109a6565b6040518080602001828103825283818151815260200191508051906020019080838360005b838110156102d45780820151818401526020810190506102b9565b50505050905090810190601f1680156103015780820380516001836020036101000a031916815260200191505b509250505060405180910390f35b34801561031b57600080fd5b50610350600480360381019080803573ffffffffffffffffffffffffffffffffffffffff1690602001909291905050506109df565b6040518082815260200191505060405180910390f35b34801561037257600080fd5b5061037b6109f7565b6040518080602001828103825283818151815260200191508051906020019080838360005b838110156103bb5780820151818401526020810190506103a0565b50505050905090810190601f1680156103e85780820380516001836020036101000a031916815260200191505b509250505060405180910390f35b34801561040257600080fd5b50610441600480360381019080803573ffffffffffffffffffffffffffffffffffffffff16906020019092919080359060200190929190505050610a30565b604051808215151515815260200191505060405180910390f35b34801561046757600080fd5b506104bc600480360381019080803573ffffffffffffffffffffffffffffffffffffffff169060200190929190803573ffffffffffffffffffffffffffffffffffffffff169060200190929190505050610be1565b6040518082815260200191505060405180910390f35b6040805190810160405280600881526020017f515243205445535400000000000000000000000000000000000000000000000081525081565b60008260008173ffffffffffffffffffffffffffffffffffffffff161415151561053457600080fd5b60008314806105bf57506000600260003373ffffffffffffffffffffffffffffffffffffffff1673ffffffffffffffffffffffffffffffffffffffff16815260200190815260200160002060008673ffffffffffffffffffffffffffffffffffffffff1673ffffffffffffffffffffffffffffffffffffffff16815260200190815260200160002054145b15156105ca57600080fd5b82600260003373ffffffffffffffffffffffffffffffffffffffff1673ffffffffffffffffffffffffffffffffffffffff16815260200190815260200160002060008673ffffffffffffffffffffffffffffffffffffffff1673ffffffffffffffffffffffffffffffffffffffff168152602001908152602001600020819055508373ffffffffffffffffffffffffffffffffffffffff163373ffffffffffffffffffffffffffffffffffffffff167f8c5be1e5ebec7d5bd14f71427d1e84f3dd0314c0f7b2291e5b200ac8c7c3b925856040518082815260200191505060405180910390a3600191505092915050565b60005481565b60008360008173ffffffffffffffffffffffffffffffffffffffff16141515156106ea57600080fd5b8360008173ffffffffffffffffffffffffffffffffffffffff161415151561071157600080fd5b610797600260008873ffffffffffffffffffffffffffffffffffffffff1673ffffffffffffffffffffffffffffffffffffffff16815260200190815260200160002060003373ffffffffffffffffffffffffffffffffffffffff1673ffffffffffffffffffffffffffffffffffffffff1681526020019081526020016000205485610c06565b600260008873ffffffffffffffffffffffffffffffffffffffff1673ffffffffffffffffffffffffffffffffffffffff16815260200190815260200160002060003373ffffffffffffffffffffffffffffffffffffffff1673ffffffffffffffffffffffffffffffffffffffff16815260200190815260200160002081905550610860600160008873ffffffffffffffffffffffffffffffffffffffff1673ffffffffffffffffffffffffffffffffffffffff1681526020019081526020016000205485610c06565b600160008873ffffffffffffffffffffffffffffffffffffffff1673ffffffffffffffffffffffffffffffffffffffff168152602001908152602001600020819055506108ec600160008773ffffffffffffffffffffffffffffffffffffffff1673ffffffffffffffffffffffffffffffffffffffff1681526020019081526020016000205485610c1f565b600160008773ffffffffffffffffffffffffffffffffffffffff1673ffffffffffffffffffffffffffffffffffffffff168152602001908152602001600020819055508473ffffffffffffffffffffffffffffffffffffffff168673ffffffffffffffffffffffffffffffffffffffff167fddf252ad1be2c89b69c2b068fc378daa952ba7f163c4a11628f55a4df523b3ef866040518082815260200191505060405180910390a36001925050509392505050565b600881565b6040805190810160405280600981526020017f546f6b656e20302e31000000000000000000000000000000000000000000000081525081565b60016020528060005260406000206000915090505481565b6040805190810160405280600381526020017f515443000000000000000000000000000000000000000000000000000000000081525081565b60008260008173ffffffffffffffffffffffffffffffffffffffff1614151515610a5957600080fd5b610aa2600160003373ffffffffffffffffffffffffffffffffffffffff1673ffffffffffffffffffffffffffffffffffffffff1681526020019081526020016000205484610c06565b600160003373ffffffffffffffffffffffffffffffffffffffff1673ffffffffffffffffffffffffffffffffffffffff16815260200190815260200160002081905550610b2e600160008673ffffffffffffffffffffffffffffffffffffffff1673ffffffffffffffffffffffffffffffffffffffff1681526020019081526020016000205484610c1f565b600160008673ffffffffffffffffffffffffffffffffffffffff1673ffffffffffffffffffffffffffffffffffffffff168152602001908152602001600020819055508373ffffffffffffffffffffffffffffffffffffffff163373ffffffffffffffffffffffffffffffffffffffff167fddf252ad1be2c89b69c2b068fc378daa952ba7f163c4a11628f55a4df523b3ef856040518082815260200191505060405180910390a3600191505092915050565b6002602052816000526040600020602052806000526040600020600091509150505481565b6000818310151515610c1457fe5b818303905092915050565b6000808284019050838110151515610c3357fe5b80915050929150505600a165627a7a723058207f2e5248b61b80365ea08a0f6d11ac0b47374c4dfd538de76bc2f19591bbbba40029";
const QRC20_SWAP_CONTRACT_BYTES: &str = "608060405234801561001057600080fd5b50611437806100206000396000f3fe60806040526004361061004a5760003560e01c806302ed292b1461004f5780630716326d146100de578063152cf3af1461017b57806346fc0294146101f65780639b415b2a14610294575b600080fd5b34801561005b57600080fd5b506100dc600480360360a081101561007257600080fd5b81019080803590602001909291908035906020019092919080359060200190929190803573ffffffffffffffffffffffffffffffffffffffff169060200190929190803573ffffffffffffffffffffffffffffffffffffffff169060200190929190505050610339565b005b3480156100ea57600080fd5b506101176004803603602081101561010157600080fd5b8101908080359060200190929190505050610867565b60405180846bffffffffffffffffffffffff19166bffffffffffffffffffffffff191681526020018367ffffffffffffffff1667ffffffffffffffff16815260200182600381111561016557fe5b60ff168152602001935050505060405180910390f35b6101f46004803603608081101561019157600080fd5b8101908080359060200190929190803573ffffffffffffffffffffffffffffffffffffffff16906020019092919080356bffffffffffffffffffffffff19169060200190929190803567ffffffffffffffff1690602001909291905050506108bf565b005b34801561020257600080fd5b50610292600480360360a081101561021957600080fd5b81019080803590602001909291908035906020019092919080356bffffffffffffffffffffffff19169060200190929190803573ffffffffffffffffffffffffffffffffffffffff169060200190929190803573ffffffffffffffffffffffffffffffffffffffff169060200190929190505050610bd9565b005b610337600480360360c08110156102aa57600080fd5b810190808035906020019092919080359060200190929190803573ffffffffffffffffffffffffffffffffffffffff169060200190929190803573ffffffffffffffffffffffffffffffffffffffff16906020019092919080356bffffffffffffffffffffffff19169060200190929190803567ffffffffffffffff169060200190929190505050610fe2565b005b6001600381111561034657fe5b600080878152602001908152602001600020600001601c9054906101000a900460ff16600381111561037457fe5b1461037e57600080fd5b6000600333836003600288604051602001808281526020019150506040516020818303038152906040526040518082805190602001908083835b602083106103db57805182526020820191506020810190506020830392506103b8565b6001836020036101000a038019825116818451168082178552505050505050905001915050602060405180830381855afa15801561041d573d6000803e3d6000fd5b5050506040513d602081101561043257600080fd5b8101908080519060200190929190505050604051602001808281526020019150506040516020818303038152906040526040518082805190602001908083835b602083106104955780518252602082019150602081019050602083039250610472565b6001836020036101000a038019825116818451168082178552505050505050905001915050602060405180830381855afa1580156104d7573d6000803e3d6000fd5b5050506040515160601b8689604051602001808673ffffffffffffffffffffffffffffffffffffffff1673ffffffffffffffffffffffffffffffffffffffff1660601b81526014018573ffffffffffffffffffffffffffffffffffffffff1673ffffffffffffffffffffffffffffffffffffffff1660601b8152601401846bffffffffffffffffffffffff19166bffffffffffffffffffffffff191681526014018373ffffffffffffffffffffffffffffffffffffffff1673ffffffffffffffffffffffffffffffffffffffff1660601b8152601401828152602001955050505050506040516020818303038152906040526040518082805190602001908083835b602083106105fc57805182526020820191506020810190506020830392506105d9565b6001836020036101000a038019825116818451168082178552505050505050905001915050602060405180830381855afa15801561063e573d6000803e3d6000fd5b5050506040515160601b905060008087815260200190815260200160002060000160009054906101000a900460601b6bffffffffffffffffffffffff1916816bffffffffffffffffffffffff19161461069657600080fd5b6002600080888152602001908152602001600020600001601c6101000a81548160ff021916908360038111156106c857fe5b0217905550600073ffffffffffffffffffffffffffffffffffffffff168373ffffffffffffffffffffffffffffffffffffffff16141561074e573373ffffffffffffffffffffffffffffffffffffffff166108fc869081150290604051600060405180830381858888f19350505050158015610748573d6000803e3d6000fd5b50610820565b60008390508073ffffffffffffffffffffffffffffffffffffffff1663a9059cbb33886040518363ffffffff1660e01b8152600401808373ffffffffffffffffffffffffffffffffffffffff1673ffffffffffffffffffffffffffffffffffffffff16815260200182815260200192505050602060405180830381600087803b1580156107da57600080fd5b505af11580156107ee573d6000803e3d6000fd5b505050506040513d602081101561080457600080fd5b810190808051906020019092919050505061081e57600080fd5b505b7f36c177bcb01c6d568244f05261e2946c8c977fa50822f3fa098c470770ee1f3e8685604051808381526020018281526020019250505060405180910390a1505050505050565b60006020528060005260406000206000915090508060000160009054906101000a900460601b908060000160149054906101000a900467ffffffffffffffff169080600001601c9054906101000a900460ff16905083565b600073ffffffffffffffffffffffffffffffffffffffff168373ffffffffffffffffffffffffffffffffffffffff16141580156108fc5750600034115b801561094057506000600381111561091057fe5b600080868152602001908152602001600020600001601c9054906101000a900460ff16600381111561093e57fe5b145b61094957600080fd5b60006003843385600034604051602001808673ffffffffffffffffffffffffffffffffffffffff1673ffffffffffffffffffffffffffffffffffffffff1660601b81526014018573ffffffffffffffffffffffffffffffffffffffff1673ffffffffffffffffffffffffffffffffffffffff1660601b8152601401846bffffffffffffffffffffffff19166bffffffffffffffffffffffff191681526014018373ffffffffffffffffffffffffffffffffffffffff1673ffffffffffffffffffffffffffffffffffffffff1660601b8152601401828152602001955050505050506040516020818303038152906040526040518082805190602001908083835b60208310610a6c5780518252602082019150602081019050602083039250610a49565b6001836020036101000a038019825116818451168082178552505050505050905001915050602060405180830381855afa158015610aae573d6000803e3d6000fd5b5050506040515160601b90506040518060600160405280826bffffffffffffffffffffffff191681526020018367ffffffffffffffff16815260200160016003811115610af757fe5b81525060008087815260200190815260200160002060008201518160000160006101000a81548173ffffffffffffffffffffffffffffffffffffffff021916908360601c021790555060208201518160000160146101000a81548167ffffffffffffffff021916908367ffffffffffffffff160217905550604082015181600001601c6101000a81548160ff02191690836003811115610b9357fe5b02179055509050507fccc9c05183599bd3135da606eaaf535daffe256e9de33c048014cffcccd4ad57856040518082815260200191505060405180910390a15050505050565b60016003811115610be657fe5b600080878152602001908152602001600020600001601c9054906101000a900460ff166003811115610c1457fe5b14610c1e57600080fd5b600060038233868689604051602001808673ffffffffffffffffffffffffffffffffffffffff1673ffffffffffffffffffffffffffffffffffffffff1660601b81526014018573ffffffffffffffffffffffffffffffffffffffff1673ffffffffffffffffffffffffffffffffffffffff1660601b8152601401846bffffffffffffffffffffffff19166bffffffffffffffffffffffff191681526014018373ffffffffffffffffffffffffffffffffffffffff1673ffffffffffffffffffffffffffffffffffffffff1660601b8152601401828152602001955050505050506040516020818303038152906040526040518082805190602001908083835b60208310610d405780518252602082019150602081019050602083039250610d1d565b6001836020036101000a038019825116818451168082178552505050505050905001915050602060405180830381855afa158015610d82573d6000803e3d6000fd5b5050506040515160601b905060008087815260200190815260200160002060000160009054906101000a900460601b6bffffffffffffffffffffffff1916816bffffffffffffffffffffffff1916148015610e10575060008087815260200190815260200160002060000160149054906101000a900467ffffffffffffffff1667ffffffffffffffff164210155b610e1957600080fd5b6003600080888152602001908152602001600020600001601c6101000a81548160ff02191690836003811115610e4b57fe5b0217905550600073ffffffffffffffffffffffffffffffffffffffff168373ffffffffffffffffffffffffffffffffffffffff161415610ed1573373ffffffffffffffffffffffffffffffffffffffff166108fc869081150290604051600060405180830381858888f19350505050158015610ecb573d6000803e3d6000fd5b50610fa3565b60008390508073ffffffffffffffffffffffffffffffffffffffff1663a9059cbb33886040518363ffffffff1660e01b8152600401808373ffffffffffffffffffffffffffffffffffffffff1673ffffffffffffffffffffffffffffffffffffffff16815260200182815260200192505050602060405180830381600087803b158015610f5d57600080fd5b505af1158015610f71573d6000803e3d6000fd5b505050506040513d6020811015610f8757600080fd5b8101908080519060200190929190505050610fa157600080fd5b505b7f1797d500133f8e427eb9da9523aa4a25cb40f50ebc7dbda3c7c81778973f35ba866040518082815260200191505060405180910390a1505050505050565b600073ffffffffffffffffffffffffffffffffffffffff168373ffffffffffffffffffffffffffffffffffffffff161415801561101f5750600085115b801561106357506000600381111561103357fe5b600080888152602001908152602001600020600001601c9054906101000a900460ff16600381111561106157fe5b145b61106c57600080fd5b60006003843385888a604051602001808673ffffffffffffffffffffffffffffffffffffffff1673ffffffffffffffffffffffffffffffffffffffff1660601b81526014018573ffffffffffffffffffffffffffffffffffffffff1673ffffffffffffffffffffffffffffffffffffffff1660601b8152601401846bffffffffffffffffffffffff19166bffffffffffffffffffffffff191681526014018373ffffffffffffffffffffffffffffffffffffffff1673ffffffffffffffffffffffffffffffffffffffff1660601b8152601401828152602001955050505050506040516020818303038152906040526040518082805190602001908083835b6020831061118e578051825260208201915060208101905060208303925061116b565b6001836020036101000a038019825116818451168082178552505050505050905001915050602060405180830381855afa1580156111d0573d6000803e3d6000fd5b5050506040515160601b90506040518060600160405280826bffffffffffffffffffffffff191681526020018367ffffffffffffffff1681526020016001600381111561121957fe5b81525060008089815260200190815260200160002060008201518160000160006101000a81548173ffffffffffffffffffffffffffffffffffffffff021916908360601c021790555060208201518160000160146101000a81548167ffffffffffffffff021916908367ffffffffffffffff160217905550604082015181600001601c6101000a81548160ff021916908360038111156112b557fe5b021790555090505060008590508073ffffffffffffffffffffffffffffffffffffffff166323b872dd33308a6040518463ffffffff1660e01b8152600401808473ffffffffffffffffffffffffffffffffffffffff1673ffffffffffffffffffffffffffffffffffffffff1681526020018373ffffffffffffffffffffffffffffffffffffffff1673ffffffffffffffffffffffffffffffffffffffff1681526020018281526020019350505050602060405180830381600087803b15801561137d57600080fd5b505af1158015611391573d6000803e3d6000fd5b505050506040513d60208110156113a757600080fd5b81019080805190602001909291905050506113c157600080fd5b7fccc9c05183599bd3135da606eaaf535daffe256e9de33c048014cffcccd4ad57886040518082815260200191505060405180910390a1505050505050505056fea265627a7a723158208c83db436905afce0b7be1012be64818c49323c12d451fe2ab6bce76ff6421c964736f6c63430005110032";
const QTUM_ADDRESS_LABEL: &str = "MM2_ADDRESS_LABEL";

static mut QICK_TOKEN_ADDRESS: Option<H160> = None;
static mut QORTY_TOKEN_ADDRESS: Option<H160> = None;
static mut QRC20_SWAP_CONTRACT_ADDRESS: Option<H160> = None;
static mut QTUM_CONF_PATH: Option<PathBuf> = None;

pub struct QtumDockerOps {
    #[allow(dead_code)]
    ctx: MmArc,
    coin: QtumCoin,
}

impl CoinDockerOps for QtumDockerOps {
    fn rpc_client(&self) -> &UtxoRpcClientEnum { &self.coin.as_ref().rpc_client }
}

impl QtumDockerOps {
    pub fn new() -> QtumDockerOps {
        let ctx = MmCtxBuilder::new().into_mm_arc();
        let confpath = unsafe { QTUM_CONF_PATH.as_ref().expect("Qtum config is not set yet") };
        let conf = json!({"decimals":8,"network":"regtest","confpath":confpath});
        let req = json!({
            "method": "enable",
        });
        let priv_key = hex::decode("809465b17d0a4ddb3e4c69e8f23c2cabad868f51f8bed5c765ad1d6516c3306f").unwrap();
        let coin = block_on(qtum_coin_from_conf_and_request(&ctx, "QTUM", &conf, &req, &priv_key)).unwrap();
        QtumDockerOps { ctx, coin }
    }

    pub fn initialize_contracts(&self) {
        let sender = get_address_by_label(&self.coin, QTUM_ADDRESS_LABEL);
        unsafe {
            QICK_TOKEN_ADDRESS = Some(self.create_contract(&sender, QRC20_TOKEN_BYTES));
            QORTY_TOKEN_ADDRESS = Some(self.create_contract(&sender, QRC20_TOKEN_BYTES));
            QRC20_SWAP_CONTRACT_ADDRESS = Some(self.create_contract(&sender, QRC20_SWAP_CONTRACT_BYTES));
        }
    }

    fn create_contract(&self, sender: &str, hexbytes: &str) -> H160 {
        let bytecode = hex::decode(hexbytes).expect("Hex encoded bytes expected");
        let gas_limit = 2_500_000u64;
        let gas_price = BigDecimal::from_str("0.0000004").unwrap();

        match self.coin.as_ref().rpc_client {
            UtxoRpcClientEnum::Native(ref native) => {
                let result = native
                    .create_contract(&bytecode.into(), gas_limit, gas_price, sender)
                    .wait()
                    .expect("!createcontract");
                result.address.0.into()
            },
            UtxoRpcClientEnum::Electrum(_) => panic!("Native client expected"),
        }
    }
}

pub fn qtum_docker_node(docker: &Cli, port: u16) -> UtxoDockerNode {
    let args = vec!["-p".into(), format!("127.0.0.1:{}:{}", port, port).into()];
    let image = GenericImage::new(QTUM_REGTEST_DOCKER_IMAGE)
        .with_args(args)
        .with_env_var("CLIENTS", "2")
        .with_env_var("COIN_RPC_PORT", port.to_string())
        .with_env_var("ADDRESS_LABEL", QTUM_ADDRESS_LABEL)
        .with_env_var("FILL_MEMPOOL", "true")
        .with_wait_for(WaitFor::message_on_stdout("config is ready"));
    let container = docker.run(image);

    let name = "qtum";
    let mut conf_path = temp_dir().join("qtum-regtest");
    std::fs::create_dir_all(&conf_path).unwrap();
    conf_path.push(format!("{}.conf", name));
    Command::new("docker")
        .arg("cp")
        .arg(format!("{}:/data/node_0/{}.conf", container.id(), name))
        .arg(&conf_path)
        .status()
        .expect("Failed to execute docker command");
    let timeout = now_ms() + 3000;
    loop {
        if conf_path.exists() {
            break;
        };
        assert!(now_ms() < timeout, "Test timed out");
    }

    unsafe { QTUM_CONF_PATH = Some(conf_path) };
    UtxoDockerNode {
        container,
        ticker: name.to_owned(),
        port,
    }
}

/// Build `Qrc20Coin` from ticker and privkey without filling the balance.
fn qrc20_coin_from_privkey(ticker: &str, priv_key: &[u8]) -> (MmArc, Qrc20Coin) {
    let (contract_address, swap_contract_address) = unsafe {
        let contract_address = match ticker {
            "QICK" => QICK_TOKEN_ADDRESS
                .expect("QICK_TOKEN_ADDRESS must be set already")
                .clone(),
            "QORTY" => QORTY_TOKEN_ADDRESS
                .expect("QORTY_TOKEN_ADDRESS must be set already")
                .clone(),
            _ => panic!("Expected QICK or QORTY ticker"),
        };
        (
            contract_address,
            QRC20_SWAP_CONTRACT_ADDRESS
                .expect("QRC20_SWAP_CONTRACT_ADDRESS must be set already")
                .clone(),
        )
    };
    let platform = "QTUM";
    let ctx = MmCtxBuilder::new().into_mm_arc();
    let confpath = unsafe { QTUM_CONF_PATH.as_ref().expect("Qtum config is not set yet") };
    let conf = json!({
        "coin":ticker,
        "decimals": 8,
        "required_confirmations":0,
        "pubtype":120,
        "p2shtype":110,
        "wiftype":128,
        "segwit":true,
        "mm2":1,
        "mature_confirmations":500,
        "network":"regtest",
        "confpath": confpath,
        "dust": 72800,
    });
    let req = json!({
        "method": "enable",
        "swap_contract_address": format!("{:#02x}", swap_contract_address),
    });
    let coin = block_on(qrc20_coin_from_conf_and_request(
        &ctx,
        ticker,
        platform,
        &conf,
        &req,
        &priv_key,
        contract_address,
    ))
    .unwrap();

    import_address(&coin);
    (ctx, coin)
}

/// Generate random privkey, create a QRC20 coin and fill it's address with the specified balance.
fn generate_qrc20_coin_with_random_privkey(
    ticker: &str,
    qtum_balance: BigDecimal,
    qrc20_balance: BigDecimal,
) -> (MmArc, Qrc20Coin, [u8; 32]) {
    let priv_key = SecretKey::random(&mut rand4::thread_rng()).serialize();
    let (ctx, coin) = qrc20_coin_from_privkey(ticker, &priv_key);

    let timeout = 30; // timeout if test takes more than 30 seconds to run
    let my_address = coin.my_address().expect("!my_address");
    fill_address(&coin, &my_address, qtum_balance, timeout);
    fill_qrc20_address(&coin, qrc20_balance, timeout);
    (ctx, coin, priv_key)
}

fn generate_qtum_coin_with_random_privkey(
    ticker: &str,
    balance: BigDecimal,
    txfee: Option<u64>,
) -> (MmArc, QtumCoin, [u8; 32]) {
    let confpath = unsafe { QTUM_CONF_PATH.as_ref().expect("Qtum config is not set yet") };
    let conf = json!({
        "coin":ticker,
        "decimals":8,
        "required_confirmations":0,
        "pubtype":120,
        "p2shtype": 110,
        "wiftype":128,
        "segwit":true,
        "txfee": txfee,
        "txfee_volatility_percent":0.1,
        "mm2":1,
        "mature_confirmations":500,
        "network":"regtest",
        "confpath": confpath,
        "dust": 72800,
    });
    let req = json!({"method": "enable"});
    let priv_key = SecretKey::random(&mut rand4::thread_rng()).serialize();
    let ctx = MmCtxBuilder::new().into_mm_arc();
    let coin = block_on(qtum_coin_from_conf_and_request(&ctx, "QTUM", &conf, &req, &priv_key)).unwrap();

    let timeout = 30; // timeout if test takes more than 30 seconds to run
    let my_address = coin.my_address().expect("!my_address");
    fill_address(&coin, &my_address, balance, timeout);
    (ctx, coin, priv_key)
}

/// Get only one address assigned the specified label.
fn get_address_by_label<T>(coin: T, label: &str) -> String
where
    T: AsRef<UtxoCoinFields>,
{
    let native = match coin.as_ref().rpc_client {
        UtxoRpcClientEnum::Native(ref native) => native,
        UtxoRpcClientEnum::Electrum(_) => panic!("NativeClient expected"),
    };
    let mut addresses = native
        .get_addresses_by_label(label)
        .wait()
        .expect("!getaddressesbylabel")
        .into_iter();
    match addresses.next() {
        Some((addr, _purpose)) if addresses.next().is_none() => addr,
        Some(_) => panic!("Expected only one address by {:?}", label),
        None => panic!("Expected one address by {:?}", label),
    }
}

fn fill_qrc20_address(coin: &Qrc20Coin, amount: BigDecimal, timeout: u64) {
    // prevent concurrent fill since daemon RPC returns errors if send_to_address
    // is called concurrently (insufficient funds) and it also may return other errors
    // if previous transaction is not confirmed yet
    let _lock = COINS_LOCK.lock().unwrap();
    let timeout = now_ms() / 1000 + timeout;
    let client = match coin.as_ref().rpc_client {
        UtxoRpcClientEnum::Native(ref client) => client,
        UtxoRpcClientEnum::Electrum(_) => panic!("Expected NativeClient"),
    };

    let from_addr = get_address_by_label(coin, QTUM_ADDRESS_LABEL);
    let to_addr = coin.my_addr_as_contract_addr();
    let satoshis = sat_from_big_decimal(&amount, coin.as_ref().decimals).expect("!sat_from_big_decimal");

    let hash = client
        .transfer_tokens(
            &coin.contract_address,
            &from_addr,
            to_addr,
            satoshis.into(),
            coin.as_ref().decimals,
        )
        .wait()
        .expect("!transfer_tokens")
        .txid;

    let tx_bytes = client.get_transaction_bytes(hash).wait().unwrap();
    log!({ "{:02x}", tx_bytes });
    coin.wait_for_confirmations(&tx_bytes, 1, false, timeout, 1)
        .wait()
        .unwrap();
}

pub async fn enable_qrc20_native(mm: &MarketMakerIt, coin: &str) -> Json {
    let swap_contract_address = unsafe {
        QRC20_SWAP_CONTRACT_ADDRESS
            .expect("QRC20_SWAP_CONTRACT_ADDRESS must be set already")
            .clone()
    };

    let native = mm
        .rpc(json! ({
            "userpass": mm.userpass,
            "method": "enable",
            "coin": coin,
            "swap_contract_address": format!("{:#02x}", swap_contract_address),
            "mm2": 1,
        }))
        .await
        .unwrap();
    assert_eq!(native.0, StatusCode::OK, "'enable' failed: {}", native.1);
    json::from_str(&native.1).unwrap()
}

/// Wait for the `estimatesmartfee` returns no errors.
fn wait_for_estimate_smart_fee(timeout: u64) -> Result<(), String> {
    enum EstimateSmartFeeState {
        Idle,
        Ok,
        NotAvailable,
    }
    lazy_static! {
        static ref LOCK: Mutex<EstimateSmartFeeState> = Mutex::new(EstimateSmartFeeState::Idle);
    }

    let state = &mut *LOCK.lock().unwrap();
    match state {
        EstimateSmartFeeState::Ok => return Ok(()),
        EstimateSmartFeeState::NotAvailable => return ERR!("estimatesmartfee not available"),
        EstimateSmartFeeState::Idle => log!("Start wait_for_estimate_smart_fee"),
    }

    let priv_key = SecretKey::random(&mut rand4::thread_rng()).serialize();
    let (_ctx, coin) = qrc20_coin_from_privkey("QICK", &priv_key);
    let timeout = now_ms() / 1000 + timeout;
    let client = match coin.as_ref().rpc_client {
        UtxoRpcClientEnum::Native(ref client) => client,
        UtxoRpcClientEnum::Electrum(_) => panic!("Expected NativeClient"),
    };
    while now_ms() / 1000 < timeout {
        if let Ok(res) = client.estimate_smart_fee(&None, 1).wait() {
            if res.errors.is_empty() {
                *state = EstimateSmartFeeState::Ok;
                return Ok(());
            }
        }
        thread::sleep(Duration::from_secs(1));
    }

    *state = EstimateSmartFeeState::NotAvailable;
    ERR!("Waited too long for estimate_smart_fee to work")
}

fn qrc20_coin_conf_item(ticker: &str) -> Json {
    let contract_address = unsafe {
        match ticker {
            "QICK" => QICK_TOKEN_ADDRESS
                .expect("QICK_TOKEN_ADDRESS must be set already")
                .clone(),
            "QORTY" => QORTY_TOKEN_ADDRESS
                .expect("QORTY_TOKEN_ADDRESS must be set already")
                .clone(),
            _ => panic!("Expected either QICK or QORTY ticker, found {}", ticker),
        }
    };
    let contract_address = format!("{:#02x}", contract_address);

    let confpath = unsafe { QTUM_CONF_PATH.as_ref().expect("Qtum config is not set yet") };
    json!({
        "coin":ticker,
        "required_confirmations":1,
        "pubtype":120,
        "p2shtype":110,
        "wiftype":128,
        "segwit":true,
        "mature_confirmations":500,
        "confpath":confpath,
        "network":"regtest",
        "protocol":{"type":"QRC20","protocol_data":{"platform":"QTUM","contract_address":contract_address}}})
}

fn trade_base_rel((base, rel): (&str, &str)) {
    /// Generate a wallet with the random private key and fill the wallet with Qtum (required by gas_fee) and specified in `ticker` coin.
    fn generate_and_fill_priv_key(ticker: &str) -> [u8; 32] {
        let priv_key = SecretKey::random(&mut rand4::thread_rng()).serialize();
        let timeout = 30; // timeout if test takes more than 30 seconds to run

        match ticker {
            "QICK" | "QORTY" => {
                let (_ctx, coin) = qrc20_coin_from_privkey(ticker, &priv_key);
                let my_address = coin.my_address().expect("!my_address");
                fill_address(&coin, &my_address, 10.into(), timeout);
                fill_qrc20_address(&coin, 10.into(), timeout);
            },
            "MYCOIN" | "MYCOIN1" => {
                let (_ctx, coin) = utxo_coin_from_privkey(ticker, &priv_key);
                let my_address = coin.my_address().expect("!my_address");
                fill_address(&coin, &my_address, 10.into(), timeout);
                // also fill the Qtum
                let (_ctx, coin) = qrc20_coin_from_privkey("QICK", &priv_key);
                let my_address = coin.my_address().expect("!my_address");
                fill_address(&coin, &my_address, 10.into(), timeout);
            },
            _ => panic!("Expected either QICK or QORTY or MYCOIN or MYCOIN1, found {}", ticker),
        }

        priv_key
    }

    let bob_priv_key = generate_and_fill_priv_key(base);
    let alice_priv_key = generate_and_fill_priv_key(rel);

    let coins = json! ([
        qrc20_coin_conf_item("QICK"),
        qrc20_coin_conf_item("QORTY"),
        {"coin":"MYCOIN","asset":"MYCOIN","required_confirmations":0,"txversion":4,"overwintered":1,"txfee":1000,"protocol":{"type":"UTXO"}},
        {"coin":"MYCOIN1","asset":"MYCOIN1","required_confirmations":0,"txversion":4,"overwintered":1,"txfee":1000,"protocol":{"type":"UTXO"}},
    ]);
    let mut mm_bob = MarketMakerIt::start(
        json! ({
            "gui": "nogui",
            "netid": 9000,
            "dht": "on",  // Enable DHT without delay.
            "passphrase": format!("0x{}", hex::encode(bob_priv_key)),
            "coins": coins,
            "rpc_password": "pass",
            "i_am_seed": true,
        }),
        "pass".to_string(),
        None,
    )
    .unwrap();
    let (_bob_dump_log, _bob_dump_dashboard) = mm_dump(&mm_bob.log_path);
    block_on(mm_bob.wait_for_log(22., |log| log.contains(">>>>>>>>> DEX stats "))).unwrap();

    let mut mm_alice = MarketMakerIt::start(
        json! ({
            "gui": "nogui",
            "netid": 9000,
            "dht": "on",  // Enable DHT without delay.
            "passphrase": format!("0x{}", hex::encode(alice_priv_key)),
            "coins": coins,
            "rpc_password": "pass",
            "seednodes": vec![format!("{}", mm_bob.ip)],
        }),
        "pass".to_string(),
        None,
    )
    .unwrap();
    let (_alice_dump_log, _alice_dump_dashboard) = mm_dump(&mm_alice.log_path);
    block_on(mm_alice.wait_for_log(22., |log| log.contains(">>>>>>>>> DEX stats "))).unwrap();

    log!([block_on(enable_qrc20_native(&mm_bob, "QICK"))]);
    log!([block_on(enable_qrc20_native(&mm_bob, "QORTY"))]);
    log!([block_on(enable_native(&mm_bob, "MYCOIN", &[]))]);
    log!([block_on(enable_native(&mm_bob, "MYCOIN1", &[]))]);

    log!([block_on(enable_qrc20_native(&mm_alice, "QICK"))]);
    log!([block_on(enable_qrc20_native(&mm_alice, "QORTY"))]);
<<<<<<< HEAD
    log!([block_on(enable_native(&mm_alice, "MYCOIN", vec![]))]);
    log!([block_on(enable_native(&mm_alice, "MYCOIN1", vec![]))]);
    let rc = block_on(mm_bob.rpc(json! ({
=======
    log!([block_on(enable_native(&mm_alice, "MYCOIN", &[]))]);
    log!([block_on(enable_native(&mm_alice, "MYCOIN1", &[]))]);
    let rc = unwrap!(block_on(mm_bob.rpc(json! ({
>>>>>>> 4f378cdc
        "userpass": mm_bob.userpass,
        "method": "setprice",
        "base": base,
        "rel": rel,
        "price": 1,
        "volume": "3",
    })))
    .unwrap();
    assert!(rc.0.is_success(), "!setprice: {}", rc.1);

    thread::sleep(Duration::from_secs(12));

    log!("Issue alice " (base) "/" (rel) " buy request");
    let rc = block_on(mm_alice.rpc(json! ({
        "userpass": mm_alice.userpass,
        "method": "buy",
        "base": base,
        "rel": rel,
        "price": 1,
        "volume": "2",
    })))
    .unwrap();
    assert!(rc.0.is_success(), "!buy: {}", rc.1);
    let buy_json: Json = serde_json::from_str(&rc.1).unwrap();
    let uuid = buy_json["result"]["uuid"].as_str().unwrap().to_owned();

    // ensure the swaps are started
    block_on(mm_bob.wait_for_log(22., |log| {
        log.contains(&format!("Entering the maker_swap_loop {}/{}", base, rel))
    }))
    .unwrap();
    block_on(mm_alice.wait_for_log(22., |log| {
        log.contains(&format!("Entering the taker_swap_loop {}/{}", base, rel))
    }))
    .unwrap();

    // ensure the swaps are finished
    block_on(mm_bob.wait_for_log(600., |log| log.contains(&format!("[swap uuid={}] Finished", uuid)))).unwrap();
    block_on(mm_alice.wait_for_log(600., |log| log.contains(&format!("[swap uuid={}] Finished", uuid)))).unwrap();

    log!("Checking alice/taker status..");
    block_on(check_my_swap_status(
        &mm_alice,
        &uuid,
        &TAKER_SUCCESS_EVENTS,
        &TAKER_ERROR_EVENTS,
        "2".parse().unwrap(),
        "2".parse().unwrap(),
    ));

    log!("Checking bob/maker status..");
    block_on(check_my_swap_status(
        &mm_bob,
        &uuid,
        &MAKER_SUCCESS_EVENTS,
        &MAKER_ERROR_EVENTS,
        "2".parse().unwrap(),
        "2".parse().unwrap(),
    ));

    log!("Waiting 3 seconds for nodes to broadcast their swaps data..");
    thread::sleep(Duration::from_secs(3));

    log!("Checking alice status..");
    block_on(check_stats_swap_status(
        &mm_alice,
        &uuid,
        &MAKER_SUCCESS_EVENTS,
        &TAKER_SUCCESS_EVENTS,
    ));

    log!("Checking bob status..");
    block_on(check_stats_swap_status(
        &mm_bob,
        &uuid,
        &MAKER_SUCCESS_EVENTS,
        &TAKER_SUCCESS_EVENTS,
    ));

    log!("Checking alice recent swaps..");
    block_on(check_recent_swaps(&mm_alice, 1));
    log!("Checking bob recent swaps..");
    block_on(check_recent_swaps(&mm_bob, 1));

    block_on(mm_bob.stop()).unwrap();
    block_on(mm_alice.stop()).unwrap();
}

#[test]
fn test_taker_spends_maker_payment() {
    let (_ctx, maker_coin, _priv_key) = generate_qrc20_coin_with_random_privkey("QICK", 20.into(), 10.into());
    let (_ctx, taker_coin, _priv_key) = generate_qrc20_coin_with_random_privkey("QICK", 20.into(), 1.into());
    let maker_old_balance = maker_coin
        .my_spendable_balance()
        .wait()
        .expect("Error on get maker balance");
    let taker_old_balance = taker_coin
        .my_spendable_balance()
        .wait()
        .expect("Error on get taker balance");
    assert_eq!(maker_old_balance, BigDecimal::from(10));
    assert_eq!(taker_old_balance, BigDecimal::from(1));

    let timelock = (now_ms() / 1000) as u32 - 200;
    let maker_pub = &*maker_coin.my_public_key();
    let taker_pub = &*taker_coin.my_public_key();
    let secret = &[1; 32];
    let secret_hash = &*dhash160(secret);
    let amount = BigDecimal::from(0.2);

    let payment = maker_coin
        .send_maker_payment(
            timelock,
            taker_pub,
            secret_hash,
            amount.clone(),
            &maker_coin.swap_contract_address(),
        )
        .wait()
        .unwrap();
    let payment_tx_hash = payment.tx_hash();
    let payment_tx_hex = payment.tx_hex();
    log!("Maker payment: "[payment_tx_hash]);

    let confirmations = 1;
    let requires_nota = false;
    let wait_until = (now_ms() / 1000) + 40; // timeout if test takes more than 40 seconds to run
    let check_every = 1;
    taker_coin
        .wait_for_confirmations(&payment_tx_hex, confirmations, requires_nota, wait_until, check_every)
        .wait()
        .unwrap();

    taker_coin
        .validate_maker_payment(
            &payment_tx_hex,
            timelock,
            maker_pub,
            secret_hash,
            amount.clone(),
            &taker_coin.swap_contract_address(),
        )
        .wait()
        .unwrap();

    let spend = taker_coin
        .send_taker_spends_maker_payment(
            &payment_tx_hex,
            timelock,
            maker_pub,
            secret,
            &taker_coin.swap_contract_address(),
        )
        .wait()
        .unwrap();
    let spend_tx_hash = spend.tx_hash();
    let spend_tx_hex = spend.tx_hex();
    log!("Taker spends tx: "[spend_tx_hash]);

    let wait_until = (now_ms() / 1000) + 40; // timeout if test takes more than 40 seconds to run
    taker_coin
        .wait_for_confirmations(&spend_tx_hex, confirmations, requires_nota, wait_until, check_every)
        .wait()
        .unwrap();

    let maker_balance = maker_coin
        .my_spendable_balance()
        .wait()
        .expect("Error on get maker balance");
    let taker_balance = taker_coin
        .my_spendable_balance()
        .wait()
        .expect("Error on get taker balance");
    assert_eq!(maker_old_balance - amount.clone(), maker_balance);
    assert_eq!(taker_old_balance + amount, taker_balance);
}

#[test]
fn test_maker_spends_taker_payment() {
    let (_ctx, maker_coin, _priv_key) = generate_qrc20_coin_with_random_privkey("QICK", 20.into(), 10.into());
    let (_ctx, taker_coin, _priv_key) = generate_qrc20_coin_with_random_privkey("QICK", 20.into(), 10.into());
    let maker_old_balance = maker_coin
        .my_spendable_balance()
        .wait()
        .expect("Error on get maker balance");
    let taker_old_balance = taker_coin
        .my_spendable_balance()
        .wait()
        .expect("Error on get taker balance");
    assert_eq!(maker_old_balance, BigDecimal::from(10));
    assert_eq!(taker_old_balance, BigDecimal::from(10));

    let timelock = (now_ms() / 1000) as u32 - 200;
    let maker_pub = &*maker_coin.my_public_key();
    let taker_pub = &*taker_coin.my_public_key();
    let secret = &[1; 32];
    let secret_hash = &*dhash160(secret);
    let amount = BigDecimal::from(0.2);

    let payment = taker_coin
        .send_taker_payment(
            timelock,
            maker_pub,
            secret_hash,
            amount.clone(),
            &taker_coin.swap_contract_address(),
        )
        .wait()
        .unwrap();
    let payment_tx_hash = payment.tx_hash();
    let payment_tx_hex = payment.tx_hex();
    log!("Taker payment: "[payment_tx_hash]);

    let confirmations = 1;
    let requires_nota = false;
    let wait_until = (now_ms() / 1000) + 40; // timeout if test takes more than 40 seconds to run
    let check_every = 1;
    maker_coin
        .wait_for_confirmations(&payment_tx_hex, confirmations, requires_nota, wait_until, check_every)
        .wait()
        .unwrap();

    maker_coin
        .validate_taker_payment(
            &payment_tx_hex,
            timelock,
            taker_pub,
            secret_hash,
            amount.clone(),
            &maker_coin.swap_contract_address(),
        )
        .wait()
        .unwrap();

    let spend = maker_coin
        .send_maker_spends_taker_payment(
            &payment_tx_hex,
            timelock,
            taker_pub,
            secret,
            &maker_coin.swap_contract_address(),
        )
        .wait()
        .unwrap();
    let spend_tx_hash = spend.tx_hash();
    let spend_tx_hex = spend.tx_hex();
    log!("Maker spends tx: "[spend_tx_hash]);

    let wait_until = (now_ms() / 1000) + 40; // timeout if test takes more than 40 seconds to run
    maker_coin
        .wait_for_confirmations(&spend_tx_hex, confirmations, requires_nota, wait_until, check_every)
        .wait()
        .unwrap();

    let maker_balance = maker_coin
        .my_spendable_balance()
        .wait()
        .expect("Error on get maker balance");
    let taker_balance = taker_coin
        .my_spendable_balance()
        .wait()
        .expect("Error on get taker balance");
    assert_eq!(maker_old_balance + amount.clone(), maker_balance);
    assert_eq!(taker_old_balance - amount, taker_balance);
}

#[test]
fn test_maker_refunds_payment() {
    let (_ctx, coin, _priv_key) = generate_qrc20_coin_with_random_privkey("QICK", 20.into(), 10.into());
    let expected_balance = coin.my_spendable_balance().wait().unwrap();
    assert_eq!(expected_balance, BigDecimal::from(10));

    let timelock = (now_ms() / 1000) as u32 - 200;
    let taker_pub = hex::decode("022b00078841f37b5d30a6a1defb82b3af4d4e2d24dd4204d41f0c9ce1e875de1a").unwrap();
    let secret_hash = &[1; 20];
    let amount = BigDecimal::from_str("0.2").unwrap();

    let payment = coin
        .send_maker_payment(
            timelock,
            &taker_pub,
            secret_hash,
            amount.clone(),
            &coin.swap_contract_address(),
        )
        .wait()
        .unwrap();
    let payment_tx_hash = payment.tx_hash();
    let payment_tx_hex = payment.tx_hex();
    log!("Maker payment: "[payment_tx_hash]);

    let confirmations = 1;
    let requires_nota = false;
    let wait_until = (now_ms() / 1000) + 40; // timeout if test takes more than 40 seconds to run
    let check_every = 1;
    coin.wait_for_confirmations(&payment_tx_hex, confirmations, requires_nota, wait_until, check_every)
        .wait()
        .unwrap();

    let balance_after_payment = coin.my_spendable_balance().wait().unwrap();
    assert_eq!(expected_balance.clone() - amount, balance_after_payment);

    let refund = coin
        .send_maker_refunds_payment(
            &payment_tx_hex,
            timelock,
            &taker_pub,
            secret_hash,
            &coin.swap_contract_address(),
        )
        .wait()
        .unwrap();
    let refund_tx_hash = refund.tx_hash();
    let refund_tx_hex = refund.tx_hex();
    log!("Maker refunds payment: "[refund_tx_hash]);

    let wait_until = (now_ms() / 1000) + 40; // timeout if test takes more than 40 seconds to run
    coin.wait_for_confirmations(&refund_tx_hex, confirmations, requires_nota, wait_until, check_every)
        .wait()
        .unwrap();

    let balance_after_refund = coin.my_spendable_balance().wait().unwrap();
    assert_eq!(expected_balance, balance_after_refund);
}

#[test]
fn test_taker_refunds_payment() {
    let (_ctx, coin, _priv_key) = generate_qrc20_coin_with_random_privkey("QICK", 20.into(), 10.into());
    let expected_balance = coin.my_spendable_balance().wait().unwrap();
    assert_eq!(expected_balance, BigDecimal::from(10));

    let timelock = (now_ms() / 1000) as u32 - 200;
    let maker_pub = hex::decode("022b00078841f37b5d30a6a1defb82b3af4d4e2d24dd4204d41f0c9ce1e875de1a").unwrap();
    let secret_hash = &[1; 20];
    let amount = BigDecimal::from_str("0.2").unwrap();

    let payment = coin
        .send_taker_payment(
            timelock,
            &maker_pub,
            secret_hash,
            amount.clone(),
            &coin.swap_contract_address(),
        )
        .wait()
        .unwrap();
    let payment_tx_hash = payment.tx_hash();
    let payment_tx_hex = payment.tx_hex();
    log!("Taker payment: "[payment_tx_hash]);

    let confirmations = 1;
    let requires_nota = false;
    let wait_until = (now_ms() / 1000) + 40; // timeout if test takes more than 40 seconds to run
    let check_every = 1;
    coin.wait_for_confirmations(&payment_tx_hex, confirmations, requires_nota, wait_until, check_every)
        .wait()
        .unwrap();

    let balance_after_payment = coin.my_spendable_balance().wait().unwrap();
    assert_eq!(expected_balance.clone() - amount, balance_after_payment);

    let refund = coin
        .send_taker_refunds_payment(
            &payment_tx_hex,
            timelock,
            &maker_pub,
            secret_hash,
            &coin.swap_contract_address(),
        )
        .wait()
        .unwrap();
    let refund_tx_hash = refund.tx_hash();
    let refund_tx_hex = refund.tx_hex();
    log!("Taker refunds payment: "[refund_tx_hash]);

    let wait_until = (now_ms() / 1000) + 40; // timeout if test takes more than 40 seconds to run
    coin.wait_for_confirmations(&refund_tx_hex, confirmations, requires_nota, wait_until, check_every)
        .wait()
        .unwrap();

    let balance_after_refund = coin.my_spendable_balance().wait().unwrap();
    assert_eq!(expected_balance, balance_after_refund);
}

#[test]
fn test_check_if_my_payment_sent() {
    let (_ctx, coin, _priv_key) = generate_qrc20_coin_with_random_privkey("QICK", 20.into(), 10.into());
    let timelock = (now_ms() / 1000) as u32 - 200;
    let taker_pub = hex::decode("022b00078841f37b5d30a6a1defb82b3af4d4e2d24dd4204d41f0c9ce1e875de1a").unwrap();
    let secret_hash = &[1; 20];
    let amount = BigDecimal::from_str("0.2").unwrap();

    let payment = coin
        .send_maker_payment(
            timelock,
            &taker_pub,
            secret_hash,
            amount.clone(),
            &coin.swap_contract_address(),
        )
        .wait()
        .unwrap();
    let payment_tx_hash = payment.tx_hash();
    let payment_tx_hex = payment.tx_hex();
    log!("Maker payment: "[payment_tx_hash]);

    let confirmations = 2;
    let requires_nota = false;
    let wait_until = (now_ms() / 1000) + 40; // timeout if test takes more than 40 seconds to run
    let check_every = 1;
    coin.wait_for_confirmations(&payment_tx_hex, confirmations, requires_nota, wait_until, check_every)
        .wait()
        .unwrap();

    let search_from_block = coin.current_block().wait().expect("!current_block") - 10;
    let found = coin
        .check_if_my_payment_sent(
            timelock,
            &taker_pub,
            secret_hash,
            search_from_block,
            &coin.swap_contract_address(),
        )
        .wait()
        .unwrap();
    assert_eq!(found, Some(payment));
}

#[test]
fn test_search_for_swap_tx_spend_taker_spent() {
    let (_ctx, maker_coin, _priv_key) = generate_qrc20_coin_with_random_privkey("QICK", 20.into(), 10.into());
    let (_ctx, taker_coin, _priv_key) = generate_qrc20_coin_with_random_privkey("QICK", 20.into(), 1.into());
    let search_from_block = maker_coin.current_block().wait().expect("!current_block");

    let timelock = (now_ms() / 1000) as u32 - 200;
    let maker_pub = &*maker_coin.my_public_key();
    let taker_pub = &*taker_coin.my_public_key();
    let secret = &[1; 32];
    let secret_hash = &*dhash160(secret);
    let amount = BigDecimal::from(0.2);

    let payment = maker_coin
        .send_maker_payment(
            timelock,
            taker_pub,
            secret_hash,
            amount.clone(),
            &maker_coin.swap_contract_address(),
        )
        .wait()
        .unwrap();
    let payment_tx_hash = payment.tx_hash();
    let payment_tx_hex = payment.tx_hex();
    log!("Maker payment: "[payment_tx_hash]);

    let confirmations = 1;
    let requires_nota = false;
    let wait_until = (now_ms() / 1000) + 40; // timeout if test takes more than 40 seconds to run
    let check_every = 1;
    taker_coin
        .wait_for_confirmations(&payment_tx_hex, confirmations, requires_nota, wait_until, check_every)
        .wait()
        .unwrap();

    let spend = taker_coin
        .send_taker_spends_maker_payment(
            &payment_tx_hex,
            timelock,
            maker_pub,
            secret,
            &taker_coin.swap_contract_address(),
        )
        .wait()
        .unwrap();
    let spend_tx_hash = spend.tx_hash();
    let spend_tx_hex = spend.tx_hex();
    log!("Taker spends tx: "[spend_tx_hash]);

    let wait_until = (now_ms() / 1000) + 40; // timeout if test takes more than 40 seconds to run
    taker_coin
        .wait_for_confirmations(&spend_tx_hex, confirmations, requires_nota, wait_until, check_every)
        .wait()
        .unwrap();

    let actual = maker_coin.search_for_swap_tx_spend_my(
        timelock,
        taker_pub,
        secret_hash,
        &payment_tx_hex,
        search_from_block,
        &maker_coin.swap_contract_address(),
    );
    let expected = Ok(Some(FoundSwapTxSpend::Spent(spend)));
    assert_eq!(actual, expected);
}

#[test]
fn test_search_for_swap_tx_spend_maker_refunded() {
    let (_ctx, maker_coin, _priv_key) = generate_qrc20_coin_with_random_privkey("QICK", 20.into(), 10.into());
    let search_from_block = maker_coin.current_block().wait().expect("!current_block");

    let timelock = (now_ms() / 1000) as u32 - 200;
    let taker_pub = hex::decode("022b00078841f37b5d30a6a1defb82b3af4d4e2d24dd4204d41f0c9ce1e875de1a").unwrap();
    let secret = &[1; 32];
    let secret_hash = &*dhash160(secret);
    let amount = BigDecimal::from(0.2);

    let payment = maker_coin
        .send_maker_payment(
            timelock,
            &taker_pub,
            secret_hash,
            amount.clone(),
            &maker_coin.swap_contract_address(),
        )
        .wait()
        .unwrap();
    let payment_tx_hash = payment.tx_hash();
    let payment_tx_hex = payment.tx_hex();
    log!("Maker payment: "[payment_tx_hash]);

    let confirmations = 1;
    let requires_nota = false;
    let wait_until = (now_ms() / 1000) + 40; // timeout if test takes more than 40 seconds to run
    let check_every = 1;
    maker_coin
        .wait_for_confirmations(&payment_tx_hex, confirmations, requires_nota, wait_until, check_every)
        .wait()
        .unwrap();

    let refund = maker_coin
        .send_maker_refunds_payment(
            &payment_tx_hex,
            timelock,
            &taker_pub,
            secret_hash,
            &maker_coin.swap_contract_address(),
        )
        .wait()
        .unwrap();
    let refund_tx_hash = refund.tx_hash();
    let refund_tx_hex = refund.tx_hex();
    log!("Maker refunds tx: "[refund_tx_hash]);

    let wait_until = (now_ms() / 1000) + 40; // timeout if test takes more than 40 seconds to run
    maker_coin
        .wait_for_confirmations(&refund_tx_hex, confirmations, requires_nota, wait_until, check_every)
        .wait()
        .unwrap();

    let actual = maker_coin.search_for_swap_tx_spend_my(
        timelock,
        &taker_pub,
        secret_hash,
        &payment_tx_hex,
        search_from_block,
        &maker_coin.swap_contract_address(),
    );
    let expected = Ok(Some(FoundSwapTxSpend::Refunded(refund)));
    assert_eq!(actual, expected);
}

#[test]
fn test_search_for_swap_tx_spend_not_spent() {
    let (_ctx, maker_coin, _priv_key) = generate_qrc20_coin_with_random_privkey("QICK", 20.into(), 10.into());
    let search_from_block = maker_coin.current_block().wait().expect("!current_block");

    let timelock = (now_ms() / 1000) as u32 - 200;
    let taker_pub = hex::decode("022b00078841f37b5d30a6a1defb82b3af4d4e2d24dd4204d41f0c9ce1e875de1a").unwrap();
    let secret = &[1; 32];
    let secret_hash = &*dhash160(secret);
    let amount = BigDecimal::from(0.2);

    let payment = maker_coin
        .send_maker_payment(
            timelock,
            &taker_pub,
            secret_hash,
            amount.clone(),
            &maker_coin.swap_contract_address(),
        )
        .wait()
        .unwrap();
    let payment_tx_hash = payment.tx_hash();
    let payment_tx_hex = payment.tx_hex();
    log!("Maker payment: "[payment_tx_hash]);

    let confirmations = 1;
    let requires_nota = false;
    let wait_until = (now_ms() / 1000) + 40; // timeout if test takes more than 40 seconds to run
    let check_every = 1;
    maker_coin
        .wait_for_confirmations(&payment_tx_hex, confirmations, requires_nota, wait_until, check_every)
        .wait()
        .unwrap();

    let actual = maker_coin.search_for_swap_tx_spend_my(
        timelock,
        &taker_pub,
        secret_hash,
        &payment_tx_hex,
        search_from_block,
        &maker_coin.swap_contract_address(),
    );
    // maker payment hasn't been spent or refunded yet
    assert_eq!(actual, Ok(None));
}

#[test]
fn test_wait_for_tx_spend() {
    let (_ctx, maker_coin, _priv_key) = generate_qrc20_coin_with_random_privkey("QICK", 20.into(), 10.into());
    let (_ctx, taker_coin, _priv_key) = generate_qrc20_coin_with_random_privkey("QICK", 20.into(), 1.into());
    let from_block = maker_coin.current_block().wait().expect("!current_block");

    let timelock = (now_ms() / 1000) as u32 - 200;
    let maker_pub = &*maker_coin.my_public_key();
    let taker_pub = &*taker_coin.my_public_key();
    let secret = &[1; 32];
    let secret_hash = &*dhash160(secret);
    let amount = BigDecimal::from(0.2);

    let payment = maker_coin
        .send_maker_payment(
            timelock,
            taker_pub,
            secret_hash,
            amount.clone(),
            &maker_coin.swap_contract_address(),
        )
        .wait()
        .unwrap();
    let payment_tx_hash = payment.tx_hash();
    let payment_tx_hex = payment.tx_hex();
    log!("Maker payment: "[payment_tx_hash]);

    let confirmations = 1;
    let requires_nota = false;
    let wait_until = (now_ms() / 1000) + 40; // timeout if test takes more than 40 seconds to run
    let check_every = 1;
    taker_coin
        .wait_for_confirmations(&payment_tx_hex, confirmations, requires_nota, wait_until, check_every)
        .wait()
        .unwrap();

    // first try to check if the wait_for_tx_spend() returns an error correctly
    let wait_until = (now_ms() / 1000) + 5;
    let err = maker_coin
        .wait_for_tx_spend(
            &payment_tx_hex,
            wait_until,
            from_block,
            &maker_coin.swap_contract_address(),
        )
        .wait()
        .expect_err("Expected 'Waited too long' error");
    log!("error: "[err]);
    assert!(err.contains("Waited too long"));

    // also spends the maker payment and try to check if the wait_for_tx_spend() returns the correct tx
    static mut SPEND_TX: Option<TransactionEnum> = None;

    let maker_pub_c = maker_pub.to_vec();
    let payment_hex = payment_tx_hex.clone();
    thread::spawn(move || {
        thread::sleep(Duration::from_secs(5));

        let spend = taker_coin
            .send_taker_spends_maker_payment(
                &payment_hex,
                timelock,
                &maker_pub_c,
                secret,
                &taker_coin.swap_contract_address(),
            )
            .wait()
            .unwrap();
        unsafe { SPEND_TX = Some(spend) }
    });

    let wait_until = (now_ms() / 1000) + 120;
    let found = maker_coin
        .wait_for_tx_spend(
            &payment_tx_hex,
            wait_until,
            from_block,
            &maker_coin.swap_contract_address(),
        )
        .wait()
        .unwrap();

    unsafe { assert_eq!(Some(found), SPEND_TX) }
}

#[test]
fn test_check_balance_on_order_post_base_coin_locked() {
    let bob_priv_key = SecretKey::random(&mut rand4::thread_rng()).serialize();
    let alice_priv_key = SecretKey::random(&mut rand4::thread_rng()).serialize();
    let timeout = 30; // timeout if test takes more than 80 seconds to run

    // fill the Bob address by 0.05 Qtum
    let (_ctx, coin) = qrc20_coin_from_privkey("QICK", &bob_priv_key);
    let my_address = coin.my_address().expect("!my_address");
    fill_address(&coin, &my_address, 0.05.into(), timeout);
    // fill the Bob address by 10 MYCOIN
    let (_ctx, coin) = utxo_coin_from_privkey("MYCOIN", &bob_priv_key);
    let my_address = coin.my_address().expect("!my_address");
    fill_address(&coin, &my_address, 10.into(), timeout);

    // fill the Alice address by 10 Qtum and 10 QICK
    let (_ctx, coin) = qrc20_coin_from_privkey("QICK", &alice_priv_key);
    let my_address = coin.my_address().expect("!my_address");
    fill_address(&coin, &my_address, 10.into(), timeout);
    fill_qrc20_address(&coin, 10.into(), timeout);
    // fill the Alice address by 10 MYCOIN
    let (_ctx, coin) = utxo_coin_from_privkey("MYCOIN", &alice_priv_key);
    let my_address = coin.my_address().expect("!my_address");
    fill_address(&coin, &my_address, 10.into(), timeout);

    let confpath = unsafe { QTUM_CONF_PATH.as_ref().expect("Qtum config is not set yet") };
    let qick_contract_address = format!("{:#02x}", unsafe { QICK_TOKEN_ADDRESS.expect("!QICK_TOKEN_ADDRESS") });
    let coins = json!([
        {"coin":"MYCOIN","asset":"MYCOIN","required_confirmations":0,"txversion":4,"overwintered":1,"txfee":1000,"protocol":{"type":"UTXO"}},
        {"coin":"QICK","required_confirmations":1,"pubtype": 120,"p2shtype": 50,"wiftype": 128,"segwit": true,"mm2": 1,"mature_confirmations": 500,"confpath": confpath,"network":"regtest",
         "protocol":{"type":"QRC20","protocol_data":{"platform":"QTUM","contract_address":qick_contract_address}}},
    ]);

    let mut mm_bob = MarketMakerIt::start(
        json! ({
            "gui": "nogui",
            "netid": 9998,
            "myipaddr": env::var ("BOB_TRADE_IP") .ok(),
            "rpcip": env::var ("BOB_TRADE_IP") .ok(),
            "canbind": env::var ("BOB_TRADE_PORT") .ok().map(|s| s.parse::<i64>().unwrap()),
            "passphrase": format!("0x{}", hex::encode(bob_priv_key)),
            "coins": coins,
            "i_am_seed": true,
            "rpc_password": "pass",
        }),
        "pass".into(),
        None,
    )
    .unwrap();
    let (_dump_log, _dump_dashboard) = mm_dump(&mm_bob.log_path);
    log!({"Log path: {}", mm_bob.log_path.display()});
<<<<<<< HEAD
    block_on(mm_bob.wait_for_log(22., |log| log.contains(">>>>>>>>> DEX stats "))).unwrap();
    block_on(enable_native(&mm_bob, "MYCOIN", vec![]));
=======
    unwrap!(block_on(
        mm_bob.wait_for_log(22., |log| log.contains(">>>>>>>>> DEX stats "))
    ));
    block_on(enable_native(&mm_bob, "MYCOIN", &[]));
>>>>>>> 4f378cdc
    block_on(enable_qrc20_native(&mm_bob, "QICK"));

    // start alice
    let mut mm_alice = MarketMakerIt::start(
        json! ({
            "gui": "nogui",
            "netid": 9998,
            "myipaddr": env::var ("BOB_TRADE_IP") .ok(),
            "rpcip": env::var ("BOB_TRADE_IP") .ok(),
            "canbind": env::var ("BOB_TRADE_PORT") .ok().map(|s| s.parse::<i64>().unwrap()),
            "passphrase": format!("0x{}", hex::encode(alice_priv_key)),
            "coins": coins,
            "seednodes": [fomat!((mm_bob.ip))],
            "rpc_password": "pass",
        }),
        "pass".into(),
        None,
    )
    .unwrap();
    let (_dump_log, _dump_dashboard) = mm_dump(&mm_alice.log_path);
    log!({"Log path: {}", mm_alice.log_path.display()});
<<<<<<< HEAD
    block_on(mm_alice.wait_for_log(22., |log| log.contains(">>>>>>>>> DEX stats "))).unwrap();
    block_on(enable_native(&mm_alice, "MYCOIN", vec![]));
=======
    unwrap!(block_on(
        mm_alice.wait_for_log(22., |log| log.contains(">>>>>>>>> DEX stats "))
    ));
    block_on(enable_native(&mm_alice, "MYCOIN", &[]));
>>>>>>> 4f378cdc
    block_on(enable_qrc20_native(&mm_alice, "QICK"));

    let rc = block_on(mm_alice.rpc(json! ({
        "userpass": mm_alice.userpass,
        "method": "setprice",
        "base": "QICK",
        "rel": "MYCOIN",
        "price": 1,
        "volume": 1,
    })))
    .unwrap();
    assert!(rc.0.is_success(), "!sell: {}", rc.1);

    log!("Give Bob 2 seconds to import Alice order");
    thread::sleep(Duration::from_secs(2));

    // Buy QICK and thus lock ~ 0.05 Qtum
    let rc = block_on(mm_bob.rpc(json! ({
        "userpass": mm_alice.userpass,
        "method": "buy",
        "base": "QICK",
        "rel": "MYCOIN",
        "price": 1,
        "volume": 1,
    })))
    .unwrap();
    assert!(rc.0.is_success(), "!buy: {}", rc.1);

    log!("Give swaps some time to start");
    thread::sleep(Duration::from_secs(4));

    // QRC20 balance is sufficient, but most of the balance is locked
    let rc = block_on(mm_bob.rpc(json! ({
        "userpass": mm_bob.userpass,
        "method": "sell",
        "base": "MYCOIN",
        "rel": "QICK",
        "price": 1,
        "volume": 1,
    })))
    .unwrap();
    assert!(!rc.0.is_success(), "!sell success but should be error: {}", rc.1);
}

/// Test the following statements:
/// * `max_taker_vol` returns an expected volume. This expected volume is calculated according to the instructions described in the comments to the [`lp_swap::taker_swap::max_taker_vol`] function;
/// * If we issue a `sell` request it never fails;
/// * Our balance is sufficient to send `TakerFee` and `TakerPayment` with the expected volume;
/// * Zero left on QTUM balance.
///
/// Please note this function should be called before the Qtum balance is filled.
fn test_get_max_taker_vol_and_trade_with_dynamic_trade_fee(coin: QtumCoin, priv_key: &[u8]) {
    let confpath = unsafe { QTUM_CONF_PATH.as_ref().expect("Qtum config is not set yet") };
    let coins = json! ([
        {"coin":"MYCOIN","asset":"MYCOIN","txversion":4,"overwintered":1,"txfee":1000,"protocol":{"type":"UTXO"}},
        {"coin":"QTUM","decimals":8,"pubtype":120,"p2shtype":110,"wiftype":128,"segwit":true,"txfee":0,"txfee_volatility_percent":0.1,
        "mm2":1,"mature_confirmations":500,"network":"regtest","confpath":confpath,"protocol":{"type":"UTXO"}},
    ]);
    let mut mm = MarketMakerIt::start(
        json! ({
            "gui": "nogui",
            "netid": 9000,
            "dht": "on",  // Enable DHT without delay.
            "passphrase": format!("0x{}", hex::encode(priv_key)),
            "coins": coins,
            "rpc_password": "pass",
            "i_am_see": true,
        }),
        "pass".to_string(),
        None,
    )
    .unwrap();
    let (_alice_dump_log, _alice_dump_dashboard) = mm_dump(&mm.log_path);
    block_on(mm.wait_for_log(22., |log| log.contains(">>>>>>>>> DEX stats "))).unwrap();

    log!([block_on(enable_native(&mm, "MYCOIN", &[]))]);
    log!([block_on(enable_native(&mm, "QTUM", &[]))]);

    let qtum_balance = coin.my_spendable_balance().wait().expect("!my_balance");
    let qtum_dex_fee_threshold = MmNumber::from("0.000728");

    // - `max_possible = balance - locked_amount`, where `locked_amount = 0`
    // - `max_trade_fee = trade_fee(balance)`
    // Please note if we pass the exact value, the `get_sender_trade_fee` will fail with 'Not sufficient balance: Couldn't collect enough value from utxos'.
    // So we should deduct trade fee from the output.
    let max_trade_fee = coin
        .get_sender_trade_fee(
            TradePreimageValue::UpperBound(qtum_balance.clone()),
            FeeApproxStage::TradePreimage,
        )
        .wait()
        .expect("!get_sender_trade_fee");
    let max_trade_fee = max_trade_fee.amount.to_decimal();
    debug!("max_trade_fee: {}", max_trade_fee);

    // - `max_possible_2 = balance - locked_amount - max_trade_fee`, where `locked_amount = 0`
    let max_possible_2 = &qtum_balance - &max_trade_fee;
    // - `max_dex_fee = dex_fee(max_possible_2)`
    let max_dex_fee = dex_fee_amount(
        "QTUM",
        "MYCOIN",
        &MmNumber::from(max_possible_2),
        &qtum_dex_fee_threshold,
    );
    debug!("max_dex_fee: {:?}", max_dex_fee.to_fraction());

    // - `max_fee_to_send_taker_fee = fee_to_send_taker_fee(max_dex_fee)`
    // `taker_fee` is sent using general withdraw, and the fee get be obtained from withdraw result
    let max_fee_to_send_taker_fee = coin
        .get_fee_to_send_taker_fee(max_dex_fee.to_decimal(), FeeApproxStage::TradePreimage)
        .wait()
        .expect("!get_fee_to_send_taker_fee");
    let max_fee_to_send_taker_fee = max_fee_to_send_taker_fee.amount.to_decimal();
    debug!("max_fee_to_send_taker_fee: {}", max_fee_to_send_taker_fee);

    // and then calculate `min_max_val = balance - locked_amount - max_trade_fee - max_fee_to_send_taker_fee - dex_fee(max_val)` using `max_taker_vol_from_available()`
    // where `available = balance - locked_amount - max_trade_fee - max_fee_to_send_taker_fee`
    let available = &qtum_balance - &max_trade_fee - &max_fee_to_send_taker_fee;
    debug!("total_available: {}", available);
    let min_tx_amount = qtum_dex_fee_threshold.clone();
    let expected_max_taker_vol =
        max_taker_vol_from_available(MmNumber::from(available), "QTUM", "MYCOIN", &min_tx_amount)
            .expect("max_taker_vol_from_available");
    let real_dex_fee = dex_fee_amount("QTUM", "MYCOIN", &expected_max_taker_vol, &qtum_dex_fee_threshold);
    debug!("real_max_dex_fee: {:?}", real_dex_fee.to_fraction());

    // check if the actual max_taker_vol equals to the expected
    let rc = block_on(mm.rpc(json! ({
        "userpass": mm.userpass,
        "method": "max_taker_vol",
        "coin": "QTUM",
    })))
    .unwrap();
    assert!(rc.0.is_success(), "!max_taker_vol: {}", rc.1);
    let json: Json = json::from_str(&rc.1).unwrap();
    assert_eq!(
        json["result"],
        json::to_value(expected_max_taker_vol.to_fraction()).unwrap()
    );

    let rc = block_on(mm.rpc(json! ({
        "userpass": mm.userpass,
        "method": "sell",
        "base": "QTUM",
        "rel": "MYCOIN",
        "price": 1,
        "volume": expected_max_taker_vol.to_fraction(),
    })))
    .unwrap();
    assert!(rc.0.is_success(), "!sell: {}", rc.1);

    block_on(mm.stop()).unwrap();

    let timelock = (now_ms() / 1000) as u32 - 200;
    let secret_hash = &[0; 20];

    let dex_fee_amount = dex_fee_amount("QTUM", "MYCOIN", &expected_max_taker_vol, &qtum_dex_fee_threshold);
    let _taker_fee_tx = coin
        .send_taker_fee(&DEX_FEE_ADDR_RAW_PUBKEY, dex_fee_amount.to_decimal())
        .wait()
        .expect("!send_taker_fee");

    let _taker_payment_tx = coin
        .send_taker_payment(
            timelock,
            &DEX_FEE_ADDR_RAW_PUBKEY,
            secret_hash,
            expected_max_taker_vol.to_decimal(),
            &None,
        )
        .wait()
        .expect("!send_taker_payment");

    let my_balance = coin.my_spendable_balance().wait().expect("!my_balance");
    assert_eq!(my_balance, 0.into());
}

/// Generate the Qtum coin with a random balance and start the `test_get_max_taker_vol_and_trade_with_dynamic_trade_fee` test.
#[test]
fn test_max_taker_vol_dynamic_trade_fee() {
    wait_for_estimate_smart_fee(30).expect("!wait_for_estimate_smart_fee");
    // generate QTUM coin with the dynamic fee and fill the wallet by 2 Qtums
    let (_ctx, coin, priv_key) = generate_qtum_coin_with_random_privkey("QTUM", 2.into(), Some(0));
    let my_address = coin.my_address().expect("!my_address");
    let mut rng = rand4::thread_rng();
    let mut qtum_balance = BigDecimal::from(2);
    let mut qtum_balance_steps = "2".to_owned();
    for _ in 0..4 {
        let amount = rng.gen_range(100000, 10000000);
        let amount = big_decimal_from_sat(amount, 8);
        qtum_balance_steps = format!("{} + {}", qtum_balance_steps, amount);
        qtum_balance = &qtum_balance + &amount;
        fill_address(&coin, &my_address, amount, 30);
    }
    log!("QTUM balance "(qtum_balance)" = "(qtum_balance_steps));

    test_get_max_taker_vol_and_trade_with_dynamic_trade_fee(coin, &priv_key);
}

/// This is a special of a set of Qtum inputs where the `max_taker_payment` returns a volume such that
/// if the volume is passed into the `sell` request, the request will fail with `Not sufficient balance`.
/// This may be due to the `get_sender_trade_fee(balance)` called from `max_taker_payment` doesn't include the change output,
/// but the `get_sender_trade_fee(max_volume)` called from `sell` includes the change output.
/// To sum up, `get_sender_trade_fee(balance) < get_sender_trade_fee(max_volume)`, where `balance > max_volume`.
/// This test checks if the fee returned from `get_sender_trade_fee` should include the change output anyway.
#[test]
fn test_trade_preimage_fee_includes_change_output_anyway() {
    wait_for_estimate_smart_fee(30).expect("!wait_for_estimate_smart_fee");
    // generate QTUM coin with the dynamic fee and fill the wallet by 2 Qtums
    let (_ctx, coin, priv_key) = generate_qtum_coin_with_random_privkey("QTUM", 2.into(), Some(0));
    let my_address = coin.my_address().expect("!my_address");
    let mut qtum_balance = BigDecimal::from_str("2.2839365").expect("!BigDecimal::from_str");
    let amounts = vec!["0.09968324", "0.06979112", "0.09229586", "0.02216628"];
    for amount in amounts {
        let amount = BigDecimal::from_str(amount).expect("!BigDecimal::from_str");
        qtum_balance = &qtum_balance + &amount;
        fill_address(&coin, &my_address, amount, 30);
    }

    test_get_max_taker_vol_and_trade_with_dynamic_trade_fee(coin, &priv_key);
}

#[test]
fn test_trade_qrc20() { trade_base_rel(("QICK", "QORTY")); }

#[test]
#[ignore]
fn test_trade_qrc20_utxo() { trade_base_rel(("QICK", "MYCOIN")); }

#[test]
#[ignore]
fn test_trade_utxo_qrc20() { trade_base_rel(("MYCOIN", "QICK")); }<|MERGE_RESOLUTION|>--- conflicted
+++ resolved
@@ -18,6 +18,7 @@
 use rand4::Rng;
 use std::path::PathBuf;
 use std::str::FromStr;
+use wasm_bindgen::UnwrapThrowExt;
 
 pub const QTUM_REGTEST_DOCKER_IMAGE: &str = "sergeyboyko/qtumregtest";
 
@@ -442,15 +443,9 @@
 
     log!([block_on(enable_qrc20_native(&mm_alice, "QICK"))]);
     log!([block_on(enable_qrc20_native(&mm_alice, "QORTY"))]);
-<<<<<<< HEAD
-    log!([block_on(enable_native(&mm_alice, "MYCOIN", vec![]))]);
-    log!([block_on(enable_native(&mm_alice, "MYCOIN1", vec![]))]);
-    let rc = block_on(mm_bob.rpc(json! ({
-=======
     log!([block_on(enable_native(&mm_alice, "MYCOIN", &[]))]);
     log!([block_on(enable_native(&mm_alice, "MYCOIN1", &[]))]);
-    let rc = unwrap!(block_on(mm_bob.rpc(json! ({
->>>>>>> 4f378cdc
+    let rc = block_on(mm_bob.rpc(json! ({
         "userpass": mm_bob.userpass,
         "method": "setprice",
         "base": base,
@@ -1195,15 +1190,8 @@
     .unwrap();
     let (_dump_log, _dump_dashboard) = mm_dump(&mm_bob.log_path);
     log!({"Log path: {}", mm_bob.log_path.display()});
-<<<<<<< HEAD
     block_on(mm_bob.wait_for_log(22., |log| log.contains(">>>>>>>>> DEX stats "))).unwrap();
-    block_on(enable_native(&mm_bob, "MYCOIN", vec![]));
-=======
-    unwrap!(block_on(
-        mm_bob.wait_for_log(22., |log| log.contains(">>>>>>>>> DEX stats "))
-    ));
     block_on(enable_native(&mm_bob, "MYCOIN", &[]));
->>>>>>> 4f378cdc
     block_on(enable_qrc20_native(&mm_bob, "QICK"));
 
     // start alice
@@ -1225,15 +1213,8 @@
     .unwrap();
     let (_dump_log, _dump_dashboard) = mm_dump(&mm_alice.log_path);
     log!({"Log path: {}", mm_alice.log_path.display()});
-<<<<<<< HEAD
     block_on(mm_alice.wait_for_log(22., |log| log.contains(">>>>>>>>> DEX stats "))).unwrap();
-    block_on(enable_native(&mm_alice, "MYCOIN", vec![]));
-=======
-    unwrap!(block_on(
-        mm_alice.wait_for_log(22., |log| log.contains(">>>>>>>>> DEX stats "))
-    ));
     block_on(enable_native(&mm_alice, "MYCOIN", &[]));
->>>>>>> 4f378cdc
     block_on(enable_qrc20_native(&mm_alice, "QICK"));
 
     let rc = block_on(mm_alice.rpc(json! ({
