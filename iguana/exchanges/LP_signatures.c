--- conflicted
+++ resolved
@@ -450,12 +450,8 @@
             jaddnum(reqjson,"credits",dstr(ap->instantdex_credits));
 #ifndef NOTETOMIC
         if (basecoin->etomic[0] != 0) {
-<<<<<<< HEAD
-            uint64_t etomic_coin_balance = LP_etomic_get_balance(basecoin, basecoin->smartaddr);
-=======
             int error = 0;
             uint64_t etomic_coin_balance = LP_etomic_get_balance(basecoin, basecoin->smartaddr, &error);
->>>>>>> 2508e2d9
             jaddstr(reqjson,"utxocoin","ETH_OR_ERC20");
             jaddnum(reqjson,"bal",dstr(etomic_coin_balance));
             jaddnum(reqjson,"min",dstr(etomic_coin_balance));
